# Owner(s): ["module: inductor"]
import math
import sys
import unittest

import torch
import torch._dynamo.config as dynamo_config
from torch import nn
from torch._dynamo.debug_utils import same_two_models
from torch._dynamo.testing import rand_strided
from torch._dynamo.utils import same
from torch._inductor import config
from torch._inductor.compile_fx import compile_fx_inner
from torch.fx.experimental.proxy_tensor import make_fx
from torch.testing._internal.common_utils import (
    DeterministicGuard,
    IS_FBCODE,
    skipIfRocm,
    TEST_WITH_ASAN,
)

try:
    try:
        import triton
        from triton import language as tl
    except ImportError:
        raise unittest.SkipTest("requires triton")

    try:
        from . import test_torchinductor
    except ImportError:
        import test_torchinductor
except unittest.SkipTest:
    if __name__ == "__main__":
        sys.exit(0)
    raise


TestCase = test_torchinductor.TestCase
ToTuple = test_torchinductor.ToTuple
check_model_cuda = test_torchinductor.check_model_cuda
aten = torch.ops.aten


class CudaReproTests(TestCase):
    common = check_model_cuda

    def test_index_put_issue(self):
        def forward(
            self,
            arg76_1,
            expand_default,
            full_like_default,
            _to_copy_default_67,
            zeros,
        ):
            sum_sym_int_19 = torch.ops.aten.sum(_to_copy_default_67, [0], True)
            view_default_57 = torch.ops.aten.view.default(sum_sym_int_19, [512, 768])
            where_self = torch.ops.aten.where.self(
                expand_default, view_default_57, full_like_default
            )
            clone_default_12 = torch.ops.aten.clone.default(zeros)
            index_put__default = torch.ops.aten.index_put_.default(
                clone_default_12, [arg76_1], where_self, True
            )
            return (index_put__default,)

        inps = [
            (torch.Size([512]), torch.int64),
            (torch.Size([512, 768]), torch.bool),
            (torch.Size([512, 768]), torch.float16),
            (torch.Size([4, 512, 768]), torch.float16),
            (torch.Size([512, 768]), torch.float16),
        ]
        inps = [torch.zeros(())] + [
            torch.ones(shape, dtype=dtype, device="cuda") for (shape, dtype) in inps
        ]
        mod = make_fx(forward)(*inps)
        compiled = compile_fx_inner(mod, inps)
        compiled(inps)

    def test_input_channels_last(self):
        m = torch.nn.Sequential(
            torch.nn.Conv2d(3, 3, 1, 1),
            ToTuple(),
        ).cuda()
        inp = torch.randn([2, 3, 16, 16]).to(memory_format=torch.channels_last).cuda()

        self.common(
            m,
            (inp,),
            check_lowp=False,
        )

        @torch._dynamo.optimize()
        def foo(m, inp):
            return m(inp)

        self.assertTrue(foo(m, inp)[0].is_contiguous(memory_format=torch.channels_last))

    # https://github.com/pytorch/torchdynamo/issues/1681#issuecomment-1283433527
    def test_unspec_inputs_interop(self):
        class Repro(torch.nn.Module):
            def forward(self, x, y):
                unsqueeze = torch.ops.aten.unsqueeze.default(x, 4)
                permute = torch.ops.aten.permute.default(unsqueeze, [0, 1, 2, 4, 3])
                add = torch.ops.aten.add.Tensor(y, 1)
                return [permute, add]

        inps = [
            rand_strided((12, 3, 512, 64), (64, 196608, 768, 1), torch.float32, "cuda"),
            rand_strided((), (), torch.int64, "cpu"),
        ]
        mod = make_fx(Repro().to(device="cuda"))(*inps)
        compiled = compile_fx_inner(mod, inps)
        compiled(inps)

    @unittest.skipIf(
        IS_FBCODE, "RuntimeError: Triton Error [CUDA]: invalid device context"
    )
    def test_backward_context(self):
        def fn(x):
            return x * 3

        x = torch.randn(4, device="cuda", requires_grad=True)
        gO = torch.rand_like(x)
        opt_fn = torch.compile(fn)
        out = opt_fn(x)
        out.backward(gO)

    @config.patch(fallback_random=True)
    def test_dtype_factory_issue(self):
        def forward():
            randn = torch.ops.aten.randn.default(
                [12, 64, 1, 64],
                dtype=torch.float32,
                device=torch.device(type="cuda", index=0),
                pin_memory=False,
            )
            unsqueeze_default_2 = torch.ops.aten.unsqueeze.default(randn, -1)
            return (unsqueeze_default_2,)

        mod = make_fx(forward)()
        compiled = compile_fx_inner(mod, ())
        assert compiled([])[0].device.type == "cuda"

    @skipIfRocm
    @config.patch({"triton.cudagraphs": True})
    @dynamo_config.patch(automatic_dynamic_shapes=True)
    def test_no_device_idx_repro_cudagraphs(self):
        class Repro(torch.nn.Module):
            def __init__(self):
                super().__init__()

            def forward(self):
                full = torch.ops.aten.full.default(
                    [8, 512],
                    1,
                    dtype=torch.float32,
                    layout=torch.strided,
                    device=torch.device(type="cuda", index=0),
                    pin_memory=False,
                )
                full_1 = torch.ops.aten.full.default(
                    [8, 512],
                    0,
                    dtype=torch.int64,
                    layout=torch.strided,
                    device=torch.device(type="cuda", index=0),
                    pin_memory=False,
                )
                return (full_1, full)

        self.common(Repro(), ())

    @skipIfRocm
    @config.patch({"triton.cudagraphs": True})
    @dynamo_config.patch(automatic_dynamic_shapes=True)
    def test_expanded_inputs_cudagraphs(self):
        @torch._dynamo.optimize("inductor")
        def fn(x, y):
            return x + y

        inputs = (
            rand_strided((5, 5, 5, 5), (0, 5, 0, 1), device="cuda"),
            rand_strided((5, 5, 5, 5), (0, 5, 0, 1), device="cuda"),
        )
        self.assertTrue(same(fn(*inputs), inputs[0] + inputs[1]))

    @skipIfRocm
    @config.patch({"triton.cudagraphs": True})
    @dynamo_config.patch(
        automatic_dynamic_shapes=True,
        assume_static_by_default=False,
    )
    def test_dynamic_to_static_cudagraphs(self):
        for b in [False, True]:
            with config.patch({"triton.cudagraph_trees": b}):

                @torch._dynamo.optimize("inductor")
                def fn(x, y):
                    r = x + y
                    return r, r.size(0)

                inputs = (
                    torch.randn((5, 5), device="cuda"),
                    torch.randn((5, 5), device="cuda"),
                )
                self.assertTrue(same(fn(*inputs), (inputs[0] + inputs[1], 5)))

                inputs = (
                    torch.randn((6, 6), device="cuda"),
                    torch.randn((6, 6), device="cuda"),
                )
                self.assertTrue(same(fn(*inputs), (inputs[0] + inputs[1], 6)))

    # TODO: Abstract this out, test more extensively
    @torch._dynamo.config.patch(assume_static_by_default=False)
    def test_dynamic_shapes(self):
        torch._dynamo.reset()  # Needed since everywhere else uses "inductor"

        def f(x):
            return x.cos().view(x.shape).sin()

        cnts = torch._dynamo.testing.CompileCounterWithBackend("inductor")

        f2 = torch._dynamo.optimize(cnts)(f)

        f2(torch.randn(32))

        inp = torch.randn(16)
        real_out = f(inp)
        compiled_out = f2(inp)

        self.assertEqual(cnts.frame_count, 1)
        self.assertEqual(real_out, compiled_out)
        torch._dynamo.reset()

    @skipIfRocm
    @config.patch({"triton.cudagraphs": True, "size_asserts": False})
    @dynamo_config.patch(automatic_dynamic_shapes=True)
    def test_expanded_inputs_cudagraphs_no_size_asserts(self):
        @torch._dynamo.optimize("inductor")
        def fn(x, y):
            return x + y

        inputs = (
            rand_strided((5, 5, 5, 5), (0, 5, 0, 1), device="cuda"),
            rand_strided((5, 5, 5, 5), (0, 5, 0, 1), device="cuda"),
        )
        self.assertTrue(same(fn(*inputs), inputs[0] + inputs[1]))

    # TODO: enable
    @skipIfRocm
    @config.patch({"triton.cudagraph_trees": False})
    @config.patch({"triton.cudagraphs": True})
    @dynamo_config.patch(automatic_dynamic_shapes=True)
    def test_inplace_updates_cudagraphs(self):
        class Repro(torch.nn.Module):
            def __init__(self):
                super().__init__()
                self.weight1 = torch.nn.Parameter(
                    torch.randn(10, 20, requires_grad=True)
                )

            def forward(self, x):
                x = torch.matmul(x, self.weight1)
                return x

        from copy import deepcopy

        model = Repro().cuda()
        model_ref = deepcopy(model)
        model_opt = torch._dynamo.optimize("inductor")(model)

        input = torch.randn(10, 10, device="cuda", requires_grad=True)

        for i in range(2):
            output_ref = model_ref(input)
            output_res = model_opt(input)
            output_ref.sum().backward()
            output_res.sum().backward()
            for p_ref, p_res in zip(model_ref.parameters(), model_opt.parameters()):
                self.assertEqual(p_ref.grad, p_res.grad)
            with torch.no_grad():
                for param in model_ref.parameters():
                    param.add_(1.0)
                for param in model_opt.parameters():
                    param.add_(1.0)

    # https://github.com/pytorch/torchdynamo/issues/1850
    def test_inductor_output_aliases_intermediate(self):
        def foo(x):
            out = x + x
            return out.t()

        foo_opt = torch._dynamo.optimize("inductor")(foo)

        inpt = torch.randn(10, 10, device="cuda", requires_grad=True)
        # TODO: this is broken, fix later
        # out = foo_opt(inpt)
        # out.add_(2)

        out_ref = foo(inpt)
        out_ref.add_(2)
        # self.assertEqual(out_ref, out)

    def test_accuracy_issue1(self):
        class Repro(torch.nn.Module):
            def __init__(self):
                super().__init__()
                self.linear = torch.nn.Linear(
                    in_features=768, out_features=2, bias=True
                )

            def forward(self, start_positions: torch.Tensor, x: torch.Tensor):
                linear = self.linear(x)
                split = linear.split(1, dim=-1)
                getitem = split[0]
                squeeze = getitem.squeeze(-1)
                clamp = start_positions.clamp(0, 128)
                cross_entropy = torch.nn.functional.cross_entropy(
                    squeeze, clamp, None, None, 128, None, "mean", 0.0
                )
                return cross_entropy

        mod = Repro().cuda()
        opt_mod = torch._dynamo.optimize("inductor")(mod)
        mod.eval()
        opt_mod.eval()

        args = [
            ((1,), (1,), torch.int64, "cuda", False),
            ((1, 128, 768), (98304, 768, 1), torch.float32, "cuda", True),
        ]
        args = [
            rand_strided(sh, st, dt, dev).requires_grad_(rg)
            for (sh, st, dt, dev, rg) in args
        ]
        with torch.cuda.amp.autocast(enabled=False):
            assert same_two_models(mod, opt_mod, args), "Dynamo failed"

    @config.patch(allow_buffer_reuse=False)
    def test_issue103461(self):
        def forward(add_1):
            var_mean = torch.ops.aten.var_mean.correction(
                add_1, [2], correction=0, keepdim=True
            )
            getitem_1 = var_mean[1]
            return getitem_1

        x = torch.randn(1, 8, 768, device="cuda")
        correct = forward(x)
        actual = torch.compile(forward, fullgraph=True)(x)
        self.assertEqual(actual, correct)

    def test_autotune_inplace_kernel(self):
        """
        This UT tests autotune on an inplace kernel. The autotune should not contaminate
        the input buffers when tuning with multiple configs. For more details, refer to
        https://github.com/openai/triton/issues/781
        https://github.com/pytorch/torchdynamo/issues/1670
        """
        from torch._C import _cuda_getCurrentRawStream as get_cuda_stream
        from torch._inductor.triton_heuristics import (
            CachingAutotuner,
            grid,
            HeuristicType,
        )
        from torch._inductor.utils import instance_descriptor

        def autotune(configs, meta):
            def decorator(fn):
                return CachingAutotuner(
                    # force autotune by setting save_cache_hook to False
                    fn,
                    meta=meta,
                    configs=configs,
                    save_cache_hook=False,
                    mutated_arg_names=["in_out_ptr0"],
                    heuristic_type=HeuristicType.POINTWISE,
                )

            return decorator

        @autotune(
            configs=[
                triton.Config({"XBLOCK": 1}),
                triton.Config({"XBLOCK": 2}),
            ],
            meta={
                "signature": {0: "*fp32", 1: "*fp32", 2: "i32"},
                "device": 0,
                "configs": [instance_descriptor(divisible_by_16=(0, 1), equal_to_1=())],
                "constants": {},
            },
        )
        @triton.jit
        def kernel(in_out_ptr0, in_ptr0, xnumel, XBLOCK: tl.constexpr):
            pid = tl.program_id(0)
            block_start = pid * XBLOCK
            offsets = block_start + tl.arange(0, XBLOCK)
            mask = offsets < xnumel
            x = tl.load(in_out_ptr0 + offsets, mask=mask)
            y = tl.load(in_ptr0 + offsets, mask=mask)
            output = x + y
            tl.store(in_out_ptr0 + offsets, output, mask=mask)

        xnumel = 384
        in0 = rand_strided((xnumel,), (1,), device="cuda", dtype=torch.float32)
        inout1 = rand_strided((xnumel,), (1,), device="cuda", dtype=torch.float32)
        inout2 = inout1.clone()

        stream0 = get_cuda_stream(0)
        kernel.run(inout1, in0, xnumel, grid=grid(xnumel), stream=stream0)
        kernel.run(inout2, in0, xnumel, grid=grid(xnumel), stream=stream0)

        assert same(
            inout1, inout2, tol=0.001, equal_nan=True
        ), "failed autotune with inplace kernel"

    def test_sort_stride_issue(self):
        # This minified testcase comes from detectron2_maskrcnn_r_50_fpn
        # There was a false error from our size_assert code
        @torch._dynamo.optimize(nopython=True)
        def forward(pred_objectness_logits_3_: torch.Tensor):
            sort_3 = pred_objectness_logits_3_.sort(descending=True, dim=1)
            getitem_12 = sort_3[0]
            return getitem_12

        args = [((1, 100), (0, 1), torch.float16, "cuda", False)]
        args = [
            rand_strided(sh, st, dt, dev).requires_grad_(rg)
            for (sh, st, dt, dev, rg) in args
        ]
        result = forward(*args)
        assert same(result, torch.sort(args[0], descending=True, dim=1)[0])

    def test_scalar_triton_index(self):
        # The indirect indexing via a scalar like below used to lead to
        # bad triton code that made triton segfault when compiling.
        # See https://github.com/pytorch/torchdynamo/issues/1515
        def fn(a):
            zero = torch.zeros((16,), device=a.device, dtype=torch.int64)
            return (a[zero],)

        a = torch.randn((8,), dtype=torch.float32, device="cuda")

        fn_optimized = torch._dynamo.optimize("inductor")(fn)
        assert same(fn(a), fn_optimized(a))

    def test_indirect_indexing_dense_mask(self):
        def fn(x, y):
            ne = torch.ops.aten.ne.Scalar(x, 1)
            sum_1 = torch.ops.aten.sum.dim_IntList(ne, [1])
            sub = torch.ops.aten.sub.Tensor(sum_1, 1)
            unsqueeze = torch.ops.aten.unsqueeze.default(sub, -1)
            gather = torch.ops.aten.gather.default(x, 1, unsqueeze)
            squeeze = torch.ops.aten.squeeze.default(gather)
            out = torch.ops.aten.multiply(y, squeeze)
            return (out,)

        a = torch.zeros((1, 128), dtype=torch.int64, device="cuda")
        b = torch.zeros((1, 128), dtype=torch.int64, device="cuda")

        fn_optimized = torch._dynamo.optimize("inductor")(fn)
        assert same(fn(a, b), fn_optimized(a, b))

    def test_simplify_dims(self):
        def fn(a):
            return (a + 1,)

        self.common(fn, (torch.randn(2, 3, 10, 5, 6, device="cuda")[:, :, 2::2, :, :],))

    @config.patch(permute_fusion=True)
    def test_permute_fusion(self):
        class Repro(torch.nn.Module):
            def forward(self, view, reshape_2):
                permute = view.permute(0, 2, 1)
                view = None
                reshape = torch.reshape(permute, (-1, 642))
                bmm = torch.bmm(permute, reshape_2)
                return (bmm,)

        args = [
            ((1024, 642, 160), (102720, 160, 1), torch.float32, "cuda", True),
            ((1024, 642, 20), (12840, 20, 1), torch.float32, "cuda", True),
        ]
        args = [
            rand_strided(sh, st, dt, dev).requires_grad_(rg)
            for (sh, st, dt, dev, rg) in args
        ]

        mod = Repro()
        opt_mod = torch._dynamo.optimize("inductor")(mod)

        ref = mod(*args)
        res = opt_mod(*args)
        self.assertTrue(same(ref, res))

    @config.patch({"triton.autotune_pointwise": True})
    def test_inplace_add_alpha_autotune(self):
        def fn(x, y):
            aten.add_.Tensor(x, y, alpha=0.55)
            return (x,)

        x1 = torch.zeros(2, 3, 4, 10, device="cuda")
        x2 = torch.zeros(2, 3, 4, 10, device="cuda")
        x3 = torch.zeros(2, 3, 4, 10, device="cuda")
        y = torch.randn(2, 3, 4, 10, device="cuda").to(
            memory_format=torch.channels_last
        )
        fn_fx = make_fx(fn)(x1, y)
        fn_compiled = compile_fx_inner(fn_fx, [x1, y])
        fn(x2, y)
        fn_compiled([x3, y])
        assert same(x2, x3)

    @config.patch({"triton.autotune_pointwise": True})
    def test_inplace_buffer_autotune(self):
        def foo(x, y, z):
            a = x @ y
            return a.unsqueeze(0).unsqueeze(0) + z

        x = torch.zeros(5, 5, device="cuda")
        y = torch.zeros(5, 5, device="cuda")
        z = torch.zeros(1, 1, 5, 5, device="cuda").to(memory_format=torch.channels_last)
        self.common(
            foo,
            (x, y, z),
            check_lowp=False,
        )

    def test_memory_history_inductor(self):
        def called_inside_compile(x, w, b):
            a = x @ w + b
            return torch.sigmoid(a)

        @torch.compile
        def fn(x, w, b):
            x = called_inside_compile(x, w, b)
            return called_inside_compile(x, w, b)

        w = torch.rand(3, 3, device="cuda")
        b = torch.rand(3, device="cuda")
        x = torch.rand(3, device="cuda")
        try:
            torch.cuda.memory.empty_cache()
            torch.cuda.memory._record_memory_history(True)
            r = fn(x, w, b)
        finally:
            torch.cuda.memory._record_memory_history(False)
        snapshot = str(torch.cuda.memory._snapshot())
        self.assertTrue("called_inside_compile" in snapshot)

    def test_negative_arange_dynamic_shapes(self):
        # Repro from alibi relative encodings
        def sign(x):
            return (x > 0) - (x < 0)

        class Repro(torch.nn.Module):
            def __init__(self):
                super().__init__()
                nheads = 16
                start = math.log2(0.5)
                end = math.log2(1 / (2**8))

                self.register_buffer(
                    "scales",
                    2
                    ** torch.arange(
                        start,
                        end + 1e-6 * sign(end - start),
                        (end - start) / (nheads - 1),
                    ).view(1, nheads, 1, 1),
                )
                self.emb = nn.Embedding(1024, 256)
                self.dec_layer = nn.TransformerDecoderLayer(
                    256, 16, 512, batch_first=True, norm_first=True
                )
                self.head = nn.Linear(256, 1024)

            def forward(self, enc_out: torch.Tensor, dec_in: torch.Tensor):
                padmask = dec_in == 0
                dec_mask = padmask.unsqueeze(-1) == padmask.unsqueeze(-2)
                dec_mask = dec_mask.to(dtype=torch.float32)
                dec_mask = dec_mask.tril(diagonal=0).cuda()

                q_pos = torch.arange(dec_in.size(1), dtype=torch.long, device="cuda")
                k_pos = torch.arange(dec_in.size(1), dtype=torch.long, device="cuda")
                rel_pos = k_pos[None, :] - q_pos[:, None]
                values = rel_pos.abs().neg().unsqueeze(0).unsqueeze(0)
                dec_bias = values * self.scales
                dec_bias.tril_(diagonal=0)

                dec_mask = dec_mask + dec_bias[0]
                out = self.emb(dec_in)
                out = self.dec_layer(out, enc_out, tgt_mask=dec_mask)
                return self.head(out)

        mod = Repro().cuda()
        opt_mod = torch._dynamo.optimize("inductor", dynamic=True)(mod)
        mod.eval()
        opt_mod.eval()

        enc_out = torch.rand(1, 512, 256).cuda()
        dec_inputs = [
            torch.randint(0, 512, (1, i + 1), dtype=torch.long).cuda() for i in range(8)
        ]

        for dec_inp in dec_inputs:
            assert same_two_models(
                mod, opt_mod, [enc_out, dec_inp], only_fwd=True
            ), "Inductor with dynamic shapes failed"

    def test_issue97695_1input(self):
        def fn(arg3_1, relu, permute_1):
            addmm_1 = torch.ops.aten.addmm.default(arg3_1, relu, permute_1)
            cat_2 = torch.ops.aten.cat.default([addmm_1], 1)
            return (cat_2,)

        args = [
            ((96,), (1,), torch.float32, "cuda"),
            ((10, 256), (256, 1), torch.float32, "cuda"),
            ((256, 96), (1, 256), torch.float32, "cuda"),
        ]
        args = [rand_strided(sh, st, dt, dev) for (sh, st, dt, dev) in args]
        correct = fn(*args)

        mod = make_fx(fn, tracing_mode="real")(*args)
        compiled = compile_fx_inner(mod, args)
        ref = compiled(list(args))
        assert same(ref, correct)

        ref = torch.compile(fn, fullgraph=True)(*args)
        assert same(ref, correct)

    def test_issue_103924(self):
        class MyModule(torch.nn.Module):
            def __init__(self):
                super().__init__()
                self.temperature = 1
                self.layer = torch.nn.Softmax(dim=1)

            def forward(self, x):
                n_samples, _ = x.shape
                y = 1.0 * torch.ones(n_samples, dtype=x.dtype, device=x.device)
                inp = x / y[..., None]
                return self.layer(inp)

        x = torch.rand([4, 4], device="cuda")
        m = MyModule()
        opt_m = torch.compile(backend="inductor")(m)
        self.assertEqual(opt_m(x), m(x))

    def test_issue97695_2input(self):
        def fn(arg3_1, arg3_2, relu, permute_1):
            addmm_1 = torch.ops.aten.addmm.default(arg3_1, relu, permute_1)
            addmm_2 = torch.ops.aten.addmm.default(arg3_2, relu, permute_1)
            cat_2 = torch.ops.aten.cat.default([addmm_1, addmm_2], 1)
            return (cat_2,)

        args = [
            ((96,), (1,), torch.float32, "cuda"),
            ((96,), (1,), torch.float32, "cuda"),
            ((10, 256), (256, 1), torch.float32, "cuda"),
            ((256, 96), (1, 256), torch.float32, "cuda"),
        ]
        args = [rand_strided(sh, st, dt, dev) for (sh, st, dt, dev) in args]
        correct = fn(*args)

        ref = torch.compile(fn, fullgraph=True)(*args)
        assert same(ref, correct)

    def test_embedding_var_mean(self):
        def forward(arg0_1):
            full = torch.ops.aten.full.default(
                [1, 2048],
                1,
                dtype=torch.float32,
                layout=torch.strided,
                device=torch.device(type="cuda", index=0),
                pin_memory=False,
            )
            convert_element_type_1 = torch.ops.prims.convert_element_type.default(
                full, torch.int64
            )
            cumsum = torch.ops.aten.cumsum.default(convert_element_type_1, 1)
            mul = torch.ops.aten.mul.Tensor(cumsum, convert_element_type_1)
            sub_1 = torch.ops.aten.sub.Tensor(mul, 1)
            slice_5 = torch.ops.aten.slice.Tensor(sub_1, 0, 0, 9223372036854775807)
            slice_6 = torch.ops.aten.slice.Tensor(slice_5, 1, 0, 9223372036854775807)
            add_2 = torch.ops.aten.add.Tensor(slice_6, 2)
            embedding_1 = torch.ops.aten.embedding.default(arg0_1, add_2)
            var_mean = torch.ops.aten.var_mean.correction(
                embedding_1, [2], correction=0, keepdim=True
            )
            return [var_mean[0], var_mean[1], add_2]

        emb = torch.randn([2050, 768], device="cuda")
        gm = make_fx(forward)(emb)
        opt = torch._inductor.compile_fx.compile_fx_inner(gm, [emb])
        opt([emb])
        torch.cuda.synchronize()

    def test_deterministic_algorithms(self):
        N = 10000

        @torch.compile
        def fn(idx, values):
            x = torch.zeros(1, device="cuda")
            x[idx] += values
            return x

        idx = torch.zeros(N, dtype=torch.int64, device="cuda")
        values = torch.randn(N, device="cuda")

        r0 = fn(idx, values)
        with DeterministicGuard(True):
            r1 = fn(idx, values)
            for _ in range(10):
                rn = fn(idx, values)
                self.assertEqual(r1, rn, atol=0, rtol=0)

    # https://github.com/pytorch/pytorch/issues/96406
    def test_linear_cpu_input(self):
        class Model(nn.Module):
            def __init__(self):
                super().__init__()
                self.linear = nn.Linear(4, 4)

            def forward(self, data):
                data = data.to("cuda")
                return self.linear(data)

        mod = Model().cuda().eval()
        with torch.no_grad():
            self.common(mod, (torch.randn(4, 4),))

    def test_lookup_seed_backward(self):
        @torch.compile(fullgraph=True)
        def forward(inductor_seeds, mul_4, view_15):
            inductor_lookup_seed_2 = torch.ops.prims.inductor_lookup_seed.default(
                inductor_seeds, 2
            )
            inductor_random_2 = torch.ops.prims.inductor_random.default(
                [2, 512, 768], inductor_lookup_seed_2, "rand"
            )
            gt_2 = torch.ops.aten.gt.Scalar(inductor_random_2, 0.1)
            mul_7 = torch.ops.aten.mul.Tensor(gt_2, view_15)
            mul_8 = torch.ops.aten.mul.Tensor(mul_7, 1.1111111111111112)
            add_5 = torch.ops.aten.add.Tensor(mul_8, mul_4)
            var_mean_1 = torch.ops.aten.var_mean.correction(
                add_5, [2], correction=0, keepdim=True
            )
            getitem_3 = var_mean_1[1]
            sub_3 = torch.ops.aten.sub.Tensor(add_5, getitem_3)
            return (sub_3,)

        buf0 = torch.zeros((37,), dtype=torch.int64, device="cuda")
        buf1 = torch.zeros((2, 512, 768), device="cuda")
        buf2 = torch.zeros((2, 512, 768), device="cuda")
        forward(buf0, buf1, buf2)

    def test_issue100806(self):
        class Model(torch.nn.Module):
            def __init__(self):
                super(Model, self).__init__()
                self.linear1 = torch.nn.Linear(10, 20)
                self.linear2 = torch.nn.Linear(20, 30)
                self.relu = torch.nn.ReLU()

            def forward(self, x):
                x = self.linear1(x)
                x = self.linear2(x)
                x = torch.cat((x, x), dim=1)
                x = x.view(-1, 2, 30)
                x = x[:, 1, :]
                x = self.relu(x)
                return x

        device = "cuda"
        batch_size = 2
        x = torch.randn(batch_size, 10).to(device)
        func = Model().to(device)

        with torch.no_grad():
            func.train(False)
            jit_func = torch.compile(func)

            res1 = func(x)
            res2 = jit_func(x)
            self.assertEqual(res1, res2)

    def test_issue103481(self):
        def fn(x, y):
            # NOTE: 6 dimensions is important! does not fail for 5 dimensions
            mean = torch.mean(x, [2, 3, 4, 5], keepdim=True)
            add = mean + y
            return add

        x = torch.rand(4, 4, 4, 4, 4, 4, device="cuda")
        y = torch.rand((), device="cuda")
        expect = fn(x, y)

        opt_fn = torch.compile(fn)
        actual = opt_fn(x, y)

        self.assertEqual(expect, actual)

<<<<<<< HEAD
    def test_issue104759(self):
        def fn(arg7_1, add_1, permute_2, select_scatter, slice_8):
            slice_scatter_4 = torch.ops.aten.slice_scatter.default(
                permute_2, select_scatter, 0, 1, 9223372036854775807
            )
            permute_3 = torch.ops.aten.permute.default(slice_scatter_4, [1, 3, 0, 2, 4])
            view_6 = torch.ops.aten.view.default(permute_3, [1, 1000, 48])
            view_7 = torch.ops.aten.view.default(view_6, [1000, 48])
            view_8 = torch.ops.aten.view.default(view_7, [1, 1000, 48])
            view_9 = torch.ops.aten.view.default(view_8, [1, 1000, 3, 4, 4])
            permute_4 = torch.ops.aten.permute.default(view_9, [2, 0, 3, 1, 4])
            slice_7 = torch.ops.aten.slice.Tensor(permute_4, 0, 1, 9223372036854775807)
            slice_scatter_5 = torch.ops.aten.slice_scatter.default(
                slice_8, slice_7, 4, 0, 9223372036854775807
            )
            slice_scatter_6 = torch.ops.aten.slice_scatter.default(
                arg7_1, slice_scatter_5, 3, 0, 1000
            )
            mul_8 = torch.ops.aten.mul.Scalar(add_1, 0.7071067811865476)
            slice_9 = torch.ops.aten.slice.Tensor(slice_scatter_6, 3, 0, 1000)
            slice_10 = torch.ops.aten.slice.Tensor(slice_9, 4, 0, 9223372036854775807)
            select_2 = torch.ops.aten.select.int(slice_10, 0, 0)
            permute_5 = torch.ops.aten.permute.default(select_2, [0, 1, 3, 2])
            mul_9 = torch.ops.aten.mul.Scalar(permute_5, 0.7071067811865476)
            expand = torch.ops.aten.expand.default(mul_8, [1, 4, 1000, 4])
            view_10 = torch.ops.aten.view.default(expand, [4, 1000, 4])
            expand_1 = torch.ops.aten.expand.default(mul_9, [1, 4, 4, 1000])
            view_11 = torch.ops.aten.view.default(expand_1, [4, 4, 1000])
            bmm = torch.ops.aten.bmm.default(view_10, view_11)
            return (bmm,)

        args = []
        args.append(torch.randn((2, 1, 4, 1200, 4), dtype=torch.float16, device="cuda"))
        args.append(
            rand_strided(
                (1, 4, 1000, 4), (16000, 4, 16, 1), dtype=torch.float16, device="cuda"
            )
        )
        args.append(
            rand_strided(
                (3, 1, 4, 1000, 4),
                (16, 48000, 4, 48, 1),
                dtype=torch.float16,
                device="cuda",
            )
        )
        args.append(
            rand_strided(
                (2, 1, 4, 1000, 4),
                (16, 48000, 4, 48, 1),
                dtype=torch.float16,
                device="cuda",
            )
        )
        args.append(
            rand_strided(
                (2, 1, 4, 1000, 4),
                (19200, 19200, 4800, 4, 1),
                dtype=torch.float16,
                device="cuda",
            )
        )

        correct = fn(*args)
        mod = make_fx(fn, tracing_mode="real")(*args)
        compiled = compile_fx_inner(mod, args)
        ref = compiled(list(args))
        assert same(ref, correct)
=======
    @config.patch({"triton.dense_indexing": True})
    @dynamo_config.patch(automatic_dynamic_shapes=True)
    def test_bucketize_dynamic_dense(self):
        """
        Make sure that ops.bucketize() can handle dense_indexing, which previously
        caused issues due to incorrect handling of the size of offsets.
        """

        def fn(values, offsets):
            return torch.ops.prims._inductor_bucketize(values, offsets)

        values = torch.rand((64, 64), device="cuda")
        offsets = torch.tensor([0.05, 0.1, 0.5, 0.8, 0.85, 0.95], device="cuda")

        expect = fn(values, offsets)

        opt_fn = torch.compile(fn, dynamic=True)
        actual = opt_fn(values, offsets)

        self.assertEqual(expect, actual)
>>>>>>> c47c3e3b


if __name__ == "__main__":
    from torch._dynamo.test_case import run_tests
    from torch.testing._internal.inductor_utils import HAS_CUDA

    if HAS_CUDA and not TEST_WITH_ASAN:
        run_tests(needs="filelock")<|MERGE_RESOLUTION|>--- conflicted
+++ resolved
@@ -808,7 +808,27 @@
 
         self.assertEqual(expect, actual)
 
-<<<<<<< HEAD
+    @config.patch({"triton.dense_indexing": True})
+    @dynamo_config.patch(automatic_dynamic_shapes=True)
+    def test_bucketize_dynamic_dense(self):
+        """
+        Make sure that ops.bucketize() can handle dense_indexing, which previously
+        caused issues due to incorrect handling of the size of offsets.
+        """
+
+        def fn(values, offsets):
+            return torch.ops.prims._inductor_bucketize(values, offsets)
+
+        values = torch.rand((64, 64), device="cuda")
+        offsets = torch.tensor([0.05, 0.1, 0.5, 0.8, 0.85, 0.95], device="cuda")
+
+        expect = fn(values, offsets)
+
+        opt_fn = torch.compile(fn, dynamic=True)
+        actual = opt_fn(values, offsets)
+
+        self.assertEqual(expect, actual)
+
     def test_issue104759(self):
         def fn(arg7_1, add_1, permute_2, select_scatter, slice_8):
             slice_scatter_4 = torch.ops.aten.slice_scatter.default(
@@ -877,28 +897,6 @@
         compiled = compile_fx_inner(mod, args)
         ref = compiled(list(args))
         assert same(ref, correct)
-=======
-    @config.patch({"triton.dense_indexing": True})
-    @dynamo_config.patch(automatic_dynamic_shapes=True)
-    def test_bucketize_dynamic_dense(self):
-        """
-        Make sure that ops.bucketize() can handle dense_indexing, which previously
-        caused issues due to incorrect handling of the size of offsets.
-        """
-
-        def fn(values, offsets):
-            return torch.ops.prims._inductor_bucketize(values, offsets)
-
-        values = torch.rand((64, 64), device="cuda")
-        offsets = torch.tensor([0.05, 0.1, 0.5, 0.8, 0.85, 0.95], device="cuda")
-
-        expect = fn(values, offsets)
-
-        opt_fn = torch.compile(fn, dynamic=True)
-        actual = opt_fn(values, offsets)
-
-        self.assertEqual(expect, actual)
->>>>>>> c47c3e3b
 
 
 if __name__ == "__main__":
