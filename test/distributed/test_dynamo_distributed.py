--- conflicted
+++ resolved
@@ -253,55 +253,6 @@
             model = DDP(model)
             run_hf_bert_ddp(self, model, inputs, "inductor")
 
-<<<<<<< HEAD
-            reset_rng_state()
-            correct_outputs = model(**inputs)
-            correct_loss = correct_outputs.loss
-            correct_loss.backward()
-
-            reset_rng_state()
-            opt_model = torch._dynamo.optimize("inductor")(model)
-            opt_outputs = opt_model(**inputs)
-            opt_loss = opt_outputs.loss
-            opt_loss.backward()
-
-            inputs_flat = [inputs[k] for k in inputs]
-            correct_results = collect_results(model, correct_outputs.logits, correct_loss, inputs_flat)
-            opt_results = collect_results(opt_model, opt_outputs.logits, opt_loss, inputs_flat)
-            self.assertTrue(same(correct_results, opt_results))
-
-    @skip_if_lt_x_gpu(2)
-    @import_transformers_or_skip()
-    @unittest.skipIf(not has_triton(), "Inductor+gpu needs triton and recent GPU arch")
-    @patch.object(config, "optimize_ddp", True)
-    @patch.object(torch._inductor.config, "fallback_random", True)
-    def test_hf_bert_ddp_aot(self):
-
-        with _per_rank_init(self.rank, self.world_size):
-            model, inputs = get_hf_bert(self.rank)
-            model = DDP(model)
-
-            reset_rng_state()
-            correct_outputs = model(**inputs)
-            correct_loss = correct_outputs.loss
-            correct_loss.backward()
-
-            reset_rng_state()
-            opt_model = torch._dynamo.optimize("aot_eager")(model)
-            opt_outputs = opt_model(**inputs)
-            opt_loss = opt_outputs.loss
-            opt_loss.backward()
-
-            inputs_flat = [inputs[k] for k in inputs]
-            correct_results = collect_results(model, correct_outputs.logits, correct_loss, inputs_flat)
-            opt_results = collect_results(opt_model, opt_outputs.logits, opt_loss, inputs_flat)
-            self.assertTrue(same(correct_results, opt_results))
-
-
-    @skip_if_lt_x_gpu(1)
-    # TODO(whc)  delete aot_eager test, if inductor test lands stably
-    # TODO(voz) Alternative take: Keep both, makes for easier debugging
-=======
     @skip_if_lt_x_gpu(2)
     @import_transformers_or_skip()
     @patch.object(config, "optimize_ddp", True)
@@ -312,7 +263,6 @@
             run_hf_bert_ddp(self, model, inputs, "aot_eager")
 
     @skip_if_lt_x_gpu(1)
->>>>>>> e3079503
     def test_fsdp_aot_eager(self):
         with _per_rank_init(self.rank, self.world_size):
             # Test with basic FSDP wrapping (outer wrap around whole model)
