# Owner(s): ["oncall: pt2"]

# Copyright (c) Facebook, Inc. and its affiliates.
# All rights reserved.
#
# This source code is licensed under the BSD-style license found in the
# LICENSE file in the root directory of this source tree.

from typing import Union, Callable, List, Any, Optional, Dict
from unittest.mock import patch
from torch.testing._internal.common_utils import (
    TestCase,
    run_tests,
    IS_ARM64,
    IS_MACOS,
    IS_X86,
    compare_equal_outs_and_grads,
    outs_and_grads,
    skipIfRocm,
)
import torch
import torch.nn as nn
import torch.utils._pytree as pytree
import unittest
import warnings
import itertools
from functools import partial
from torch.nn.utils.rnn import PackedSequence
from torch.testing._internal.common_device_type import instantiate_device_type_tests, toleranceOverride, tol
from torch.testing._internal.common_methods_invocations import op_db
from torch.testing._internal.common_modules import module_db, modules
from torch.testing._internal.control_flow_opinfo_db import control_flow_opinfo_db
from torch.testing._internal.optests import _test_aot_autograd_forwards_backwards_helper, aot_autograd_check
from functorch import (
    grad, vjp, vmap, jacrev,
    make_fx
)
from torch._functorch.aot_autograd import aot_module_simplified, aot_export_module, aot_export_joint_simple
from functorch.compile import (
    nnc_jit, compiled_function, compiled_module,
    min_cut_rematerialization_partition, aot_function, aot_module,
    nop, default_partition, default_decompositions,
    memory_efficient_fusion, get_aot_compilation_context
)
from torch._decomp import decomposition_table

from torch.testing._internal.common_device_type import ops
from common_utils import (
    decorate,
    xfail,
    skip,
    skipOps,
    decorateForModules,
)
from torch._subclasses.fake_tensor import DynamicOutputShapeException, FakeTensorMode
from torch.fx.experimental.proxy_tensor import is_sym_node
from torch.fx.experimental.symbolic_shapes import ShapeEnv, GuardOnDataDependentSymNode

USE_TORCHVISION = False
try:
    import torchvision
    USE_TORCHVISION = True
except ImportError:
    warnings.warn("Couldn't import torchvision. Some of our tests use it, try "
                  "to install it with commands from pytorch.org, post-fixed with "
                  "`--no-deps` to avoid overwriting the pytorch installation",
                  UserWarning)

USE_NETWORKX = False
try:
    import networkx  # noqa: F401
    USE_NETWORKX = True
except ImportError:
    warnings.warn("Some tests use networkx but it was not installed",
                  UserWarning)

# NB: numpy is a testing dependency!

class AOTTestCase(TestCase):
    def setUp(self):
        super().setUp()

class TestPythonKey(AOTTestCase):
    def test_make_fx(self, device):
        def f(x):
            return torch.sin(x)
        inp = torch.randn(3)
        fx_f = make_fx(f)(inp)

        new_inp = torch.randn(3)
        self.assertEqual(fx_f(new_inp), f(new_inp))

    def test_make_fx_grad(self, device):
        def f(x):
            return torch.sin(x).sum()
        inp = torch.randn(3)
        f = grad(f)
        fx_f = make_fx(f)(inp)

        new_inp = torch.randn(3)
        self.assertEqual(fx_f(new_inp), f(new_inp))

    def test_scalar_device(self, device):
        def f(a, b):
            return a + b
        inps = [torch.randn(3, device=device), torch.tensor(5)]
        fx_f = make_fx(f)(*inps)
        self.assertEqual(fx_f(*inps), f(*inps))

    def test_make_fx_vmap(self, device):
        def f(x):
            return torch.sin(x)
        inp = torch.randn(5, 3)
        f = vmap(f)
        fx_f = make_fx(f)(inp)
        new_inp = torch.randn(5, 3)
        self.assertEqual(fx_f(new_inp), f(new_inp))

    def test_make_fx_jacrev(self, device):
        def f(x):
            return x.sin().sum()
        inp = torch.randn(3)
        f = jacrev(jacrev(f))
        fx_f = make_fx(f)(inp)
        new_inp = torch.randn(3)
        self.assertEqual(fx_f(new_inp), f(new_inp))

    def test_make_fx_vjp(self, device):
        def f(x):
            return torch.sin(x).sum()

        primals = torch.randn(3)
        _, vjp_fn = vjp(f, primals)
        cotangent = torch.randn(())
        fx_f = make_fx(vjp_fn)(cotangent, True, True)
        new_cotangent = torch.randn(())
        self.assertEqual(fx_f(new_cotangent, True, True), vjp_fn(new_cotangent))

    def test_make_fx_functionalize(self, device):
        from functorch.experimental import functionalize

        def fn(a):
            a = a * 2
            a.relu_()
            return a

        a = torch.randn(3, device=device)
        symbolic_gm = torch.fx.symbolic_trace(fn)
        includes_method_relu_ = any(
            str(n.target) == "relu_" for n in symbolic_gm.graph.nodes
        )
        self.assertTrue(includes_method_relu_)
        # Also verifies fix for https://github.com/pytorch/pytorch/issues/84570
        gm = make_fx(functionalize(symbolic_gm))(a)
        includes_aten_relu = any(
            n.target == torch.ops.aten.relu.default for n in gm.graph.nodes
        )
        self.assertTrue(includes_aten_relu)

    def test_make_fx_no_decompose(self, device):
        # FIXME
        return self.skipTest("error: maximum recursion reached")

        def f(x):
            return torch.tanh(x).sum()

        fx_f = make_fx(grad(f))(torch.randn(5))
        ops = {i.target for i in fx_f.graph.nodes}

        self.assertEqual(torch.ops.aten.tanh_backward in ops, True)

        fx_f = make_fx(grad(f), decomposition_table)(torch.randn(5))
        ops = {i.target for i in fx_f.graph.nodes}
        self.assertEqual(torch.ops.aten.tanh_backward in ops, False)

    def test_nnc_jit(self, device):
        def f(x):
            return torch.sin(x)

        jit_f = nnc_jit(f)

        inp = torch.randn(3)
        self.assertEqual(jit_f(inp), f(inp))

    def test_nnc_scalar(self, device):
        def f(x):
            return torch.sin(x)

        jit_f = nnc_jit(f)

        inp = torch.randn(())
        self.assertEqual(jit_f(inp), f(inp))

    def test_nnc_pytrees(self, device):
        def f(x):
            return [torch.sin(x[0])]

        jit_f = nnc_jit(f)

        inp = [torch.randn(3)]
        self.assertEqual(jit_f(inp), f(inp))

    def test_external_calls(self, device):
        def f(a, b):
            return torch.mv(a, b)
        jit_f = nnc_jit(f)
        inp = [torch.randn(3, 3), torch.randn(3)]
        self.assertEqual(jit_f(*inp), f(*inp))

    def test_nnc_passthrough(self, device):
        def f(x, y):
            return x + y, y
        inp = (torch.randn(3), torch.randn(3))
        jit_f = nnc_jit(f)
        self.assertEqual(jit_f(*inp), f(*inp))

        def f(x):
            x['a'] = x['a'] * 2
            return x
        inp = ({'a': torch.randn(3), 'b': torch.randn(3)},)
        jit_f = nnc_jit(f)
        self.assertEqual(jit_f(*inp), f(*inp))

    @unittest.skipIf(not USE_TORCHVISION, "test requires torchvision")
    def test_resnet18_backward_trace(self, device):
        mod = torchvision.models.resnet18()

        def f(x):
            out = mod(x)
            out.sum().backward()
            return [a.grad for a in mod.parameters()]

        inp = torch.randn(3, 3, 250, 250, requires_grad=True)
        grads = f(inp)

        mod.zero_grad()
        mod(inp).sum().backward()
        grads2 = [a.grad for a in mod.parameters()]
        self.assertEqual(grads, grads2)

def get_base(t):
    return t._base if t._is_view() else t

def is_in_base(t, maybe_tensors):
    t_base = get_base(t)
    for maybe_tensor in maybe_tensors:
        if isinstance(maybe_tensor, torch.Tensor):
            if t_base is get_base(maybe_tensor):
                return True
    return False

class TestAOTAutograd(AOTTestCase):
    # test_mutation will:
    # - Ensure that inputs are non-leaves, so our graphs can mutate them
    # - try to mutate outputs of the graph (to ensure that autograd meta is set properly on outputs)
    @patch("functorch.compile.config.debug_assert", True)
    def verify_aot_autograd(
        self,
        f,
        inp_: Union[Callable, List[Any]],
        *,
        test_mutation: bool = False,
        decompositions: Optional[Dict] = None,
        dynamic: bool = False,
    ):
        for keep_input_mutations in [True, False]:
            # Some tests pass in a callable for inp, to generate the inputs
            # (useful if we want to generate complicated aliasing inputs)
            if isinstance(inp_, Callable):
                inp_callable = inp_
                # The callable should return a tuple of f_inputs, f_graph_inputs
                # (The idea is that we might want to compile a function with the graph inputs,
                # but test autograd backprop all the way through the actual inputs)
                inp_copy, graph_inps_copy = inp_callable()
                inp, graph_inps = inp_callable()
            else:
                inp_copy = []
                inp = []
                # Our input clones need to mimic when inputs are duplicates of one another
                dupes_map = {}
                for i, x in enumerate(inp_):
                    if x in dupes_map:
                        x_dupe_idx = dupes_map[x]
                        inp_copy.append(inp_copy[x_dupe_idx])
                        inp.append(inp[x_dupe_idx])
                    else:
                        dupes_map[x] = i
                        if not isinstance(x, torch.Tensor):
                            x_copy = x
                            x_copy2 = x
                        else:
                            x_copy = x.clone().detach().requires_grad_(x.requires_grad)
                            x_copy2 = x.clone().detach().requires_grad_(x.requires_grad)
                            if x.requires_grad and not x.is_leaf:
                                x_copy = x_copy.clone()
                                x_copy2 = x_copy2.clone()
                        inp_copy.append(x_copy)
                        inp.append(x_copy2)

                if test_mutation:
                    # For graphs where we mutate inputs, need our test to make sure inputs aren't leaves
                    graph_inps = [x.add(1) for x in inp]
                    graph_inps_copy = [x.add(1) for x in inp_copy]
                else:
                    graph_inps = inp
                    graph_inps_copy = inp_copy
            fw_graph_cell = [None]
            if isinstance(f, nn.Module):
                compiled_f = aot_module(
                    f,
                    fw_compiler=partial(extract_graph, graph_cell=fw_graph_cell),
                    bw_compiler=nop,
                    decompositions=decompositions,
                    keep_inference_input_mutations=keep_input_mutations,
                    dynamic=dynamic
                )
            else:
                compiled_f = aot_function(
                    f,
                    fw_compiler=partial(extract_graph, graph_cell=fw_graph_cell),
                    bw_compiler=nop,
                    decompositions=decompositions,
                    keep_inference_input_mutations=keep_input_mutations,
                    dynamic=dynamic
                )
            ref_out, ref_grad = outs_and_grads(f, graph_inps, inp)
            test_out, test_grad = outs_and_grads(compiled_f, graph_inps_copy, inp_copy)
            self.assertEqual(ref_grad, test_grad)

            if isinstance(ref_out, torch.Tensor):
                self.assertTrue(isinstance(test_out, torch.Tensor))
                ref_out, test_out = [ref_out], [test_out]
            for ref_o, test_o in zip(ref_out, test_out):
                if isinstance(ref_o, torch.Tensor):
                    self.assertEqual(ref_o.requires_grad, test_o.requires_grad)
                    self.assertEqual(ref_o.is_leaf, test_o.is_leaf)
                    ref_is_view_of_non_interm = is_in_base(ref_o, graph_inps) or is_in_base(ref_o, ref_out)
                    test_is_view_of_non_interm = is_in_base(test_o, graph_inps_copy) or is_in_base(test_o, test_out)
                    self.assertEqual(ref_is_view_of_non_interm, test_is_view_of_non_interm)
                    self.assertEqual(ref_o, test_o)
                    if test_mutation:
                        # This tests that autograd meta is set properly on the output we can
                        # mutate it.
                        ref_o.mul_(2)
                        test_o.mul_(2)
                        self.assertEqual(ref_o, test_o)
            for ref_i, test_i in zip(inp, inp_copy):
                if isinstance(ref_i, torch.Tensor):
                    self.assertEqual(ref_i.requires_grad, test_i.requires_grad)
                self.assertEqual(ref_i, test_i)
        return fw_graph_cell[0]

    def test_non_tensor_and_none_inputs(self):
        # int, None, Tensor
        def f(a, b, c):
            return a * c
        inp = [2, None, torch.ones(3, 3, dtype=torch.float32, requires_grad=True)]
        self.verify_aot_autograd(f, inp)
        inp = [2, None, torch.ones(3, 3, dtype=torch.float32, requires_grad=False)]
        self.verify_aot_autograd(f, inp)

    def test_single_output(self):
        def f(a, b):
            return a + b
        inp = [torch.randn(3, 3, requires_grad=True), torch.randn(3, 3)]
        self.verify_aot_autograd(f, inp)
        inp = [torch.randn(3, 3, requires_grad=False), torch.randn(3, 3)]
        self.verify_aot_autograd(f, inp)

    def test_multi_output(self):
        def f(a, b):
            return a + b, a - b
        inp = [torch.randn(3, 3, requires_grad=True), torch.randn(3, 3)]
        self.verify_aot_autograd(f, inp)
        inp = [torch.randn(3, 3, requires_grad=False), torch.randn(3, 3)]
        self.verify_aot_autograd(f, inp)

    def test_multi_output_list(self):
        def f(a, b):
            return [a + b, a - b]
        inp = [torch.randn(3, 3, requires_grad=True), torch.randn(3, 3)]
        self.verify_aot_autograd(f, inp)
        inp = [torch.randn(3, 3, requires_grad=False), torch.randn(3, 3)]
        self.verify_aot_autograd(f, inp)

    # Test for bug occurring at the intersection of fake tensors & functionalization.
    def test_squeeze_mutation(self):
        def f(a):
            b = a.clone().squeeze(-1)
            b.add_(1.)
            return a + b

        inp = [torch.randn(3, 1, requires_grad=True)]
        self.verify_aot_autograd(f, inp, dynamic=True)
        inp = [torch.randn(3, 1, requires_grad=False)]
        self.verify_aot_autograd(f, inp, dynamic=True)

    def test_complex_linear(self):
        # https://github.com/pytorch/pytorch/issues/93424
        inp = [torch.randn(1, 10, 10, dtype=torch.complex64)]

        class F(torch.nn.Module):
            def __init__(self):
                super().__init__()
                self.linear = nn.Linear(10, 10, dtype=torch.complex64)

            def forward(self, x):
                return self.linear(x).sum().abs()

        self.verify_aot_autograd(F(), inp)

    def test_embedding_bag_view_dynamic(self):
        # Backwards pass tries to wrap a sparse tensor in a FunctionalTensorWrapper;
        # test that this works even though the sparse tensor has no storage.

        class F(torch.nn.Module):
            def __init__(self):
                super().__init__()
                self.emb = torch.nn.EmbeddingBag(100, 8, sparse=True)

            def forward(self, x, y):
                return self.emb(x, y).view(-1)

        x = torch.arange(3)
        y = torch.arange(3)
        self.verify_aot_autograd(F(), [x, y], dynamic=False)
        self.verify_aot_autograd(F(), [x, y], dynamic=True)



    def test_input_mutation_simple(self):
        def f(a):
            a.mul_(2)
            return a * 3
        inp = [torch.ones(3, 3, requires_grad=True)]
        fw_graph = self.verify_aot_autograd(f, inp, test_mutation=True)
        inp = [torch.ones(3, 3, requires_grad=False)]
        self.verify_aot_autograd(f, inp, test_mutation=True)
        # Things to note:
        # - the extra clone is because we need to pass the pre-mutated input to grad(),
        #   but autograd operates above functionalization so we need to manually clone.
        #   Hopefully backends can optimize this easily.
        # - The extra return arg is because the compiled forward returns (mutated inputs + outputs)
        self.assertExpectedInline(fw_graph.code.strip(), """\
def forward(self, primals_1):
    clone = torch.ops.aten.clone.default(primals_1);  primals_1 = None
    mul = torch.ops.aten.mul.Tensor(clone, 2);  clone = None
    mul_1 = torch.ops.aten.mul.Tensor(mul, 3)
    return [mul, mul_1]""")

    def test_input_mutation_simple_with_none_and_nontensor(self):
        # Tensor, None, int
        def f(a, b, c):
            return a * c
        f_compiled = aot_function(f, nop)
        for req_grad in [True, False]:
            inp = [torch.ones(3, 3, requires_grad=req_grad), None, 3]
            out_ref = f(*inp)
            out_test = f_compiled(*inp)
            self.assertEqual(out_ref, out_test)

    # https://github.com/pytorch/pytorch/issues/93363
    def test_mutates_input_noncontiguous(self):
        def f(a):
            a.add_(1)
            return ()

        f_compiled = aot_function(f, nop)
        ref = torch.ones(4, requires_grad=True) + 0
        ref_view = ref[0::2]

        test = torch.ones(4, requires_grad=True) + 0
        test_view = test[0::2]

        out_ref = f(ref_view)
        out_test = f_compiled(test_view)
        print(ref)
        print(test)
        self.assertEqual(ref, test)

    def test_outputs_are_aliased(self):
        # Tensor, None, int
        def f(a):
            b = a.mul(2)
            c = b.view(-1)
            return b, c
        f_compiled = aot_function(f, nop)
        for req_grad in [True, False]:
            inp = torch.ones(3, requires_grad=req_grad)
            out_ref = f(inp)
            out_test = f_compiled(inp)
            self.assertEqual(out_ref[0], out_test[0])
            self.assertEqual(out_ref[1], out_test[1])
            # Try mutating one of the outputs, which is aliased.
            out_ref[0].mul_(3)
            out_test[0].mul_(3)
            # Assert that the aliasing relationship was preserved
            self.assertEqual(out_ref[0], out_test[0])
            self.assertEqual(out_ref[1], out_test[1])

    def test_input_mutation_is_output(self):
        def f(a):
            a.mul_(2)
            return a
        inp = [torch.ones(3, 3, requires_grad=True)]
        fw_graph = self.verify_aot_autograd(f, inp, test_mutation=True)
        inp = [torch.ones(3, 3, requires_grad=False)]
        self.verify_aot_autograd(f, inp, test_mutation=True)
        self.assertExpectedInline(fw_graph.code.strip(), """\
def forward(self, primals_1):
    clone = torch.ops.aten.clone.default(primals_1);  primals_1 = None
    mul = torch.ops.aten.mul.Tensor(clone, 2);  clone = None
    return [mul, mul]""")

    def test_input_mutation_multiple(self):
        def f(a, b, c):
            a.mul_(2)
            c.mul_(2)
            return a + b + c

        def create_inp(req_grad):
            return [
                torch.ones(3, 3, requires_grad=req_grad),
                torch.ones(3, 3, requires_grad=req_grad),
                torch.ones(3, 3, requires_grad=req_grad),
            ]

        self.verify_aot_autograd(f, create_inp(False), test_mutation=True)

        fw_graph = self.verify_aot_autograd(f, create_inp(True), test_mutation=True)
        self.assertExpectedInline(fw_graph.code.strip(), """\
def forward(self, primals_1, primals_2, primals_3):
    clone = torch.ops.aten.clone.default(primals_1);  primals_1 = None
    clone_1 = torch.ops.aten.clone.default(primals_3);  primals_3 = None
    mul = torch.ops.aten.mul.Tensor(clone, 2);  clone = None
    mul_1 = torch.ops.aten.mul.Tensor(clone_1, 2);  clone_1 = None
    add = torch.ops.aten.add.Tensor(mul, primals_2);  primals_2 = None
    add_1 = torch.ops.aten.add.Tensor(add, mul_1);  add = None
    return [mul, mul_1, add_1]""")

    def test_input_mutation_metadata(self):
        def f(a, b):
            a.transpose_(1, 0)
            return a + b

        def create_inp(req_grad):
            return [
                torch.ones(3, 3, requires_grad=req_grad),
                torch.ones(3, 3, requires_grad=req_grad),
            ]

        self.verify_aot_autograd(f, create_inp(True), test_mutation=True)
        self.verify_aot_autograd(f, create_inp(False), test_mutation=True)

    def test_input_mutation_requires_grad_detach(self):
        # Here, "a" requires grad, and gets mutated, so we append a copy_() to the end of the graph.
        # Its mutation doesn't take part in autograd though, because we mutated a detach'd view.
        # Need to make sure that this copy_() doesn't error, and doesn't participate in autograd either.
        def f(a):
            a.detach().mul_(2)
            return a + 3
        inp = [torch.ones(4, requires_grad=True)]
        self.verify_aot_autograd(f, inp, test_mutation=False)
        inp = [torch.ones(4, requires_grad=True)]
        # test_mutation=True will first do some compute on inp, so it is no longer an autograd leaf
        # by the time it becomes a graph input. Good to test both cases.
        self.verify_aot_autograd(f, inp, test_mutation=True)

    def test_input_mutation_requires_grad_no_grad(self):
        def f(a):
            with torch.no_grad():
                a.mul_(2)
            return a + 3
        inp = [torch.ones(4, requires_grad=True)]
        fw_graph = self.verify_aot_autograd(f, inp, test_mutation=False)

    def test_input_mutation_requires_grad_no_grad_detach_mixed(self):
        # Perform a mix of mutations on a:
        # 1 normal, 1 in no_grad, 1 on a detach'd tensor.
        # Only the first should participate in gradient computation.
        def f(a):
            a.detach().mul_(2)
            a.mul_(3)
            with torch.no_grad():
                a.mul_(4)
            return a + 5
        inp = [torch.ones(4, requires_grad=True)]
        fw_graph = self.verify_aot_autograd(f, inp, test_mutation=True)

    def test_input_mutation_metadata2(self):
        def f(a):
            a.transpose_(1, 0)
            a.mul_(2)
            return a + 1
        inp = [torch.ones(3, 3, requires_grad=True)]
        self.verify_aot_autograd(f, inp, test_mutation=True)
        inp = [torch.ones(3, 3, requires_grad=False)]
        self.verify_aot_autograd(f, inp, test_mutation=True)

    def test_input_mutation_resize_smaller(self):
        def f(a, b):
            a.resize_(2, 2)
            return a + b
        # tenors that require gradients cannot be resized, so only test requires_grad=False case
        inp = [
            torch.ones(3, 3),
            torch.ones(2, 2, requires_grad=True),
        ]
        self.verify_aot_autograd(f, inp, test_mutation=True)

        inp = [
            torch.ones(3, 3),
            torch.ones(2, 2),
        ]
        self.verify_aot_autograd(f, inp, test_mutation=True)

    def test_input_mutation_batchnorm(self):
        def f(inpt, weight, bias, running_mean, running_var):
            # This is additionally a good test, because the input tensors that we mutate
            # are *also* saved for backwards.
            # This tests that what we save for the backward is actually cloned inputs,
            # and not the original inputs that got mutated.
            return torch._native_batch_norm_legit(inpt, weight, bias, running_mean, running_var, True, 0.5, 1e-5)

        def create_inp(req_grad):
            return [
                torch.ones(2, 5, 5, 5, requires_grad=req_grad),
                torch.ones(5, requires_grad=req_grad),
                torch.ones(5, requires_grad=req_grad),
                torch.ones(5),
                torch.ones(5),
            ]

        from torch._decomp import get_decompositions
        # This simulates what inductor does (running the fw + bw decompositions)
        decompositions = get_decompositions([
            torch.ops.aten._native_batch_norm_legit_functional,
            torch.ops.aten.native_batch_norm_backward,
        ])
        self.verify_aot_autograd(f, create_inp(True), test_mutation=True, decompositions=decompositions)
        self.verify_aot_autograd(f, create_inp(False), test_mutation=True, decompositions=decompositions)

    def test_batchnorm_inference(self):
        inp = [
            torch.ones(2, 5, 5, 5, requires_grad=True),
            torch.ones(5, requires_grad=True),
            torch.ones(5, requires_grad=True),
            torch.ones(5),
            torch.ones(5),
        ]

        m = torch.nn.BatchNorm2d(4, 4)
        m.eval()
        fw_graph_cell = [None]
        inp = torch.ones(4, 4, 4, 4)
        fw_graph_cell = [None]
        compiled_m = aot_module(
            m,
            fw_compiler=partial(extract_graph, graph_cell=fw_graph_cell),
            bw_compiler=nop,
            keep_inference_input_mutations=True,
        )
        inp = torch.ones(4, 4, 4, 4)
        with torch.no_grad():
            out = compiled_m(inp)
        # expectation: there are no copy_() calls in the decomposed batch norm when running under training=False (eval mode)
        code = fw_graph_cell[0].code.strip()
        self.assertTrue("copy_" not in str(code))

    def test_input_output_view_simple(self):
        def f(a):
            return a.view(-1)
        inp = [torch.ones(2, 2, requires_grad=False).add(1)]
        self.verify_aot_autograd(f, inp, test_mutation=True)
        inp = [torch.ones(2, 2, requires_grad=True).add(1)]
        fw_graph = self.verify_aot_autograd(f, inp, test_mutation=True)
        # Outputs that alias inputs are pulled out of the graph entirely, so we don't compile anything here
        self.assertExpectedInline(fw_graph.code.strip(), """\
def forward(self, primals_1):
    view = torch.ops.aten.view.default(primals_1, [-1]);  primals_1 = None
    return [view]""")

    def test_input_output_view_mutate_multiple(self):
        def f(a, b, c):
            a.mul_(2)
            c.mul_(3)
            return b.view(2, 2), c.view(2, 2)

        def create_inp(req_grad):
            return [
                torch.ones(2, 2, requires_grad=req_grad).add(1),
                torch.ones(2, 2, requires_grad=req_grad).add(1),
                torch.ones(2, 2, requires_grad=req_grad).add(1),
            ]

        self.verify_aot_autograd(f, create_inp(False), test_mutation=True)
        fw_graph = self.verify_aot_autograd(f, create_inp(True), test_mutation=True)
        # The original function returned two outputs, both of which aliased inputs.
        # We expect two outputs in the functional graph, a_updated and c_updated.
        # The actual aliased outputs themselves aren't in the compiled forward graph;
        # Instead, they're generated outside of  the graph.
        self.assertExpectedInline(fw_graph.code.strip(), """\
def forward(self, primals_1, primals_2, primals_3):
    clone = torch.ops.aten.clone.default(primals_1);  primals_1 = None
    clone_1 = torch.ops.aten.clone.default(primals_3);  primals_3 = None
    mul = torch.ops.aten.mul.Tensor(clone, 2);  clone = None
    mul_1 = torch.ops.aten.mul.Tensor(clone_1, 3);  clone_1 = None
    view = torch.ops.aten.view.default(primals_2, [2, 2]);  primals_2 = None
    view_2 = torch.ops.aten.view.default(mul_1, [2, 2])
    return [mul, mul_1, view, view_2]""")

    def test_input_output_view_metadata_mutate_multiple(self):
        def f(a, b, c):
            b.mul_(3)
            c.t_()
            return a.view(2, 2), b.view(2, 2), c.view(2, 2)

        def create_inp(req_grad):
            return [
                torch.ones(2, 2, requires_grad=req_grad).add(1),
                torch.ones(2, 2, requires_grad=req_grad).add(1),
                torch.ones(2, 2, requires_grad=req_grad).add(1),
            ]

        self.verify_aot_autograd(f, create_inp(False), test_mutation=True)
        fw_graph = self.verify_aot_autograd(f, create_inp(True), test_mutation=True)
        # Important thing to check here: of the three inputs:
        # Only the b.mul_(3) should show up in the graph (we functionalize it and return it).
        # Everything else that does not show up in the graph includes:
        # - The metadata mutation on c (we do it outside the graph)
        # - All 3 original fw outputs, which are aliases of inputs (we regenerate them outside of the graph)
        self.assertExpectedInline(fw_graph.code.strip(), """\
def forward(self, primals_1, primals_2, primals_3):
    clone = torch.ops.aten.clone.default(primals_2);  primals_2 = None
    view = torch.ops.aten.view.default(primals_3, [2, 2]);  primals_3 = None
    mul = torch.ops.aten.mul.Tensor(clone, 3);  clone = None
    t = torch.ops.aten.t.default(view);  view = None
    view_1 = torch.ops.aten.view.default(primals_1, [2, 2]);  primals_1 = None
    view_3 = torch.ops.aten.view.default(t, [2, 2])
    view_4 = torch.ops.aten.view.default(mul, [2, 2])
    return [mul, t, view_1, view_4, view_3]""")

    def test_input_mutation_and_output_view(self):
        def f(a):
            a.add_(1)
            return a.view(-1)
        inp = [torch.ones(2, 2, requires_grad=False).add(1)]
        self.verify_aot_autograd(f, inp, test_mutation=True)
        inp = [torch.ones(2, 2, requires_grad=True).add(1)]
        fw_graph = self.verify_aot_autograd(f, inp, test_mutation=True)
        # Here, total # of outputs is 1 because:
        # - num_mutated_inps = 1 (a_updated)
        # - num_fw_outputs = 0 (the output is an alias of the input, so we move it outside the compiled fw)
        self.assertExpectedInline(fw_graph.code.strip(), """\
def forward(self, primals_1):
    clone = torch.ops.aten.clone.default(primals_1);  primals_1 = None
    add = torch.ops.aten.add.Tensor(clone, 1);  clone = None
    view_1 = torch.ops.aten.view.default(add, [-1])
    return [add, view_1]""")


    def test_input_mutation_output_view_multiple(self):
        def f(a, b, c, d):
            b.transpose_(1, 0)
            c.add_(1)
            return d + 1, b.diagonal(), a + c

        def create_inp(req_grad):
            return [
                torch.arange(4, requires_grad=req_grad, dtype=torch.float32).view(2, 2).add(1),
                torch.arange(4, requires_grad=req_grad, dtype=torch.float32).view(2, 2).add(1),
                torch.ones(2, 2, requires_grad=req_grad).add(1),
                torch.ones(2, 2, requires_grad=req_grad).add(1),
            ]

        self.verify_aot_autograd(f, create_inp(False), test_mutation=True)
        fw_graph = self.verify_aot_autograd(f, create_inp(True), test_mutation=True)
        self.assertExpectedInline(fw_graph.code.strip(), """\
def forward(self, primals_1, primals_2, primals_3, primals_4):
    view = torch.ops.aten.view.default(primals_2, [2, 2]);  primals_2 = None
    clone = torch.ops.aten.clone.default(primals_3);  primals_3 = None
    transpose = torch.ops.aten.transpose.int(view, 1, 0);  view = None
    add = torch.ops.aten.add.Tensor(clone, 1);  clone = None
    add_1 = torch.ops.aten.add.Tensor(primals_4, 1);  primals_4 = None
    diagonal = torch.ops.aten.diagonal.default(transpose)
    add_2 = torch.ops.aten.add.Tensor(primals_1, add);  primals_1 = None
    return [transpose, add, add_1, diagonal, add_2]""")

    def test_output_aliases_intermediate_single(self):
        def f(a):
            out = torch.mul(a, 3)
            return out.view(-1)
        inp = [torch.ones(3, 3, requires_grad=False)]
        self.verify_aot_autograd(f, inp, test_mutation=True)
        inp = [torch.ones(3, 3, requires_grad=True)]
        fw_graph = self.verify_aot_autograd(f, inp, test_mutation=True)
        # In AOTAutograd, we are obligated to make the compiled forward directly return `out`,
        # and reconstruct `out.view(-1)` as a fresh output.
        self.assertExpectedInline(fw_graph.code.strip(), """\
def forward(self, primals_1):
    mul = torch.ops.aten.mul.Tensor(primals_1, 3);  primals_1 = None
    view = torch.ops.aten.view.default(mul, [-1]);  mul = None
    return [view]""")

    def test_output_aliases_intermediate_mutation_linear(self):
        def f(x):
            return (x + 1).view(-1)

        inp = [torch.ones(3, 3, requires_grad=True)]
        # use inductor's decomps (which will e.g. turn _unsafe_view() into view())
        from torch._inductor.decomposition import decompositions
        f_compiled = aot_function(f, nop, decompositions=decompositions)

        out_ref = f(*inp)
        out_test = f_compiled(*inp)

        out_ref.mul_(2)
        out_test.mul_(2)
        self.assertEqual(out_ref, out_test)

    def test_output_aliases_intermediate_no_grad(self):
        def f(a, b):
            out = torch.mul(a, 3)
            # First output is an alias of an intermediate that doesn't require grad
            return out.view(-1), b.add(1)
        inp = [torch.ones(3, 3), torch.ones(3, 3, requires_grad=False)]
        self.verify_aot_autograd(f, inp, test_mutation=True)
        inp = [torch.ones(3, 3), torch.ones(3, 3, requires_grad=True)]
        fw_graph = self.verify_aot_autograd(f, inp, test_mutation=True)
        # important bit: we don't bother generating an intermediate base as an output in the graph,
        # because the intermediate base itself didn't require gradients.
        # (the only problematic case is when both the base and the aliasesed output require gradients).
        self.assertExpectedInline(fw_graph.code.strip(), """\
def forward(self, primals_1, primals_2):
    mul = torch.ops.aten.mul.Tensor(primals_1, 3);  primals_1 = None
    view = torch.ops.aten.view.default(mul, [-1]);  mul = None
    add = torch.ops.aten.add.Tensor(primals_2, 1);  primals_2 = None
    return [view, add]""")

    def test_output_aliases_intermediate_returned_multiple_times(self):
        def f(a):
            out = torch.mul(a, 3)
            out_view = out.view(-1)
            return out, out_view, out
        inp = [torch.ones(3, 3, requires_grad=False)]
        self.verify_aot_autograd(f, inp, test_mutation=True)
        inp = [torch.ones(3, 3, requires_grad=True)]
        fw_graph = self.verify_aot_autograd(f, inp, test_mutation=True)

    def test_output_aliases_intermediate_multiple(self):
        def f(a):
            out = torch.mul(a, 3)
            # AOTAutograd should manually generate these two output views in the epilogue.
            return out.view(-1), out.view(-1)
        inp = [torch.ones(3, 3, requires_grad=False)]
        self.verify_aot_autograd(f, inp, test_mutation=True)
        inp = [torch.ones(3, 3, requires_grad=True)]
        fw_graph = self.verify_aot_autograd(f, inp, test_mutation=True)
        self.assertExpectedInline(fw_graph.code.strip(), """\
def forward(self, primals_1):
    mul = torch.ops.aten.mul.Tensor(primals_1, 3);  primals_1 = None
    view = torch.ops.aten.view.default(mul, [-1])
    view_1 = torch.ops.aten.view.default(mul, [-1])
    return [view, view_1, mul]""")

    def test_output_aliases_intermediate_and_returned(self):
        def f(a):
            out = torch.mul(a, 3)
            # AOTAutograd should manually generate the first output (a view of an intermediate)
            # but not the second (which is itself the intermediate for the first)
            return out.view(-1), out
        inp = [torch.ones(3, 3, requires_grad=False)]
        self.verify_aot_autograd(f, inp, test_mutation=True)
        inp = [torch.ones(3, 3, requires_grad=True)]
        fw_graph = self.verify_aot_autograd(f, inp, test_mutation=True)
        self.assertExpectedInline(fw_graph.code.strip(), """\
def forward(self, primals_1):
    mul = torch.ops.aten.mul.Tensor(primals_1, 3);  primals_1 = None
    view = torch.ops.aten.view.default(mul, [-1])
    return [view, mul]""")

    def test_output_aliases_intermediate_and_returned_flipped(self):
        def f(a):
            out = torch.mul(a, 3)
            # AOTAutograd should manually generate the first output (a view of an intermediate)
            # but not the second (which is itself the intermediate for the first)
            return out, out.view(-1)
        inp = [torch.ones(3, 3, requires_grad=False)]
        self.verify_aot_autograd(f, inp, test_mutation=True)
        inp = [torch.ones(3, 3, requires_grad=True)]
        fw_graph = self.verify_aot_autograd(f, inp, test_mutation=True)
        self.assertExpectedInline(fw_graph.code.strip(), """\
def forward(self, primals_1):
    mul = torch.ops.aten.mul.Tensor(primals_1, 3);  primals_1 = None
    view = torch.ops.aten.view.default(mul, [-1])
    return [mul, view]""")

    def test_output_aliases_intermediate_and_returned_different_grad(self):
        def f(a):
            out = torch.mul(a, 3)
            # AOTAutograd should manually generate the first output (a view of an intermediate)
            # but not the second (which is itself the intermediate for the first)
            return out.view(-1), out, out[0].detach()
        inp = [torch.ones(3, 3, requires_grad=False)]
        self.verify_aot_autograd(f, inp, test_mutation=True)
        inp = [torch.ones(3, 3, requires_grad=True)]
        fw_graph = self.verify_aot_autograd(f, inp, test_mutation=True)
        self.assertExpectedInline(fw_graph.code.strip(), """\
def forward(self, primals_1):
    mul = torch.ops.aten.mul.Tensor(primals_1, 3);  primals_1 = None
    view = torch.ops.aten.view.default(mul, [-1])
    select = torch.ops.aten.select.int(mul, 0, 0)
    detach = torch.ops.aten.detach.default(select);  select = None
    return [view, mul, detach]""")

    def test_output_aliases_intermediate_inplace_view(self):
        def f(a):
            out = torch.mul(a, 3)
            out.t_()
            return out
        inp = [torch.ones(2, 4, requires_grad=True)]

        # TODO: fix this test.
        # See https://github.com/pytorch/pytorch/issues/90507
        # self.verify_aot_autograd(f, inp, test_mutation=True)

    def test_output_aliases_intermediate_inplace_view_with_detach(self):
        def f(a):
            out = torch.mul(a, 3)
            out.t_()
            out.detach_()
            # Thanks to the detach_() AOT Autograd doesn't need to do anything.
            # `out` will show up as having OutputType.non_alias,
            # and ._is_view() == False
            return out
        inp = [torch.ones(2, 4, requires_grad=False)]
        self.verify_aot_autograd(f, inp, test_mutation=True)
        inp = [torch.ones(2, 4, requires_grad=True)]
        fw_graph = self.verify_aot_autograd(f, inp, test_mutation=True)
        self.assertExpectedInline(fw_graph.code.strip(), """\
def forward(self, primals_1):
    mul = torch.ops.aten.mul.Tensor(primals_1, 3);  primals_1 = None
    t = torch.ops.aten.t.default(mul);  mul = None
    return [t]""")


    def test_output_aliases_intermediate_inplace_view_and_view(self):
        def f(a):
            out = torch.mul(a, 3)
            out_view = out.unsqueeze(0)
            out.t_()
            out_view2 = out.unsqueeze(0)
            return out_view, out, out_view2
        inp = [torch.ones(2, 4, requires_grad=True)]

        # TODO: fix this test.
        # See <github issue link>
        # self.verify_aot_autograd(f, inp, test_mutation=True)

    def test_output_aliases_intermediate_multiple_mixed(self):
        def f(a):
            out1 = torch.mul(a, 3)
            out2 = torch.mul(a, 4)
            # AOTAutograd should manually generate these two output views in the epilogue.
            return out1.view(-1), out2.transpose(1, 0), out1.transpose(1, 0)
        inp = [torch.ones(3, 3, requires_grad=False)]
        self.verify_aot_autograd(f, inp, test_mutation=True)
        inp = [torch.ones(3, 3, requires_grad=True)]
        fw_graph = self.verify_aot_autograd(f, inp, test_mutation=True)
        self.assertExpectedInline(fw_graph.code.strip(), """\
def forward(self, primals_1):
    mul = torch.ops.aten.mul.Tensor(primals_1, 3)
    mul_1 = torch.ops.aten.mul.Tensor(primals_1, 4);  primals_1 = None
    view = torch.ops.aten.view.default(mul, [-1])
    transpose = torch.ops.aten.transpose.int(mul_1, 1, 0);  mul_1 = None
    transpose_1 = torch.ops.aten.transpose.int(mul, 1, 0)
    return [view, transpose, transpose_1, mul]""")

    def test_output_all_alias_types(self):
        # There are 3 types of aliasing that require us to return metadata in the compiled fw:
        # (1) outputs that are views of inputs
        # (2) outputs that are views of intermediates
        # (3) inputs that get metadata mutations
        # test all 3 of them here
        def f(a):
            a.transpose_(1, 0)
            tmp = a.mul(2)
            return tmp.squeeze(), tmp.transpose(1, 0), a.unsqueeze(0)

        def inp_callable(req_grad):
            x = torch.ones(1, 2, 4, requires_grad=req_grad).clone()
            return [(x,), (x,)]

        self.verify_aot_autograd(f, partial(inp_callable, req_grad=False), test_mutation=True)
        fw_graph = self.verify_aot_autograd(f, partial(inp_callable, req_grad=True), test_mutation=True)
        # TODO: make this test run with dynamic shapes so it is more meaningful
        # metadata output order: (a_updated_meta, out1_meta, out2_meta, out3_meta)
        self.assertExpectedInline(fw_graph.code.strip(), """\
def forward(self, primals_1):
    view = torch.ops.aten.view.default(primals_1, [1, 2, 4]);  primals_1 = None
    transpose = torch.ops.aten.transpose.int(view, 1, 0);  view = None
    mul = torch.ops.aten.mul.Tensor(transpose, 2)
    squeeze = torch.ops.aten.squeeze.default(mul)
    transpose_1 = torch.ops.aten.transpose.int(mul, 1, 0)
    unsqueeze = torch.ops.aten.unsqueeze.default(transpose, 0)
    return [transpose, squeeze, transpose_1, unsqueeze, mul]""")

    def test_input_data_and_metadata_mutation(self):
        def f(a):
            a.t_()
            a[0].mul_(2)
            return a.view(a.shape)
        inp = [torch.ones(3, 3, requires_grad=False)]
        self.verify_aot_autograd(f, inp, test_mutation=True)
        inp = [torch.ones(3, 3, requires_grad=True)]
        fw_graph = self.verify_aot_autograd(f, inp, test_mutation=True)
        self.assertExpectedInline(fw_graph.code.strip(), """\
def forward(self, primals_1):
    clone = torch.ops.aten.clone.default(primals_1);  primals_1 = None
    t = torch.ops.aten.t.default(clone)
    select = torch.ops.aten.select.int(t, 0, 0);  t = None
    mul = torch.ops.aten.mul.Tensor(select, 2);  select = None
    t_1 = torch.ops.aten.t.default(clone);  clone = None
    select_scatter = torch.ops.aten.select_scatter.default(t_1, mul, 0, 0);  t_1 = mul = None
    t_2 = torch.ops.aten.t.default(select_scatter);  select_scatter = None
    t_4 = torch.ops.aten.t.default(t_2)
    t_6 = torch.ops.aten.t.default(t_2);  t_2 = None
    view_1 = torch.ops.aten.view.default(t_6, [3, 3]);  t_6 = None
    return [t_4, view_1]""")

    def test_view_and_inplace_view(self):
        def f(a, b):
            a.t_()
            return b.view(b.shape), a.view(a.shape)

        def create_inp(req_grad):
            return [
                torch.ones(3, 3, requires_grad=req_grad),
                torch.ones(3, 3, requires_grad=req_grad)
            ]

        self.verify_aot_autograd(f, create_inp(False), test_mutation=True)
        fw_graph = self.verify_aot_autograd(f, create_inp(True), test_mutation=True)
        self.assertExpectedInline(fw_graph.code.strip(), """\
def forward(self, primals_1, primals_2):
    view = torch.ops.aten.view.default(primals_1, [3, 3]);  primals_1 = None
    t = torch.ops.aten.t.default(view);  view = None
    view_1 = torch.ops.aten.view.default(primals_2, [3, 3]);  primals_2 = None
    view_2 = torch.ops.aten.view.default(t, [3, 3])
    return [t, view_1, view_2]""")

    def test_view_detach(self):
        def f(a):
            tmp = a.detach()
            a.mul_(2)
            return a, tmp
        inp = [torch.ones(3, 3, requires_grad=True)]
        self.verify_aot_autograd(f, inp, test_mutation=True)
        inp = [torch.ones(3, 3, requires_grad=False)]
        self.verify_aot_autograd(f, inp, test_mutation=True)

    def test_input_inplace_requires_grad_true(self):
        def f(a, b):
            a.requires_grad_(True)
            return a.mul(3), b.mul(4)
        inp = [
            # First inp doesnt require grad, but we switch it on
            torch.ones(3, 3, requires_grad=False),
            torch.ones(3, 3, requires_grad=True),
        ]

        fw_graph = self.verify_aot_autograd(f, inp, test_mutation=True)
        self.assertExpectedInline(fw_graph.code.strip(), """\
def forward(self, primals_1, primals_2):
    mul = torch.ops.aten.mul.Tensor(primals_1, 3);  primals_1 = None
    mul_1 = torch.ops.aten.mul.Tensor(primals_2, 4);  primals_2 = None
    return [mul, mul_1]""")

    # This is a torture test:
    # a and b get turned into a synthetic base in the compiled graph
    # One gets a data mutation, the other gets a metadata mutation.
    # We need to make sure that the metadata mutation gets propagated
    # back to the original input.
    def test_input_data_and_metadata_mutation_aliases_other_input(self):
        # a and b are aliased
        def f(a, b):
            a.mul_(2)
            b.t_()
            return a.mul(b)

        def inp_callable(req_grad):
            base = torch.ones(2, 2, requires_grad=req_grad)
            # Note: in our test, the add() is important because we need the graph inputs to be non-leaves so we can mutate them.
            x = base.add(1)
            inp1 = x[0]
            inp2 = x[1]
            return [base], [inp1, inp2]

        self.verify_aot_autograd(f, partial(inp_callable, req_grad=False), test_mutation=True)
        self.verify_aot_autograd(f, partial(inp_callable, req_grad=True), test_mutation=True)

    @unittest.skipIf(not torch.cuda.is_available(), "CUDA is unavailable")
    def test_mem_leak_from_save_for_bw(self):
        # See a full diagnosis at this issue: https://github.com/pytorch/pytorch/issues/94990
        # Note [Detaching saved tensors in AOTAutograd]
        # This program creates a ref-cycle. Long term, we should fix this ref cycle
        # (since it can arise, naturally albeit rarely, from uses of autograd.Function).
        # But AOTAutograd makes it more likely to show up from tracing user programs,
        # so we deal with it by manually detaching the tensors that we save for backward.
        # This is completely wrong and would give wrong results if we were to do double backward.
        # Fortunately today, double backward is explicitly banned in AOTAutograd.
        def f(a, b):
            add = a + a
            split = torch.functional.split(add, [4, 4], dim=1)
            getitem_2 = split[1]
            unsqueeze = getitem_2.unsqueeze(-1)
            mul = unsqueeze * b
            return (getitem_2, mul)

        f_compiled = aot_function(f, nop)
        inps = [
            torch.ones(8, 8, device='cuda', requires_grad=True),
            torch.ones(1, 4, 1, device='cuda', requires_grad=True),
        ]
        mem_before = torch.cuda.memory_allocated()
        f_compiled(*inps)
        mem_after = torch.cuda.memory_allocated()
        self.assertTrue(mem_after == mem_before)

    def test_output_aliases_multiple_inputs_get_correct_one(self):
        # a and b are aliased, but have different shapes
        # The first output should view off the the first input, the 2nd output should view off the 2nd input
        def f(a, b):
            return a.view(a.shape), b.view(b.shape)

        def inp_callable(req_grad):
            base = torch.ones(2, 2, requires_grad=req_grad)
            # Note: in our test, the add() is important because we need the graph inputs to be non-leaves so we can mutate them.
            x = base.mul(2)
            inp1 = x.view(-1)
            inp2 = x[0]
            return [base], [inp1, inp2]

        self.verify_aot_autograd(f, partial(inp_callable, req_grad=False), test_mutation=True)
        self.verify_aot_autograd(f, partial(inp_callable, req_grad=True), test_mutation=True)

    def test_input_mutation_aliases_other_input(self):
        def f(a, b):
            a.add_(1)
            return a + b

        def inp_callable(req_grad):
            base = torch.ones(2, 2, requires_grad=req_grad)
            # Note: in our test, the add() is important because we need the graph inputs to be non-leaves so we can mutate them.
            x = base.add(1)
            inp1 = x[0]
            inp2 = x[1]
            return [base], [inp1, inp2]

        self.verify_aot_autograd(f, partial(inp_callable, req_grad=False), test_mutation=True)
        fw_graph = self.verify_aot_autograd(f, partial(inp_callable, req_grad=True), test_mutation=True)
        # Important parts of the graph:
        # - the compiled graph takes in a base, and we generate a and b (the views) off of the base
        # - clone() is still in the graph, because we need to call grad() on the original (non-mutated) inputs
        # - We re-generate the views *after* the clone, to preserve view relationships.
        self.assertExpectedInline(fw_graph.code.strip(), """\
def forward(self, primals_1):
    clone = torch.ops.aten.clone.default(primals_1);  primals_1 = None
    as_strided = torch.ops.aten.as_strided.default(clone, [2], [1], 0)
    add = torch.ops.aten.add.Tensor(as_strided, 1);  as_strided = None
    as_strided_scatter = torch.ops.aten.as_strided_scatter.default(clone, add, [2], [1], 0);  clone = add = None
    as_strided_2 = torch.ops.aten.as_strided.default(as_strided_scatter, [2], [1], 0)
    as_strided_5 = torch.ops.aten.as_strided.default(as_strided_scatter, [2], [1], 2)
    add_1 = torch.ops.aten.add.Tensor(as_strided_2, as_strided_5);  as_strided_2 = as_strided_5 = None
    return [as_strided_scatter, add_1]""")  # noqa: B950

    def test_input_mutation_aliases_other_input2(self):
        def f(a, b):
            a.add_(1)
            return a + b

        def inp_callable(req_grad):
            base = torch.ones(2, 2, requires_grad=req_grad)
            x = base.add(1)
            inp1 = x[0]
            # Here, one of the aliased inputs is the base itself
            inp2 = x
            return [base], [inp1, inp2]

        self.verify_aot_autograd(f, partial(inp_callable, req_grad=False), test_mutation=True)
        fw_graph = self.verify_aot_autograd(f, partial(inp_callable, req_grad=True), test_mutation=True)
        self.assertExpectedInline(fw_graph.code.strip(), """\
def forward(self, primals_1):
    clone = torch.ops.aten.clone.default(primals_1);  primals_1 = None
    as_strided = torch.ops.aten.as_strided.default(clone, [2], [1], 0)
    add = torch.ops.aten.add.Tensor(as_strided, 1);  as_strided = None
    as_strided_scatter = torch.ops.aten.as_strided_scatter.default(clone, add, [2], [1], 0);  clone = add = None
    as_strided_2 = torch.ops.aten.as_strided.default(as_strided_scatter, [2], [1], 0)
    as_strided_5 = torch.ops.aten.as_strided.default(as_strided_scatter, [2, 2], [2, 1], 0)
    add_1 = torch.ops.aten.add.Tensor(as_strided_2, as_strided_5);  as_strided_2 = as_strided_5 = None
    return [as_strided_scatter, add_1]""")  # noqa: B950

    def test_input_mutation_aliases_and_output_alias(self):
        def f(a, b):
            # Here, we need to take care:that because and b are aliased
            # since a and b are aliased, we generate a view off of "updated b"
            a.add_(1)
            return b.view(b.shape)

        def inp_callable(req_grad):
            base = torch.ones(2, 2, requires_grad=req_grad)
            x = base.add(1)
            return [base], [x.view(-1), x.view(-1)]

        self.verify_aot_autograd(f, partial(inp_callable, req_grad=False), test_mutation=True)
        fw_graph = self.verify_aot_autograd(f, partial(inp_callable, req_grad=True), test_mutation=True)
        self.assertExpectedInline(fw_graph.code.strip(), """\
def forward(self, primals_1):
    clone = torch.ops.aten.clone.default(primals_1);  primals_1 = None
    as_strided = torch.ops.aten.as_strided.default(clone, [4], [1], 0)
    add = torch.ops.aten.add.Tensor(as_strided, 1);  as_strided = None
    as_strided_scatter = torch.ops.aten.as_strided_scatter.default(clone, add, [4], [1], 0);  clone = add = None
    as_strided_8 = torch.ops.aten.as_strided.default(as_strided_scatter, [4], [1], 0)
    view_1 = torch.ops.aten.view.default(as_strided_8, [4]);  as_strided_8 = None
    return [as_strided_scatter, view_1]""")  # noqa: B950

    def test_input_aliased_with_mutation_output_alias(self):
        def f(a, b, c):
            # a and c alias
            c.mul_(2)
            # The main thing we're testing here is that
            # (1) We need to reconstruct c.view(-1) from the 3rd input to the forward
            # (2) But we need to be careful to do this *before* converting aliased inputs into synthetic bases.
            #     The original fw takes in 3 args, but the compiled fw takes in only 2 args.
            return b.add(1), c.view(-1)

        def inp_callable(req_grad):
            base1 = torch.ones(2, 2, requires_grad=req_grad)
            base2 = torch.ones(2, 2, requires_grad=req_grad)
            x = base1.add(1)
            y = base2.add(1)
            return [base1, base2], [x.view(-1), y, x.view(-1)]

        self.verify_aot_autograd(f, partial(inp_callable, req_grad=False), test_mutation=True)
        fw_graph = self.verify_aot_autograd(f, partial(inp_callable, req_grad=True), test_mutation=True)
        self.assertExpectedInline(fw_graph.code.strip(), """\
def forward(self, primals_1, primals_2):
    clone = torch.ops.aten.clone.default(primals_1);  primals_1 = None
    as_strided_1 = torch.ops.aten.as_strided.default(clone, [4], [1], 0)
    mul = torch.ops.aten.mul.Tensor(as_strided_1, 2);  as_strided_1 = None
    as_strided_scatter = torch.ops.aten.as_strided_scatter.default(clone, mul, [4], [1], 0);  clone = mul = None
    add = torch.ops.aten.add.Tensor(primals_2, 1);  primals_2 = None
    as_strided_7 = torch.ops.aten.as_strided.default(as_strided_scatter, [4], [1], 0)
    view_1 = torch.ops.aten.view.default(as_strided_7, [-1]);  as_strided_7 = None
    return [as_strided_scatter, add, view_1]""")  # noqa: B950

    def test_input_metadata_mutation_aliases(self):
        def f(a, b):
            # a and b alias, and we do a metadata mutation on a
            # Since we're not mutating data, then b isn't affected at all.
            # We expect aot autograd to not bother with constructing a synthetic base.
            a.t_()
            return a + b

        def inp_callable(req_grad):
            base = torch.ones(2, 2, requires_grad=req_grad)
            x = base.add(1)
            return [base], [x.view(-1), x.view(-1)]

        self.verify_aot_autograd(f, partial(inp_callable, req_grad=False), test_mutation=True)
        fw_graph = self.verify_aot_autograd(f, partial(inp_callable, req_grad=True), test_mutation=True)
        # Expectation: fwd() takes in 2 args, and we don't construct a synthetic base.
        self.assertExpectedInline(fw_graph.code.strip(), """\
def forward(self, primals_1, primals_2):
    view = torch.ops.aten.view.default(primals_1, [4]);  primals_1 = None
    t = torch.ops.aten.t.default(view);  view = None
    add = torch.ops.aten.add.Tensor(t, primals_2);  primals_2 = None
    return [t, add]""")

    def test_input_mutation_aliases_and_none_require_gradients(self):
        def f(a, b, c):
            # a and b alias, but neither require gradients (so they don't have a _base)
            # aot autograd should construct the synthetic base from `torch.Tensor(a.storage())`
            a.mul_(2)
            return b + 1, c + 1

        def inp_callable(req_grad):
            base = torch.ones(2, 2)
            c_arg = torch.ones(2, 2, requires_grad=req_grad)
            x = base.add(1)
            return [base, c_arg], [x.view(-1), x.view(-1), c_arg]

        self.verify_aot_autograd(f, partial(inp_callable, req_grad=False), test_mutation=True)
        fw_graph = self.verify_aot_autograd(f, partial(inp_callable, req_grad=True), test_mutation=True)
        self.assertExpectedInline(fw_graph.code.strip(), """\
def forward(self, primals_1, primals_2):
    as_strided = torch.ops.aten.as_strided.default(primals_1, [4], [1], 0)
    mul = torch.ops.aten.mul.Tensor(as_strided, 2);  as_strided = None
    as_strided_scatter = torch.ops.aten.as_strided_scatter.default(primals_1, mul, [4], [1], 0);  primals_1 = mul = None
    as_strided_3 = torch.ops.aten.as_strided.default(as_strided_scatter, [4], [1], 0)
    add = torch.ops.aten.add.Tensor(as_strided_3, 1);  as_strided_3 = None
    add_1 = torch.ops.aten.add.Tensor(primals_2, 1);  primals_2 = None
    return [as_strided_scatter, add, add_1]""")  # noqa: B950

    def test_input_mutation_aliases_bases_out_of_order(self):
        # This tests our calling convention: if b and d are aliased, then the outer calling convention
        # that we send to the compiled forward becomes:
        # (b_d_base, a, c)
        # Importantly, even though a and c alias in our test, neither inputs are mutated,
        # So we don't need to do the base construction / deconstruction
        def f(a, b, c, d):
            b.add_(1)
            d.t_()
            return a + c + d, b.view(-1)

        def inp_callable(req_grad):
            base1 = torch.ones(2, 2, requires_grad=req_grad)
            base2 = torch.ones(2, 2, requires_grad=req_grad)
            x1 = base1.add(1)
            x2 = base2.add(1)
            # a and c alias, b and d alias
            return [base1, base2], [x1.view(-1), x2.view(-1), x1.view(-1), x2.view(-1)]

        self.verify_aot_autograd(f, partial(inp_callable, req_grad=False), test_mutation=True)
        fw_graph = self.verify_aot_autograd(f, partial(inp_callable, req_grad=True), test_mutation=True)
        # 3 graph inputs: (b_d_base, a, c)
        # 2 returns: (b_updated, a+c+d)
        # (there are 2 original fw outs, but one is a view of b so it's not part of the graph)
        # (there are also 2 input mutations, but one is a metadata-only mutation so the compiled forward doesn't return it)
        self.assertExpectedInline(fw_graph.code.strip(), """\
def forward(self, primals_1, primals_2, primals_3):
    clone = torch.ops.aten.clone.default(primals_1);  primals_1 = None
    as_strided = torch.ops.aten.as_strided.default(clone, [4], [1], 0)
    add = torch.ops.aten.add.Tensor(as_strided, 1);  as_strided = None
    as_strided_scatter = torch.ops.aten.as_strided_scatter.default(clone, add, [4], [1], 0);  clone = add = None
    add_1 = torch.ops.aten.add.Tensor(primals_2, primals_3);  primals_2 = primals_3 = None
    as_strided_5 = torch.ops.aten.as_strided.default(as_strided_scatter, [4], [1], 0)
    t_1 = torch.ops.aten.t.default(as_strided_5);  as_strided_5 = None
    add_2 = torch.ops.aten.add.Tensor(add_1, t_1);  add_1 = None
    as_strided_14 = torch.ops.aten.as_strided.default(as_strided_scatter, [4], [1], 0)
    view_1 = torch.ops.aten.view.default(as_strided_14, [-1]);  as_strided_14 = None
    return [as_strided_scatter, add_2, view_1, t_1]""")  # noqa: B950

    @unittest.skipIf(not torch.cuda.is_available(), "CUDA is unavailable")
    def test_synthetic_base_base_attribute_is_none(self):
        def f(a, b):
            a.add_(1)
            return a + b

        def inp_callable():
            base = torch.ones(4, 4, device='cuda')
            # detach() so that none of the inputs have a ._base attribute.
            a = base[0].detach()
            b = base[1].detach()
            base2 = torch.ones(2, 2, requires_grad=True)
            return [base], [a, b]

        self.verify_aot_autograd(f, inp_callable, test_mutation=True)


    def test_input_mutation_alias_everything(self):
        # Mondo test that tests a combination of:
        # input is mutated, that aliases another input (so we make a synthetic base)
        # an output is an alias of another output
        # an output is an alias of an intermediate
        # a and c are aliased
        def f(a, b, c):
            c.mul_(2)  # mutates c
            b.t_()  # metadata mutate b
            tmp = a + c
            out1 = tmp.view(-1)
            out2 = b.t()
            out3 = out1.unsqueeze(0)
            # out1 and out3 are aliases of an intermediate, and alias each other!
            # out2 aliases an input, so we don't return it
            return out1, out2, out3

        def inp_callable(req_grad):
            base1 = torch.ones(2, 2, requires_grad=req_grad)
            base2 = torch.ones(2, 2, requires_grad=req_grad)
            # Note: in our test, the add() is important because we need the graph inputs to be non-leaves so we can mutate them.
            base1_ = base1.add(1)
            base2_ = base2.add(1)
            a = base1_.view(-1)
            b = base2_
            c = base1_.view(-1)
            return [base1, base2], [a, b, c]

        self.verify_aot_autograd(f, partial(inp_callable, req_grad=False), test_mutation=True)
        fw_graph = self.verify_aot_autograd(f, partial(inp_callable, req_grad=True), test_mutation=True)
        # Expected:
        # - 2 inputs in the forward: synthetic_base_a_c, b
        # - 1 output in the forward: "tmp"
        #   out2 is an alias of an input, and will be generated off of b outside of the compiled fn
        #   out1 and out3 are aliases of tmp, that we generate outside of the compiled function
        self.assertExpectedInline(fw_graph.code.strip(), """\
def forward(self, primals_1, primals_2):
    clone = torch.ops.aten.clone.default(primals_1);  primals_1 = None
    view = torch.ops.aten.view.default(primals_2, [2, 2]);  primals_2 = None
    as_strided_1 = torch.ops.aten.as_strided.default(clone, [4], [1], 0)
    mul = torch.ops.aten.mul.Tensor(as_strided_1, 2);  as_strided_1 = None
    as_strided_scatter = torch.ops.aten.as_strided_scatter.default(clone, mul, [4], [1], 0);  clone = mul = None
    as_strided_2 = torch.ops.aten.as_strided.default(as_strided_scatter, [4], [1], 0)
    t = torch.ops.aten.t.default(view);  view = None
    as_strided_5 = torch.ops.aten.as_strided.default(as_strided_scatter, [4], [1], 0)
    add = torch.ops.aten.add.Tensor(as_strided_5, as_strided_2);  as_strided_5 = as_strided_2 = None
    view_1 = torch.ops.aten.view.default(add, [-1])
    t_1 = torch.ops.aten.t.default(t)
    unsqueeze = torch.ops.aten.unsqueeze.default(view_1, 0)
    return [as_strided_scatter, t, view_1, t_1, unsqueeze, add]""")  # noqa: B950

    def test_dynamic_shape_output_not_in_bw_graph(self):
        def f(x):
            return [x + 1, x.shape[0]]
        inp = torch.ones(5, requires_grad=True)
        bw_graph_cell = [None]
        compiled_f = aot_function(
            f,
            fw_compiler=nop,
            bw_compiler=partial(extract_graph, graph_cell=bw_graph_cell),
            decompositions={},
            keep_inference_input_mutations=False,
            dynamic=True,
        )
        out = compiled_f(inp)
        out[0].sum().backward()
        # The important bit: the forward fn returns 2 outputs,
        # but one of them is a symint so we should only see
        # 1 grad_output as an input to the backward graph.
        # (Otherwise, autograd will plumb a None as the value of the grad_output,
        # which causes inductor to complain).
        self.assertExpectedInline(bw_graph_cell[0].code.strip(), """\
def forward(self, tangents_1):
    return [tangents_1]""")

    def test_no_grad_input_output(self):
        def f(a, b):
            return a.cos(), b.cos(), a * b

        inp_thunks = [lambda: torch.randn(5, requires_grad=True), lambda: torch.randn(5, requires_grad=False)]
        for inps in itertools.product(inp_thunks, repeat=2):
            inps = [i() for i in inps]
            self.verify_aot_autograd(f, inps)

    def test_some_output_requires_grad_input_doesnt(self):
        def f(a, b):
            a_view = a.view(-1)
            a_view.requires_grad_(True)
            return a_view
        inp = [torch.randn(3, 3), torch.randn(3, 3, requires_grad=True)]
        self.verify_aot_autograd(f, inp)

    def test_some_outputs_dont_require_grad_view(self):
        def f(a, b):
            return a.detach(), b
        inp = [torch.randn(3, 3, requires_grad=True), torch.randn(3, 3, requires_grad=True)]
        self.verify_aot_autograd(f, inp)

    def test_some_outputs_dont_require_grad_non_view(self):
        def f(a, b):
            return a.add(1).detach(), b
        inp = [torch.randn(3, 3, requires_grad=True), torch.randn(3, 3, requires_grad=True)]
        self.verify_aot_autograd(f, inp)

    def test_inner_grad(self):
        def foo(x):
            y = torch.exp(x)
            z = torch.autograd.grad(y, x)
            return z
        inps = [torch.randn((), requires_grad=True)]
        self.verify_aot_autograd(foo, inps)

    def test_grad_context(self):
        def foo(x):
            return x * 2
        inps = [torch.randn((), requires_grad=True)]
        graph_size = None

        def get_graph_size(fx_g, _):
            nonlocal graph_size
            graph_size = len(fx_g.graph.nodes)
            return fx_g

        f = aot_function(foo, nop, get_graph_size)
        with torch.set_grad_enabled(False):
            f(*inps)
        self.assertIsNone(graph_size)

        f = aot_function(foo, nop, get_graph_size)
        with torch.set_grad_enabled(True):
            out = f(*inps)
            self.assertIsNone(graph_size)
            out.sum().backward()
            self.assertTrue(graph_size > 2)

    def test_output_dict(self):
        def f(x):
            return {'a': x, 'b': x}
        inp = [torch.randn(3, 3, requires_grad=True)]
        self.verify_aot_autograd(f, inp)

        def f(x, y):
            return {'a': x, 'b': y + x}
        inp = [torch.randn(3, requires_grad=True), torch.randn(3)]
        self.verify_aot_autograd(f, inp)

        def f(x):
            new_d = {}
            for k in x:
                new_d[k] = x[k] * 2
            return new_d

        a = torch.randn(3, requires_grad=True)
        b = torch.randn(3, requires_grad=True)

        def inp_callable():
            inps = [{'a': a, 'b': b}]
            return inps, inps

        self.verify_aot_autograd(f, inp_callable)

    def test_module(self):
        mod = nn.Sequential(nn.Linear(32, 32), nn.ReLU())
        compiled_mod = compiled_module(mod, nop, nop)
        inp = torch.randn(32, 32)
        ref_out = mod(inp)
        ref_out.sum().backward()
        ref_grads = sorted([(name, p.grad) for name, p in mod.named_parameters()])
        out = compiled_mod(inp)
        out.sum().backward()
        grads = sorted([(name, p.grad) for name, p in mod.named_parameters()])
        self.assertEqual((out, grads), (ref_out, ref_grads))

    def test_batchnorm(self):
        mod = compiled_module(nn.BatchNorm2d(4), nop, nop)
        x = torch.ones(1, 4, 2, 2)
        mod(x).sum().backward()

    def test_list_codegen(self):
        def list_nop(f, _):
            def g(inps):
                return f(*inps)
            g._boxed_call = True
            return g

        def f(a, b, c):
            return a.sin() * b.cos() * c.sin()
        f = aot_function(f, list_nop)
        inp = [torch.randn(5, requires_grad=True) for _ in range(3)]
        f(*inp).sum().backward()

    @patch('torch._functorch.aot_autograd.AOT_COUNTER', new_callable=itertools.count)
    def test_compilation_context(self, counter):
        def f(x):
            return x.sin().sin()
        count = []

        def compiler(fx_g, _):
            context = get_aot_compilation_context()
            count.append((context[0], len(fx_g.graph.nodes)))
            return fx_g

        f = aot_function(f, compiler)
        out = f(torch.randn(5, requires_grad=True))
        f = aot_function(f, compiler)
        f(torch.randn(5))
        out.sum().backward()
        self.assertEqual(count, [(['0_forward'], 4), (['1_inference'], 4), (['0_backward'], 8)])

    def test_dupe_arg(self):
        def f(x, y):
            return x + y

        x = torch.randn(3, 3, requires_grad=True)
        self.verify_aot_autograd(f, [x, x])

    def test_dupe_arg_torture(self):
        def f(x, y):
            x.t_()
            y.t_()
            return x + y

        x = torch.randn(3, 3, requires_grad=True).clone()
        self.verify_aot_autograd(f, [x, x])

    # See https://github.com/pytorch/pytorch/issues/100224
    def test_dupe_arg_returned_as_output(self):
        def f(a, b, a_):
            a[0].add_(1)
            return a_
        f_compiled = aot_function(f, nop)
        a = torch.ones(2)
        b = torch.ones(2)
        out_ref = f(a, b, a)

        a2 = torch.ones(2)
        b2 = torch.ones(2)
        out_test = f_compiled(a2, b2, a2)

        self.assertEqual(out_ref, out_test)
        self.assertEqual(a, a2)

    @patch('torch._functorch.aot_autograd.AOT_COUNTER', new_callable=itertools.count)
    @patch("torch._functorch.config.debug_assert", True)
    def test_invalid_dupe_left_bias(self, counter):
        # This test checks that, just because only the first
        # argument did a metadata mutation, we still correctly
        # switch to strategy 2 (deduplicate)
        # See: https://github.com/pytorch/pytorch/pull/89896#discussion_r1036224447
        class F(torch.nn.Module):
            def forward(self, x, y):
                x.t_()
                return (x + y,)

        x = torch.randn(3, 3, requires_grad=True).clone()
        y = torch.randn(3, 3, requires_grad=True)
        self.verify_aot_autograd(F(), [x, x])

        fxx = aot_module_simplified(F(), (x, x), nop)
        self.assertExpectedRaisesInline(
            AssertionError, lambda: fxx(x, y),
            """At compilation time, graph 2 was compiled under the assumption that input 1 would be a duplicate of input 0, but at runtime this was not the case.  This indicates a guard bug in AOTAutograd or Dynamo, please file a bug to PyTorch."""  # noqa: B950
        )


    @patch('torch._functorch.aot_autograd.AOT_COUNTER', new_callable=itertools.count)
    @patch("torch._functorch.config.debug_assert", True)
    def test_invalid_dupe(self, counter):
        self._test_invalid_dupe(counter, fake=False)

    # See Note: Dynamo recompilation guarding invalid grad for why this test exists
    @patch('torch._functorch.aot_autograd.AOT_COUNTER', new_callable=itertools.count)
    @patch("torch._functorch.config.debug_assert", True)
    def test_invalid_dupe_fake(self, counter):
        self._test_invalid_dupe(counter, fake=True)


    def _test_invalid_dupe(self, counter, fake):
        class F(torch.nn.Module):
            def forward(self, x, y):
                x.t_()
                y.t_()
                return (x + y,)

        x = torch.randn(3, 3, requires_grad=True).clone()
        y = torch.randn(3, 3, requires_grad=True).clone()

        if fake:
            shape_env = ShapeEnv()
            fake_mode = FakeTensorMode(shape_env=shape_env)

            fake_x = fake_mode.from_tensor(x)
            fake_y = fake_mode.from_tensor(y)

        if fake:
            fxy = aot_module_simplified(F(), (fake_x, fake_y), nop)
        else:
            fxy = aot_module_simplified(F(), (x, y), nop)

        fxy(x, y)
        fxy(x, x)  # is ok!

        if fake:
            fxx = aot_module_simplified(F(), (fake_x, fake_x), nop)
        else:
            fxx = aot_module_simplified(F(), (x, x), nop)

        fxx(x, x)
        # Note This should not raise! Once we have guards in place here,
        # we will have this working correctly, as it should recompile.
        self.assertExpectedRaisesInline(
            AssertionError, lambda: fxx(x, y),
            """At compilation time, graph 1 was compiled under the assumption that input 1 would be a duplicate of input 0, but at runtime this was not the case.  This indicates a guard bug in AOTAutograd or Dynamo, please file a bug to PyTorch."""  # noqa: B950
        )


    @patch('torch._functorch.aot_autograd.AOT_COUNTER', new_callable=itertools.count)
    @patch("torch._functorch.config.debug_assert", True)
    def test_invalid_requires_grad(self, counter):
        self._test_invalid_requires_grad(counter, fake=False)

    # See Note: Dynamo recompilation guarding invalid grad for why this test exists
    @patch('torch._functorch.aot_autograd.AOT_COUNTER', new_callable=itertools.count)
    @patch("torch._functorch.config.debug_assert", True)
    def test_invalid_requires_grad_fake(self, counter):
        self._test_invalid_requires_grad(counter, fake=True)

    def _test_invalid_requires_grad(self, counter, fake):
        class F(torch.nn.Module):
            def forward(self, x, y):
                return (x + y,)

        x = torch.randn(3, 3, requires_grad=True)
        y = torch.randn(3, 3, requires_grad=True)
        z = torch.randn(3, 3, requires_grad=False)

        if fake:
            shape_env = ShapeEnv()
            fake_mode = FakeTensorMode(shape_env=shape_env)

            fake_x = fake_mode.from_tensor(x)
            fake_y = fake_mode.from_tensor(y)
            fake_z = fake_mode.from_tensor(z)

        if fake:
            fxy = aot_module_simplified(F(), (fake_x, fake_y), nop)
        else:
            fxy = aot_module_simplified(F(), (x, y), nop)

        compare_equal_outs_and_grads(self, F(), fxy, (x, y))
        compare_equal_outs_and_grads(self, F(), fxy, (x, z))

        if fake:
            fxz = aot_module_simplified(F(), (fake_x, fake_z), nop)
        else:
            fxz = aot_module_simplified(F(), (x, z), nop)

        compare_equal_outs_and_grads(self, F(), fxz, (x, z))

        self.assertExpectedRaisesInline(
            AssertionError, lambda: fxz(x, y),
            """At compilation time, graph 1 was compiled under the assumption that input 1 would not require grad, but at runtime this was not the case.  This indicates a guard bug in AOTAutograd or Dynamo, please file a bug to PyTorch."""  # noqa: B950
        )

    def test_resize_input(self):
        def f(x, y):
            y.resize_(4)
            y.zero_()
            self.assertEqual(x.shape, (4,))
            return y

        # NB: don't use verify_aot_autograd as the inputs get
        # mutated and I don't trust verify to do it right

        compiled_f = aot_function(f, nop)
        ref_x = torch.randn(0)
        ref_out = f(ref_x, ref_x)

        test_x = torch.randn(0)
        test_out = compiled_f(test_x, test_x)

        self.assertEqual(ref_out, test_out)

    def test_resize_input_smaller(self):
        def f(x, y):
            y.resize_(4)
            y.zero_()
            self.assertEqual(x.shape, (4,))
            return y

        # NB: don't use verify_aot_autograd as the inputs get
        # mutated and I don't trust verify to do it right

        compiled_f = aot_function(f, nop)
        ref_x = torch.randn(5)
        ref_out = f(ref_x, ref_x)

        test_x = torch.randn(5)
        test_out = compiled_f(test_x, test_x)

        self.assertEqual(ref_out, test_out)


    def test_custom_autograd(self):
        class CustomFn(torch.autograd.Function):
            @staticmethod
            def forward(ctx, x):
                return x.clone()

            @staticmethod
            def backward(ctx, grad_output):
                return grad_output + 1

        def f(x):
            return CustomFn.apply(x)

        self.verify_aot_autograd(f, [torch.randn(3)])

    @unittest.skipIf(not torch.cuda.is_available(), "CUDA is unavailable")
    def test_autocast_disable_guard(self):
        with torch._C._DisableAutocast():
            x = torch.rand([4, 4]).cuda()
            y = x @ x
            self.assertEqual(y.dtype, torch.float32)

    @unittest.skipIf(not torch.cuda.is_available(), "CUDA is unavailable")
    def test_nonidempotent_amp(self):
        def f(self_s_emb, add_3):
            einsum_2 = torch.functional.einsum('ah,th->t', self_s_emb, add_3)
            log_softmax_2 = einsum_2.log_softmax(-1)
            return (log_softmax_2,)

        args = [torch.rand((1, 256), dtype=torch.float32, device='cuda'), torch.rand((30, 256), dtype=torch.float16, device='cuda')]
        with torch.cuda.amp.autocast(enabled=True):
            self.verify_aot_autograd(f, args)

        args = [e.requires_grad_(True) for e in args]
        with torch.cuda.amp.autocast(enabled=True):
            self.verify_aot_autograd(f, args)

    @unittest.skipIf(not torch.cuda.is_available(), "CUDA is unavailable")
    @unittest.skipIf(not torch.backends.cudnn.is_available(), "CUDNN is unavailable")
    @skipIfRocm  # https://github.com/pytorch/pytorch/issues/96560
    def test_batch_norm_amp(self):
        device = "cuda"
        input_dtype = torch.float16
        param_dtype = torch.float32
        weight, bias = [torch.ones(64, device=device, dtype=param_dtype, requires_grad=True) for _ in range(2)]
        running_mean, running_var = [torch.ones(64, device=device, dtype=param_dtype) for _ in range(2)]

        def bn(x):
            return torch.ops.aten.cudnn_batch_norm(
                x,
                weight,
                bias,
                running_mean,
                running_var,
                False,
                0.1,
                1e-05,
            )
        inp = torch.ones(torch.Size([16, 64, 112, 112]), dtype=input_dtype, device=device)

        ref = bn(inp)
        cudnn_batch_norm_decomp = torch._decomp.get_decompositions({torch.ops.aten.cudnn_batch_norm})
        aot_fn = make_fx(bn, decomposition_table=cudnn_batch_norm_decomp)(inp)
        res = aot_fn(inp)
        for a, b in zip(ref, res):
            assert torch.allclose(a, b)

    def test_output_op_depending_on_symint(self):
        """
        It won't be obvious from reading this test what it's testing for.  We should probably make it into a more
        focused unit test.

        An issue with the following program was the expand op would end up depending on a symint whose proxy was
        incorrectly associated with one of the grad tensors rather than input tensors.  It broke partitioner logic
        and the net result was aot_function failed to produce a function and threw an exception instead.
        """
        inp = torch.randn(5, requires_grad=True)

        def f(x):
            return x.expand(x.shape)

        # TODO(whc) make this work (test setup is wrong somehow)
        # joint_forward_backward = create_joint_forward_backward(f)
        # out = f(inp)
        # joint_inputs =  ([inp], [out.detach().contiguous()])
        # fx_g = make_fx(joint_forward_backward)(*joint_inputs)
        # TODO: assert outputs of fwd graph trace to correct symint

        # e2e test that fails without symint clone fix
        af = aot_function(f, nop, partition_fn=partial(min_cut_rematerialization_partition, compiler="inductor"), dynamic=True)
        out = af(inp)
        self.assertEqual(out, f(inp))

    def test_inference_mode(self):
        m = torch.nn.Linear(4, 4)
        inp = torch.randn(4, 4)

        aot_mod = aot_module(m, fw_compiler=nop)

        with torch.inference_mode():
            out_ref = m(inp)
            out_test = aot_mod(inp)
        self.assertEqual(out_ref, out_test)

    def test_default_partitioner_saves_symints_not_tensors_for_bw(self):
        """
        In this test, the important thing is that primals_1 is **only** needed in the backward
        in order to grab its sizes.
        We need to assert that what we save for the backward are the tensor's sizes, and not the tensor itself.

        The way this test is set up, it will actually fail if we try to save the input tensor for backward.
        Why?
        b.masked_fill_(c, 0) has a backward that requires knowing a's sizes
        b.masked_fill_(c, 0) **also** mutates a (because b and a are aliased)
        The autograd engine yells at us if we save "a" for backward, and then try to mutate it.
        """
        inp = torch.randn(2, 2, requires_grad=True)

        def f(a):
            b = a[0]
            c = torch.ones_like(b, dtype=torch.bool)
            d = b.masked_fill_(c, 0)
            return d

        compiled_f = aot_function(f, nop, dynamic=True)
        inp_ref = torch.ones(2, 2, requires_grad=True)
        inp_test = torch.ones(2, 2, requires_grad=True)

        out_ref = f(inp_ref.clone())
        out_test = compiled_f(inp_test.clone())

        self.assertEqual(out_ref, out_test)

        out_ref.sum().backward()
        out_test.sum().backward()

        self.assertEqual(inp_ref.grad, inp_test.grad)

    def test_real_weights_in_symbolic_mode(self):
        from functorch.experimental import functionalize

        class M(torch.nn.Module):
            def __init__(self):
                super().__init__()
                self.linear = torch.nn.Linear(5, 5)

            def forward(self, x):
                x = self.linear(x)
                return x

        m = M().eval()

        inp = torch.randn(2, 5)

        gm = make_fx(m, tracing_mode="symbolic", _allow_non_fake_inputs=True)(inp)
        self.assertEqual(gm(torch.ones(2, 5)), m(torch.ones(2, 5)))

        gm_functionalized = make_fx(functionalize(gm,), tracing_mode="symbolic", _allow_non_fake_inputs=True)(inp)
        self.assertEqual(gm_functionalized(torch.ones(2, 5)), m(torch.ones(2, 5)))

        inp_count = 0
        for node in gm.graph.nodes:
            if node.op == "placeholder":
                inp_count += 1

        # No more param lifting
        self.assertEqual(inp_count, 1)

        inp_count = 0
        for node in gm_functionalized.graph.nodes:
            if node.op == "placeholder":
                inp_count += 1

        # No more param lifting
        self.assertEqual(inp_count, 1)

        with self.assertRaisesRegex(Exception, "Please convert all Tensors to FakeTensors"):
            make_fx(m, tracing_mode="symbolic", _allow_non_fake_inputs=False)(torch.randn(2, 5))

    def test_real_weights_in_symbolic_mode_with_inplace_ops(self):

        class M(torch.nn.Module):
            def __init__(self):
                super().__init__()
                self.register_buffer("buffer", torch.ones(4, 5))

            def forward(self, x):
                y = self.buffer.add_(3)
                y.resize_([20])
                assert y.shape == self.buffer.shape
                return x.sum() + self.buffer.sum()

        m = M().eval()
        inp = torch.randn(2, 5)
        # inplace mutation on attr is not allowed
        with self.assertRaisesRegex(Exception, "Can't call metadata"):
            make_fx(m, tracing_mode="symbolic", _allow_non_fake_inputs=True)(inp)


def extract_graph(fx_g, _, graph_cell):
    graph_cell[0] = fx_g
    return fx_g


def get_ins_outs(fx_g):
    ins = []
    outs = []
    for n in fx_g.graph.nodes:
        if n.op == 'placeholder':
            ins.append(n)
        elif n.op == 'output':
            outs = tuple(n.args[0])
    return ins, outs


def get_num_ins_outs(fx_g):
    return tuple(len(i) for i in get_ins_outs(fx_g))


def get_fw_bw_graph(f, inps, partitioner=min_cut_rematerialization_partition, dynamic=False):
    fw_graph_cell = [None]
    bw_graph_cell = [None]
    aot_function(f,
                 fw_compiler=partial(extract_graph, graph_cell=fw_graph_cell),
                 bw_compiler=partial(extract_graph, graph_cell=bw_graph_cell),
                 partition_fn=partitioner,
                 decompositions=default_decompositions,
                 dynamic=dynamic)(*inps).sum().backward()
    return (fw_graph_cell[0], bw_graph_cell[0])

class TestMod(torch.nn.Module):
    def __init__(self, fn):
        super().__init__()
        self.p = torch.nn.Parameter(torch.ones(2, requires_grad=True))
        self.fn = fn

    def forward(self, *args):
        return self.fn(self.p, *args)

class TestAOTExport(AOTTestCase):

    def test_aot_export_module_joint(self):
        class ConvBatchnormRelu(torch.nn.Module):
            def __init__(self):
                super().__init__()
                self.conv = torch.nn.Conv2d(1, 3, 1, 1)
                self.bn = torch.nn.BatchNorm2d(3)

            def forward(self, x):
                x = self.conv(x)
                x = self.bn(x)
                user_out = torch.nn.functional.relu(x)
                loss = user_out.sum()
                return loss, user_out.detach()

        mod = ConvBatchnormRelu()
        mod.train()
        inp = torch.randn(1, 1, 3, 3)
        o_ref = mod(inp)
        fx_g, signature = aot_export_module(mod, [inp], trace_joint=True, output_loss_index=0)
        # Some important characteristics of the exported graph below:
        # 8 arguments: 2 params from conv, 2 params from batchnorm, 2 buffers from 1 batchnorm, 1 user input
        # 9 outputs: 3 mutated buffers (from batchnorm), 2 user outputs and 4 gradients (since there were 4 parameters)
        self.assertExpectedInline(fx_g.print_readable(print_output=False), """\
class <lambda>(torch.nn.Module):
    def forward(self, arg0_1: f32[3, 1, 1, 1], arg1_1: f32[3], arg2_1: f32[3], arg3_1: f32[3], arg4_1: f32[3], arg5_1: f32[3], arg6_1: i64[], arg7_1: f32[1, 1, 3, 3]):
        # No stacktrace found for following nodes
        convolution: f32[1, 3, 3, 3] = torch.ops.aten.convolution.default(arg7_1, arg0_1, arg1_1, [1, 1], [0, 0], [1, 1], False, [0, 0], 1);  arg1_1 = None
        add: i64[] = torch.ops.aten.add.Tensor(arg6_1, 1);  arg6_1 = None
        _native_batch_norm_legit_functional = torch.ops.aten._native_batch_norm_legit_functional.default(convolution, arg2_1, arg3_1, arg4_1, arg5_1, True, 0.1, 1e-05);  arg3_1 = arg4_1 = arg5_1 = None
        getitem: f32[1, 3, 3, 3] = _native_batch_norm_legit_functional[0]
        getitem_1: f32[3] = _native_batch_norm_legit_functional[1]
        getitem_2: f32[3] = _native_batch_norm_legit_functional[2]
        getitem_3: f32[3] = _native_batch_norm_legit_functional[3]
        getitem_4: f32[3] = _native_batch_norm_legit_functional[4];  _native_batch_norm_legit_functional = None
        relu: f32[1, 3, 3, 3] = torch.ops.aten.relu.default(getitem);  getitem = None
        detach: f32[1, 3, 3, 3] = torch.ops.aten.detach.default(relu)
        sum_1: f32[] = torch.ops.aten.sum.default(relu)
        detach_1: f32[1, 3, 3, 3] = torch.ops.aten.detach.default(relu)
        detach_2: f32[1, 3, 3, 3] = torch.ops.aten.detach.default(detach_1);  detach_1 = None
        ones_like: f32[] = torch.ops.aten.ones_like.default(sum_1, pin_memory = False, memory_format = torch.preserve_format)
        expand: f32[1, 3, 3, 3] = torch.ops.aten.expand.default(ones_like, [1, 3, 3, 3]);  ones_like = None
        threshold_backward: f32[1, 3, 3, 3] = torch.ops.aten.threshold_backward.default(expand, relu, 0);  expand = relu = None
        native_batch_norm_backward = torch.ops.aten.native_batch_norm_backward.default(threshold_backward, convolution, arg2_1, getitem_3, getitem_4, getitem_1, getitem_2, True, 1e-05, [True, True, True]);  threshold_backward = convolution = arg2_1 = getitem_1 = getitem_2 = None
        getitem_5: f32[1, 3, 3, 3] = native_batch_norm_backward[0]
        getitem_6: f32[3] = native_batch_norm_backward[1]
        getitem_7: f32[3] = native_batch_norm_backward[2];  native_batch_norm_backward = None
        convolution_backward = torch.ops.aten.convolution_backward.default(getitem_5, arg7_1, arg0_1, [3], [1, 1], [0, 0], [1, 1], False, [0, 0], 1, [False, True, True]);  getitem_5 = arg7_1 = arg0_1 = None
        getitem_8 = convolution_backward[0]
        getitem_9: f32[3, 1, 1, 1] = convolution_backward[1]
        getitem_10: f32[3] = convolution_backward[2];  convolution_backward = None
        return (getitem_3, getitem_4, add, sum_1, detach_2, getitem_9, getitem_10, getitem_6, getitem_7)
        """)  # noqa: B950


        self.assertExpectedInline(str(signature.parameters), """['conv.weight', 'conv.bias', 'bn.weight', 'bn.bias']""")
        self.assertExpectedInline(str(signature.buffers), """['bn.running_mean', 'bn.running_var', 'bn.num_batches_tracked']""")
        self.assertExpectedInline(str(signature.user_inputs), """['arg7_1']""")
        self.assertExpectedInline(str(signature.inputs_to_parameters), """{'arg0_1': 'conv.weight', 'arg1_1': 'conv.bias', 'arg2_1': 'bn.weight', 'arg3_1': 'bn.bias'}""")  # noqa: B950
        self.assertExpectedInline(str(signature.inputs_to_buffers), """{'arg4_1': 'bn.running_mean', 'arg5_1': 'bn.running_var', 'arg6_1': 'bn.num_batches_tracked'}""")  # noqa: B950
        self.assertExpectedInline(str(signature.buffers_to_mutate), """{'getitem_3': 'bn.running_mean', 'getitem_4': 'bn.running_var', 'add': 'bn.num_batches_tracked'}""")  # noqa: B950
        self.assertExpectedInline(str(signature.backward_signature.gradients_to_parameters), """{'getitem_9': 'conv.weight', 'getitem_10': 'conv.bias', 'getitem_6': 'bn.weight', 'getitem_7': 'bn.bias'}""")  # noqa: B950
        self.assertExpectedInline(str(signature.backward_signature.gradients_to_user_inputs), """{}""")
        self.assertExpectedInline(str(signature.backward_signature.loss_output), """getitem_3""")

        # Also check the inference graph
        # Main important thing here is that there are 5 total outputs: 3 total mutated buffers (from batchnorm), 2 user outputs.
        fx_g_inference, signature_inference = aot_export_module(mod, [inp], trace_joint=False)
        self.assertExpectedInline(fx_g_inference.print_readable(print_output=False), """\
class <lambda>(torch.nn.Module):
    def forward(self, arg0_1: f32[3, 1, 1, 1], arg1_1: f32[3], arg2_1: f32[3], arg3_1: f32[3], arg4_1: f32[3], arg5_1: f32[3], arg6_1: i64[], arg7_1: f32[1, 1, 3, 3]):
        # No stacktrace found for following nodes
        convolution: f32[1, 3, 3, 3] = torch.ops.aten.convolution.default(arg7_1, arg0_1, arg1_1, [1, 1], [0, 0], [1, 1], False, [0, 0], 1);  arg7_1 = arg0_1 = arg1_1 = None
        add: i64[] = torch.ops.aten.add.Tensor(arg6_1, 1);  arg6_1 = None
        _native_batch_norm_legit_functional = torch.ops.aten._native_batch_norm_legit_functional.default(convolution, arg2_1, arg3_1, arg4_1, arg5_1, True, 0.1, 1e-05);  convolution = arg2_1 = arg3_1 = arg4_1 = arg5_1 = None
        getitem: f32[1, 3, 3, 3] = _native_batch_norm_legit_functional[0]
        getitem_3: f32[3] = _native_batch_norm_legit_functional[3]
        getitem_4: f32[3] = _native_batch_norm_legit_functional[4];  _native_batch_norm_legit_functional = None
        relu: f32[1, 3, 3, 3] = torch.ops.aten.relu.default(getitem);  getitem = None
        sum_1: f32[] = torch.ops.aten.sum.default(relu)
        detach: f32[1, 3, 3, 3] = torch.ops.aten.detach.default(relu);  relu = None
        return (getitem_3, getitem_4, add, sum_1, detach)
        """)  # noqa: B950
        # Some important characteristics of the exported graph below:
        # 8 arguments: 2 params from conv, 2 params from batchnorm, 2 buffers from 1 batchnorm, 1 user input
        # 9 outputs: 2 mutated buffers (from batchnorm), 2 user outputs and 4 gradients (since there were 4 parameters)

    def test_aot_export_simplified_basic(self):
        def f(x, y):
            return x * y, y * y.detach()

        x = torch.randn(2, requires_grad=True)
        y = torch.randn(2, requires_grad=True)

        f_graph_fw = aot_export_joint_simple(f, [x, y], trace_joint=False)
        out_ref = f(x, y)
        # No calling convention changes necessary to invoke the traced graph
        out_test = f_graph_fw(x, y)
        self.assertEqual(out_ref, out_test)

        # Now test the backward
        x = torch.randn(2, requires_grad=True)
        y = torch.randn(2, requires_grad=True)
        x2 = x.clone().detach().requires_grad_(True)
        y2 = y.clone().detach().requires_grad_(True)
        x3 = x.clone().detach().requires_grad_(True)
        y3 = y.clone().detach().requires_grad_(True)
        f_graph_joint = aot_export_joint_simple(f, [x, y], trace_joint=True)
        num_fw_outputs = 2
        fw_g, bw_g = default_partition(f_graph_joint, [x, y], num_fwd_outputs=num_fw_outputs)
        out_ref2 = f(x2, y2)
        fw_outs = fw_g(x3, y3)
        out_test2, activations = fw_outs[:num_fw_outputs], fw_outs[num_fw_outputs:]
        self.assertEqual(out_ref2, out_test2)

        # Test running the traced backward graph with a mocked-up grad_output
        grad_outs = [torch.ones_like(x) for x in out_ref2]
        grads_ref = torch.autograd.grad(out_ref2, [x2, y2], grad_outputs=grad_outs)
        grads_test = bw_g(*activations, *grad_outs)
        for g_ref, g_test in zip(grads_ref, grads_test):
            self.assertEqual(g_ref, g_test)

    def test_aot_export_metadata_mutation_banned(self):
        def fn(p, x):
            x.t_()
            return (x * 2,)
        mod = TestMod(fn)
        inp = torch.randn(2)
        with self.assertRaisesRegex(
            RuntimeError, "Found an input that received a metadata mutation"
        ):
            aot_export_joint_simple(fn, [mod.p, inp], trace_joint=False)
            aot_export_joint_simple(fn, [mod.p, inp], trace_joint=True)
            aot_export_module(mod, [inp], trace_joint=False)

    def test_aot_export_forward_mutation_no_buffer_mut_banned(self):
        class M(torch.nn.Module):
            def __init__(self):
                super().__init__()
                self.register_buffer("buffer1", torch.ones(6, 4))

            def forward(self, x):
                x.add_(4)
                return (x.cos().sum() + self.buffer1.sum(),)

        with self.assertRaisesRegex(RuntimeError, "Found following user inputs located at \\[0\\] are mutated"):
            aot_export_module(M(), [torch.ones(6, 4)], trace_joint=False)

    def test_aot_export_forward_mutation_multiple_mut_banned(self):
        class M(torch.nn.Module):
            def __init__(self):
                super().__init__()
                self.register_buffer("buffer1", torch.ones(6, 4))

            def forward(self, x, y):
                y.add_(4)
                self.buffer1.add_(5)
                return (x.cos().sum() + y.sin().sum(), self.buffer1.sum(),)

        with self.assertRaisesRegex(RuntimeError, "Found following user inputs located at \\[1\\] are mutated"):
            aot_export_module(M(), [torch.ones(6, 4), torch.zeros(6, 4)], trace_joint=False)

    def test_aot_export_input_mutation_on_parameter_banned(self):
        def fn(p, x):
            p.mul_(2)
            return (p + x,)
        mod = TestMod(fn)
        inp = torch.randn(2)
        with self.assertRaisesRegex(
            RuntimeError, "Found a graph input that requires gradients, and received a mutation"
        ):
            aot_export_joint_simple(fn, [mod.p, inp], trace_joint=False)
            aot_export_joint_simple(fn, [mod.p, inp], trace_joint=True)
            aot_export_module(mod, [inp], trace_joint=False)

    def test_aot_export_synthetic_bases_banned(self):
        def fn(p, x, y):
            x.mul_(2)
            return (x + y,)
        mod = TestMod(fn)
        inp = torch.randn(2)
        inp2 = inp.view(-1)
        with self.assertRaisesRegex(
            RuntimeError, "Encountered aliased inputs that are mutated"
        ):
            aot_export_joint_simple(fn, [mod.p, inp, inp2], trace_joint=False)
            aot_export_joint_simple(fn, [mod.p, inp, inp2], trace_joint=True)
            aot_export_module(mod, [inp, inp2], trace_joint=False)

    def test_aot_export_input_dupes_banned(self):
        def fn(p, x, y):
            x.mul_(2)
            return (x + y,)
        mod = TestMod(fn)
        inp = torch.randn(2)
        with self.assertRaisesRegex(
            RuntimeError, "Encountered duplicated inputs that are mutated in the graph"
        ):
            aot_export_joint_simple(fn, [mod.p, inp, inp], trace_joint=False)
            aot_export_joint_simple(fn, [mod.p, inp, inp], trace_joint=True)
            aot_export_module(mod, [inp, inp], trace_joint=False)

    def test_aot_export_multiple_outputs_require_grad_banned(self):
        def fn(p, x):
            out = p * x
            return out, out.sum()
        mod = TestMod(fn)
        inp = torch.randn(2)
        with self.assertRaisesRegex(
            RuntimeError, "Found an output of the forward that requires gradients, that was not"
        ):
            aot_export_module(mod, [inp], trace_joint=True, output_loss_index=1)

    def test_aot_export_simplified_input_mutations_banned(self):
        def fn(x):
            x.mul_(2)
            return (x + x,)
        inp = torch.randn(2)
        with self.assertRaisesRegex(
            RuntimeError, "Found following user inputs located at \\[0\\] are mutated"
        ):
            aot_export_joint_simple(fn, [inp], trace_joint=False)
            aot_export_joint_simple(fn, [inp], trace_joint=True)

    def test_aot_export_simplified_pytrees_banned(self):
        def fn(inps):
            return (inps[0] + inps[1],)
        inp1 = torch.randn(2)
        inp2 = torch.randn(2)
        inps = [inp1, inp2]
        with self.assertRaisesRegex(
            RuntimeError, "aot_export_joint_simple requires individual inputs not to be pytrees"
        ):
            aot_export_joint_simple(fn, [inps], trace_joint=False)
            aot_export_joint_simple(fn, [inps], trace_joint=True)

    def test_aot_export_functionalized_rng_banned(self):
        def fn(p, x):
            return (p + x,)
        mod = TestMod(fn)
        inp = torch.randn(2)
        with patch("functorch.compile.config.functionalize_rng_ops", True), self.assertRaisesRegex(
            RuntimeError, "Functionalized RNG is not currently supported in the aot_export"
        ):
            aot_export_joint_simple(fn, [mod.p, inp], trace_joint=False)
            aot_export_joint_simple(fn, [mod.p, inp], trace_joint=True)
            aot_export_module(mod, [inp], trace_joint=False)


class TestPartitioning(AOTTestCase):
    @unittest.skipIf(not USE_NETWORKX, "networkx not available")
    def test_recompute_partitioning(self):
        def fn(a, b):
            return torch.sin(torch.sin(a)) + b

        # Reference calculation
        ref_a = torch.rand(10, 10, requires_grad=True)
        ref_b = torch.rand(10, 10, requires_grad=True)
        ref = fn(ref_a, ref_b)
        ref.sum().backward()

        # Compiled function calculation
        res_a = ref_a.clone().detach().requires_grad_(True)
        res_b = ref_b.clone().detach().requires_grad_(True)

        def compile_fn(x, _):
            return x

        compiled_fn = compiled_function(fn, compile_fn, compile_fn, min_cut_rematerialization_partition)
        res = compiled_fn(res_a, res_b)
        res.sum().backward()
        assert torch.allclose(ref, res, atol=1e-3, rtol=1e-3)
        assert torch.allclose(ref_a.grad, res_a.grad, atol=1e-3, rtol=1e-3)
        assert torch.allclose(ref_b.grad, res_b.grad, atol=1e-3, rtol=1e-3)

    def test_meta_tensor_inplace_op(self):
        # Following module results in inplace ops while tracing. The test checks
        # that the meta tensor information is stored for inplace ops.
        class MockModule(torch.nn.Module):
            def __init__(self):
                super().__init__()
                self.weight = torch.nn.Parameter(torch.randn(3072, 768, requires_grad=True))
                self.bias = torch.nn.Parameter(torch.randn(3072, requires_grad=True))

            def forward(self, add_4):
                linear_4 = torch.nn.functional.linear(add_4, self.weight, bias=self.bias)
                gelu = torch.nn.functional.gelu(linear_4)
                return gelu

        def check_meta_tensor(fx_g, _):
            for node in fx_g.graph.nodes:
                if node.op != 'output':
                    assert 'tensor_meta' in node.meta
            return fx_g

        inp0 = torch.randn(16, 128, 768, requires_grad=True)
        inputs = [inp0, ]
        mod = MockModule().to(device="cpu")
        aot_mod = aot_module(mod, fw_compiler=check_meta_tensor)
        aot_mod(*inputs)

    def test_default_partitioner_getitem(self):
        mod = nn.LayerNorm([10])

        def f(x, mod_weight, mod_bias):
            return torch.nn.functional.layer_norm(x, [10], mod_weight, mod_bias, eps=1e-6)

        fw_graph, bw_graph = get_fw_bw_graph(f, [torch.randn(3, 10, requires_grad=True), mod.weight, mod.bias],
                                             partitioner=default_partition)
        self.assertEqual(get_num_ins_outs(fw_graph), (3, 6))
        self.assertEqual(get_num_ins_outs(bw_graph), (6, 3))

    @unittest.skipIf(not USE_NETWORKX, "networkx not available")
    def test_min_cut_partitioner_save_shape(self):

        def f(x):
            s = x.sum(dim=1)
            return s

        inp = [torch.ones([10, 10], requires_grad=True)]
        fw_graph, bw_graph = get_fw_bw_graph(f, inp, dynamic=True)
        _, fw_output = get_ins_outs(fw_graph)
        self.assertEqual(get_num_ins_outs(fw_graph), (1, 3))
        self.assertEqual(get_num_ins_outs(bw_graph), (3, 1))
        self.assertEqual(str(fw_output[0]), "sum_1")
        # make sure we don't do the suboptimal thing of saving the bigger primals input to sum,
        # rather than saving the sizes of the primals input for use in backward expand
        self.assertEqual(str(fw_output[1]), "sym_size")
        self.assertEqual(str(fw_output[2]), "sym_size_1")

        inp = [
            torch.randn(10, requires_grad=True),
            torch.randn((3, 10), requires_grad=True),
            torch.randn((2, 10), requires_grad=True),
        ]

        def f(a, b, c):
            # tried to test what happens if we save a size tuple in the graph;
            # turns out we never will due to how we trace, but this is probably
            # still a good test case for various size manipulations
            sb = torch.ops.aten.sym_size(b)
            sc = c.size()
            x = sb[0] + sc[0]
            a_sz = (x, a.size(0))
            return torch.cat([a.expand(a_sz), b, c])
        fw_graph, bw_graph = get_fw_bw_graph(f, inp, dynamic=True)
        self.assertEqual(get_num_ins_outs(fw_graph), (3, 4))
        self.assertEqual(get_num_ins_outs(bw_graph), (4, 3))
        _, outs = get_ins_outs(fw_graph)
        self.assertTrue(all(is_sym_node(n) for n in outs[1:]))

    def test_default_partitioner_output_tensor_shape_tensor(self):

        inp = [
            torch.randn(10, requires_grad=True),
            torch.randn((3, 10), requires_grad=True),
            torch.randn((2, 10), requires_grad=True),
            torch.randn((10, 1), requires_grad=True),
        ]

        def f(a, b, c, d):
            # Try to force symints intermixed with outputs in the function's returns
            sb = b.size()
            sc = c.size()
            x = sb[0] + sc[0]
            a_sz = (x, a.size(0))
            cat = torch.cat([a.expand(a_sz), b, c])
            mm = torch.mm(cat, d)
            mm2 = torch.mm(mm, a.view(mm.size(1), a.size(0)))  # this saves 4 new ints for backward. why?
            # and what do i have to do to make it save a tensor for backward?
            return cat, sb, c, mm2

        fw_graph_cell = [None]
        bw_graph_cell = [None]
        compiled_outs = aot_function(
            f,
            fw_compiler=partial(extract_graph, graph_cell=fw_graph_cell),
            bw_compiler=partial(extract_graph, graph_cell=bw_graph_cell),
            partition_fn=default_partition,
            decompositions=default_decompositions,
            dynamic=True)(*inp)
        fw_graph = fw_graph_cell[0]
        (compiled_outs[0].sum() + compiled_outs[2].sum()).backward()
        bw_graph = bw_graph_cell[0]

        # in the fwd graph, 13 outs because:
        # - 5 original outputs (sb is a tuple, gets expanded to 2 symints)
        # - 8 saved outputs for backward: 5 tensors, 3 symints
        self.assertEqual(get_num_ins_outs(fw_graph), (4, 13))
        # in the bwd graph, 10 inputs (grad outs) because:
        # - The fwd graph had 13 outputs
        # - 1 was a view of an input, which gets regenerated outside of the graph
        #   and doesn't participate in the backward
        # - 2 user outs were symints (b.size()), which don't get tangents in the backward
        self.assertEqual(get_num_ins_outs(bw_graph), (10, 4))
        _, fw_graph_out_nodes = get_ins_outs(fw_graph)
        self.assertEqual(
            # fw outputs include b.size() which expands to 2 symints,
            #
            # TODO(whc)- are the saved-tensors/saved-symints correct here?
            # i just made the test pass based on what default partition did
            # Of the 5 original forward outputs, the 4th (c) is an input,
            # which won't show up in the compiled forward graph
            [False, True, True, False, False] + [False] * 4 + [True] * 4,
            [is_sym_node(n) for n in fw_graph_out_nodes]
        )

        real_outs = f(*inp)
        self.assertEqual(compiled_outs, real_outs)
        self.assertTrue(isinstance(real_outs[1], torch.Size))

        # TODO(whc) we should learn to return torch.Sizes
        self.assertFalse(isinstance(compiled_outs[1], torch.Size))

    @unittest.skipIf(not USE_NETWORKX, "networkx not available")
    def test_min_cut_partitioner_output_tensor_shape_tensor(self):

        inp = [
            torch.randn(10, requires_grad=True),
            torch.randn((3, 10), requires_grad=True),
            torch.randn((2, 10), requires_grad=True),
            torch.randn((10, 1), requires_grad=True),
        ]

        def f(a, b, c, d):
            # Try to force symints intermixed with outputs in the function's returns
            sb = b.size()
            sc = c.size()
            x = sb[0] + sc[0]
            a_sz = (x, a.size(0))
            cat = torch.cat([a.expand(a_sz), b, c])
            mm = torch.mm(cat, d)
            mm2 = torch.mm(mm, a.view(mm.size(1), a.size(0)))  # this saves 4 new ints for backward. why?
            # and what do i have to do to make it save a tensor for backward?
            return cat, sb, c, mm2

        fw_graph_cell = [None]
        bw_graph_cell = [None]
        compiled_outs = aot_function(
            f,
            fw_compiler=partial(extract_graph, graph_cell=fw_graph_cell),
            bw_compiler=partial(extract_graph, graph_cell=bw_graph_cell),
            partition_fn=min_cut_rematerialization_partition,
            decompositions=default_decompositions,
            dynamic=True)(*inp)
        fw_graph = fw_graph_cell[0]
        (compiled_outs[0].sum() + compiled_outs[2].sum()).backward()
        bw_graph = bw_graph_cell[0]

        self.assertEqual(get_num_ins_outs(fw_graph), (4, 12))
        self.assertEqual(get_num_ins_outs(bw_graph), (9, 4))
        _, fw_graph_out_nodes = get_ins_outs(fw_graph)
        self.assertEqual(
            # fw outputs include b.size() which expands to 2 symints,
            # then 4 tensors (transposes of matricies used for mm) are saved
            # finally 3 symints are saved
            [False, True, True, False, False] + [False] * 4 + [True] * 3,
            [is_sym_node(n) for n in fw_graph_out_nodes]
        )

        real_outs = f(*inp)
        self.assertEqual(compiled_outs, real_outs)
        self.assertTrue(isinstance(real_outs[1], torch.Size))

        # TODO(whc) we should learn to return torch.Sizes
        self.assertFalse(isinstance(compiled_outs[1], torch.Size))

    @unittest.skipIf(not USE_NETWORKX, "networkx not available")
    def test_min_cut_partitioner(self):
        def f(x):
            return x.cos().cos().cos()

        fw_graph, bw_graph = get_fw_bw_graph(f, [torch.randn(3, requires_grad=True)])
        self.assertEqual(get_num_ins_outs(fw_graph), (1, 2))
        self.assertEqual(get_num_ins_outs(bw_graph), (2, 1))

        def f(a, b, c, d):
            x = a + b + c + d
            return x.cos().cos()

        fw_graph, bw_graph = get_fw_bw_graph(f, [torch.randn(3, requires_grad=True) for _ in range(4)])
        self.assertEqual(get_num_ins_outs(fw_graph), (4, 2))
        self.assertEqual(get_num_ins_outs(bw_graph), (2, 4))

    @unittest.skipIf(not USE_NETWORKX, "networkx not available")
    def test_min_cut_partitioner_recomputable_ops(self):
        def f(x):
            return x * x * x

        recomputable_ops = []
        partition_fn = partial(min_cut_rematerialization_partition, recomputable_ops=recomputable_ops)

        fw_graph, bw_graph = get_fw_bw_graph(f, [torch.randn(3, requires_grad=True)], partition_fn)
        # Expected forward graph:
        # opcode         name       target           args                        kwargs
        # -------------  ---------  ---------------  --------------------------  --------
        # placeholder    primals_1  primals_1        ()                          {}
        # call_function  mul        aten.mul.Tensor  (primals_1, primals_1)      {}
        # call_function  mul_1      aten.mul.Tensor  (mul, primals_1)            {}
        # output         output     output           ([mul_1, primals_1, mul],)  {}
        self.assertEqual(get_num_ins_outs(fw_graph), (1, 3))
        # Expected backward graph:
        # opcode         name        target           args                     kwargs
        # -------------  ----------  ---------------  -----------------------  --------
        # placeholder    primals_1   primals_1        ()                       {}
        # placeholder    mul         mul              ()                       {}
        # placeholder    tangents_1  tangents_1       ()                       {}
        # call_function  mul_2       aten.mul.Tensor  (tangents_1, mul)        {}
        # call_function  mul_3       aten.mul.Tensor  (tangents_1, primals_1)  {}
        # call_function  mul_4       aten.mul.Tensor  (mul_3, primals_1)       {}
        # call_function  add         aten.add.Tensor  (mul_2, mul_4)           {}
        # call_function  add_1       aten.add.Tensor  (add, mul_4)             {}
        # output         output      output           ([add_1],)               {}
        self.assertEqual(get_num_ins_outs(bw_graph), (3, 1))

        recomputable_ops = [torch.ops.aten.mul]
        partition_fn = partial(min_cut_rematerialization_partition, recomputable_ops=recomputable_ops)
        fw_graph, bw_graph = get_fw_bw_graph(f, [torch.randn(3, requires_grad=True)], partition_fn)
        # Expected forward graph:
        # opcode         name       target           args                    kwargs
        # -------------  ---------  ---------------  ----------------------  --------
        # placeholder    primals_1  primals_1        ()                      {}
        # call_function  mul        aten.mul.Tensor  (primals_1, primals_1)  {}
        # call_function  mul_1      aten.mul.Tensor  (mul, primals_1)        {}
        # output         output     output           ([mul_1, primals_1],)   {}
        self.assertEqual(get_num_ins_outs(fw_graph), (1, 2))
        # Expected backward graph:
        # opcode         name        target           args                     kwargs
        # -------------  ----------  ---------------  -----------------------  --------
        # placeholder    primals_1   primals_1        ()                       {}
        # placeholder    tangents_1  tangents_1       ()                       {}
        # call_function  mul         aten.mul.Tensor  (primals_1, primals_1)   {} # RECOMPUTED
        # call_function  mul_2       aten.mul.Tensor  (tangents_1, mul)        {}
        # call_function  mul_3       aten.mul.Tensor  (tangents_1, primals_1)  {}
        # call_function  mul_4       aten.mul.Tensor  (mul_3, primals_1)       {}
        # call_function  add         aten.add.Tensor  (mul_2, mul_4)           {}
        # call_function  add_1       aten.add.Tensor  (add, mul_4)             {}
        # output         output      output           ([add_1],)               {}
        self.assertEqual(get_num_ins_outs(bw_graph), (2, 1))

    def test_contiguous(self):
        # The test simulates the condition where transpose followed by view
        # happens in the backward pass.
        # https://discuss.pytorch.org/t/error-on-transpose-and-view/434
        def f(x):
            return x.view(2, 3).t()

        inp = torch.randn(6, requires_grad=True)
        out = aot_function(f, nop)(inp)
        torch.autograd.grad(out, inp, torch.randn(3, 2))

    def test_preserve_random(self):
        def fn(x):
            return torch.nn.functional.dropout(x, 0.5) + x

        x = torch.randn(4)

        torch.manual_seed(0)
        ref = fn(x)

        torch.manual_seed(0)
        aot_fn = aot_function(fn, nop)
        res = aot_fn(x)

        assert torch.allclose(ref, res)

    @unittest.skipIf(not torch.cuda.is_available(), "CUDA is unavailable")
    @unittest.skipIf(not USE_TORCHVISION, "test requires torchvision")
    def test_autocast(self):
        mod = torchvision.models.resnet18().cuda()
        mod.train()

        x = torch.randn(16, 3, 32, 32, device="cuda")
        aot_mod = memory_efficient_fusion(mod)

        # Ensure that AOT Autograd works with AMP
        with torch.cuda.amp.autocast(True):
            res = aot_mod(x)
        res.sum().backward()


class TestAOTModuleSimplified(AOTTestCase):
    def test_aot_module_simplified(self):
        class MockModule(torch.nn.Module):
            def __init__(self):
                super().__init__()
                self.linear = torch.nn.Linear(20, 30)

            def forward(self, x, y):
                return (self.linear(x) + y, )

        mod = MockModule()
        mod.zero_grad()

        x = torch.randn(128, 20, requires_grad=True)
        y = torch.randn(128, 30, requires_grad=True)
        inputs = [x, y]
        cloned_inputs = [x.detach().clone().requires_grad_(True) for x in inputs]

        ref = mod(*inputs)
        ref[0].sum().backward()

        compiled_f = aot_module_simplified(mod, cloned_inputs, nop)
        mod.zero_grad()
        res = compiled_f(*cloned_inputs)
        res[0].sum().backward()

        assert torch.allclose(ref[0], res[0])
        assert torch.allclose(inputs[0].grad, cloned_inputs[0].grad)
        assert torch.allclose(inputs[1].grad, cloned_inputs[1].grad)

    def test_aot_module_simplified_dynamic(self):
        class MockModule(torch.nn.Module):
            def __init__(self):
                super().__init__()
                self.linear = torch.nn.Linear(20, 30)

            def forward(self, x, y):
                return (self.linear(x) + y, )

        mod = MockModule()

        shape_env = ShapeEnv()
        fake_mode = FakeTensorMode(shape_env=shape_env)

        x = torch.randn(128, 20, requires_grad=True)
        y = torch.randn(128, 30, requires_grad=True)

        inputs = [x, y]
        fake_inputs = [fake_mode.from_tensor(x) for x in inputs]
        compiled_f = aot_module_simplified(mod, fake_inputs, nop)

        ref = mod(*inputs)
        ref[0].sum().backward()

        cloned_inputs = [x.detach().clone().requires_grad_(True) for x in inputs]
        res = compiled_f(*cloned_inputs)
        res[0].sum().backward()

        self.assertExpectedInline(shape_env.format_guards(), """\
 - Eq(s1, 20)
 - Eq(s2, 30)""")

        assert torch.allclose(ref[0], res[0])
        assert torch.allclose(inputs[0].grad, cloned_inputs[0].grad)
        assert torch.allclose(inputs[1].grad, cloned_inputs[1].grad)

    def test_inference_python_dispatcher(self):
        # Extracted from unet
        class MockModule(torch.nn.Module):
            def __init__(self):
                super().__init__()
                self.upsample = torch.nn.Upsample(scale_factor=2, mode='bilinear', align_corners=True)

            def forward(self, x):
                return (self.upsample(x), )

        mod = MockModule()
        shape_env = ShapeEnv()
        fake_mode = FakeTensorMode(shape_env=shape_env)
        x = torch.randn(2, 512, 40, 59)  # NB: must not require grad
        inputs = [x]
        fake_inputs = [fake_mode.from_tensor(x) for x in inputs]
        compiled_f = aot_module_simplified(mod, fake_inputs, nop)

    def test_aot_module_simplified_preserves_stack_trace(self):
        class MockModule(torch.nn.Module):
            def __init__(self):
                super().__init__()
                self.linear = torch.nn.Linear(20, 30)

            def forward(self, x, y):
                z = self.linear(x)
                z = z + y
                z = z.relu()
                return (z, )

        tracer = torch.fx.Tracer()
        tracer.record_stack_traces = True
        graph = tracer.trace(MockModule())
        mod = torch.fx.GraphModule(tracer.root, graph)

        for node in mod.graph.nodes:
            if node.op == 'output':
                continue
            self.assertTrue(node.stack_trace is not None)
            assert 'test_aotdispatch.py' in node.stack_trace

        def assert_compiler(gm: torch.fx.GraphModule, _):
            for node in gm.graph.nodes:
                if node.op == 'output' or node.op == 'placeholder':
                    continue
                self.assertTrue(node.stack_trace is not None)
                assert 'test_aotdispatch.py' in node.stack_trace
            return gm.forward  # return a python callable

        x = torch.randn(128, 20, requires_grad=True)
        y = torch.randn(128, 30, requires_grad=True)
        inputs = [x, y]

        compiled_f = aot_module_simplified(mod, inputs, fw_compiler=assert_compiler, bw_compiler=assert_compiler)
        res = compiled_f(*inputs)
        res[0].sum().backward()

    def test_aot_module_simplified_fake_tensor_gm_raises(self):
        fake_mode = torch._subclasses.fake_tensor.FakeTensorMode()
        real_x = torch.randn(4, requires_grad=True)
        fake_x = fake_mode.from_tensor(real_x)
        real_z = torch.randn(4)
        fake_z = fake_mode.from_tensor(real_z)

        class MockModule(torch.nn.Module):
            def forward(self, x):
                # Accessing a free variable fake tensor will look like a
                # constant to make_fx, and result in the tensor being traced
                # into the graph, which is an error condition.  Make sure we
                # report adequately in this case.
                return (x + fake_z, )

        with self.assertRaisesRegex(
            TypeError, "FakeTensor"
        ):
            aot_module_simplified(MockModule(), (fake_x,), nop)


# entries in here don't work and need to be fixed.
# Each one of these is a bug (or needs to be investigated)
aot_autograd_failures = {
    # data-dependent control flow
    xfail('cov'),
    xfail('istft'),
    xfail('nn.functional.gaussian_nll_loss'),
    xfail('tensor_split'),
    xfail('corrcoef'),
    xfail('quantile'),
    xfail('nanquantile'),
    xfail('narrow'),
    xfail('index_reduce'),
    xfail('istft'),
    xfail('linalg.eig'),
    xfail('scatter_reduce', 'prod'),

    skip('as_strided_scatter'),
    skip('as_strided', 'partial_views'),  # flaky

    # Too annoying to generate random inputs
    xfail('cholesky'),

    # Given input size: (s0xs1x2). Calculated output size: ...
    skip('max_pool2d_with_indices_backward'),

    # Worked with real but not with fake
    xfail('cholesky_inverse'),
    xfail('_segment_reduce', 'lengths'),
    skip('nn.functional.nll_loss', ''),  # UBSAN failure!

    # many complex operators incorrect striding, metadata
    xfail('fft.fft', ''),
    xfail('fft.hfft2', ''),
    xfail('fft.hfft', ''),
    xfail('fft.hfftn', ''),
    xfail('fft.ifft', ''),
    xfail('fft.ihfft2', ''),
    xfail('fft.ihfft', ''),
    xfail('fft.ihfftn', ''),
    xfail('fft.irfft2', ''),
    xfail('fft.irfft', ''),
    xfail('fft.irfftn', ''),
    xfail('fft.rfft2', ''),
    xfail('fft.rfft', ''),
    xfail('fft.rfftn', ''),

    xfail('stft', ''),

    # Misc
    xfail('to_sparse'),
    xfail('corrcoef'),
    xfail('cov'),
    xfail('chalf'),  # RuntimeError: "sum_cpu" not implemented for 'ComplexHalf'
    xfail('sparse.sampled_addmm'),
    xfail('normal', 'number_mean'),  # TypeError: randn_like(): argument 'input' (position 1) must be Tensor, not float
    xfail('sparse.mm', 'reduce'),
    skip('nn.functional.binary_cross_entropy_with_logits'),  # seems to fail sometimes?
    skip('nn.functional.margin_ranking_loss'),  # seems flaky
    skip('linalg.lu_solve'),  # flaky
    decorate('matmul', decorator=unittest.skipIf(IS_ARM64, 'flaky')),
    decorate('__rmatmul__', decorator=unittest.skipIf(IS_ARM64, 'flaky')),
    # overrides atol=1e-4, rtol=1e-5 would do as well
    decorate('svd_lowrank', decorator=toleranceOverride({torch.float32: tol(atol=1e-04, rtol=1e-05)})),
    decorate('linalg.householder_product', decorator=unittest.skipIf(IS_MACOS and IS_X86, 'flaky')),
    decorate('linalg.pinv', 'singular', decorator=toleranceOverride({torch.float32: tol(atol=1e-05, rtol=1e-05)})),
}

symbolic_aot_autograd_failures = {
    xfail('block_diag', ''),  # Cannot call sizes() on tensor with symbolic sizes/strides
    xfail('cdist', ''),  # Cannot call sizes() on tensor with symbolic sizes/strides
    xfail('cholesky_inverse', ''),  # could not find kernel
    xfail('cholesky_solve', ''),  # could not find kernel
    xfail('combinations', ''),  # aten.masked_select.default
    xfail('diff', ''),  # aten.zeros_like.default - couldn't find symbolic meta function/decomposition
    xfail('digamma', ''),  # aten.polygamma.default - couldn't find symbolic meta function/decomposition
    xfail('frexp', ''),  # aten.frexp.Tensor - couldn't find symbolic meta function/decomposition
    xfail('gradient', ''),  # Cannot call sizes() on tensor with symbolic sizes/strides
    xfail('i0', ''),  # aten.i0.default - couldn't find symbolic meta function/decomposition
    xfail('index_fill', ''),  # Cannot call sizes() on tensor with symbolic sizes/strides
    xfail('kron', ''),  # Cannot call sizes() on tensor with symbolic sizes/strides
    xfail('kthvalue', ''),  # Cannot call sizes() on tensor with symbolic sizes/strides
    xfail('linalg.eigvals', ''),  # aten.linalg_eig.default - couldn't find symbolic meta function/decomposition
    xfail('linalg.lstsq', ''),  # aten.linalg_lstsq.default - couldn't find symbolic meta function/decomposition
    xfail('linalg.lstsq', 'grad_oriented'),  # aten.linalg_lstsq.default - couldn't find symbolic meta funct...
    xfail('linalg.lu_solve', ''),  # aten.linalg_lu_solve.default - couldn't find symbolic meta function/deco...
    xfail('linalg.multi_dot', ''),  # Cannot call sizes() on tensor with symbolic sizes/strides
<<<<<<< HEAD
    xfail('linalg.norm', ''),  # Cannot call sizes() on tensor with symbolic sizes/strides
    xfail('linalg.norm', 'subgradients_at_zero'),  # Cannot call sizes() on tensor with symbolic sizes/strides
    xfail('linalg.pinv', ''),  # aten.linalg_pinv.atol_rtol_tensor - couldn't find symbolic meta function/dec...
    xfail('linalg.pinv', 'hermitian'),  # aten.linalg_pinv.atol_rtol_tensor - couldn't find symbolic meta fu...
    xfail('linalg.qr', ''),  # aten.linalg_qr.default - couldn't find symbolic meta function/decomposition
    xfail('linalg.slogdet', ''),  # aten._linalg_slogdet.default - couldn't find symbolic meta function/decom...
    xfail('linalg.solve', ''),  # aten._linalg_solve_ex.default - couldn't find symbolic meta function/decomp...
    xfail('linalg.solve_ex', ''),  # aten._linalg_solve_ex.default - couldn't find symbolic meta function/dec...
    xfail('linalg.solve_triangular', ''),  # aten.linalg_solve_triangular.default - couldn't find symbolic me...
    xfail('linalg.svd', ''),  # Cannot call sizes() on tensor with symbolic sizes/strides
    xfail('linalg.svdvals', ''),  # Cannot call sizes() on tensor with symbolic sizes/strides
    xfail('linalg.tensorinv', ''),  # Cannot call sizes() on tensor with symbolic sizes/strides
    xfail('linalg.tensorsolve', ''),  # Cannot call sizes() on tensor with symbolic sizes/strides
    xfail('linalg.vander', ''),  # Cannot call sizes() on tensor with symbolic sizes/strides
    xfail('logaddexp2', ''),  # aten.logaddexp2.default - couldn't find symbolic meta function/decomposition
    xfail('logcumsumexp', ''),  # aten.logcumsumexp.default - couldn't find symbolic meta function/decomposition
    xfail('logdet', ''),  # Cannot call sizes() on tensor with symbolic sizes/strides
    xfail('lu', ''),  # aten.linalg_lu_factor_ex.default - couldn't find symbolic meta function/decomposition
    xfail('lu_solve', ''),  # aten.linalg_lu_solve.default - couldn't find symbolic meta function/decomposition
    xfail('lu_unpack', ''),  # aten.lu_unpack.default - couldn't find symbolic meta function/decomposition
    xfail('masked.amax', ''),  # Cannot call sizes() on tensor with symbolic sizes/strides
    xfail('masked.amin', ''),  # Cannot call sizes() on tensor with symbolic sizes/strides
    xfail('masked.cumprod', ''),  # aten.cumprod.default - couldn't find symbolic meta function/decomposition
=======
>>>>>>> 41866a2e
    xfail('masked.prod', ''),  # Cannot call sizes() on tensor with symbolic sizes/strides
    xfail('masked_scatter', ''),  # Cannot call sizes() on tensor with symbolic sizes/strides
    xfail('masked_select', ''),  # aten.masked_select.default - couldn't find symbolic meta function/decompos...
    xfail('median', ''),  # could not find kernel
    xfail('mode', ''),  # Cannot call sizes() on tensor with symbolic sizes/strides
    xfail('nn.functional.adaptive_avg_pool3d', ''),  # aten._adaptive_avg_pool3d_backward.default - couldn't ...
    xfail('nn.functional.adaptive_max_pool1d', ''),  # Cannot call sizes() on tensor with symbolic sizes/strides
    xfail('nn.functional.adaptive_max_pool2d', ''),  # aten.adaptive_max_pool2d.default - couldn't find symbo...
    xfail('nn.functional.adaptive_max_pool3d', ''),  # argument 'output_size' (position 2...
    skip('nn.functional.batch_norm', ''),  # '0 is not tracked with proxy for <torch.fx.experimental.proxy_te..
    xfail('nn.functional.binary_cross_entropy', ''),  # aten.fill_.Scalar - couldn't find symbolic meta funct...
    xfail('nn.functional.cross_entropy', ''),  # Cannot call sizes() on tensor with symbolic sizes/strides
    xfail('nn.functional.ctc_loss', ''),  # aten._ctc_loss.Tensor - couldn't find symbolic meta function/deco...
    xfail('nn.functional.embedding_bag', ''),  # Cannot call sizes() on tensor with symbolic sizes/strides
    xfail('nn.functional.fractional_max_pool2d', ''),  # rand() received an invalid combination of arguments - g...
    xfail('nn.functional.fractional_max_pool3d', ''),  # rand() received an invalid combination of arguments - g...
    xfail('nn.functional.grid_sample', ''),  # RuntimeError: aten.grid_sampler_3d.default - couldn't find sym ...
    xfail('nn.functional.group_norm', ''),  # Cannot call sizes() on tensor with symbolic sizes/strides
    xfail('nn.functional.interpolate', 'area'),  # Cannot call sizes() on tensor with symbolic sizes/strides
    xfail('nn.functional.interpolate', 'linear'),  # Cannot call sizes() on tensor with symbolic sizes/strides
    xfail('nn.functional.interpolate', 'trilinear'),  # Cannot call sizes() on tensor with symbolic sizes/st...
    xfail('nn.functional.max_pool1d', ''),  # Cannot call sizes() on tensor with symbolic sizes/strides
    xfail('nn.functional.max_pool3d', ''),  # aten.max_pool3d_with_indices.default - couldn't find symbolic m...
    xfail('nn.functional.max_unpool1d', ''),  # aten.max_unpool2d.default - couldn't find symbolic meta funct...
    xfail('nn.functional.max_unpool1d', 'grad'),  # aten.max_unpool2d.default - couldn't find symbolic meta ...
    xfail('nn.functional.max_unpool2d', ''),  # aten.max_unpool2d.default - couldn't find symbolic meta funct...
    xfail('nn.functional.max_unpool2d', 'grad'),  # aten.max_unpool2d.default - couldn't find symbolic meta ...
    xfail('nn.functional.max_unpool3d', ''),  # aten.max_unpool3d.default - couldn't find symbolic meta funct...
    xfail('nn.functional.max_unpool3d', 'grad'),  # aten.max_unpool3d.default - couldn't find symbolic meta ...
    xfail('nn.functional.multi_margin_loss', ''),  # could not find kernel
    xfail('nn.functional.multilabel_margin_loss', ''),  # could not find kernel
    xfail('nn.functional.nll_loss', ''),  # Cannot call sizes() on tensor with symbolic sizes/strides
    xfail('nn.functional.pixel_shuffle', ''),  # aten.pixel_shuffle.default - couldn't find symbolic meta fun...
    xfail('nn.functional.pixel_unshuffle', ''),  # aten.pixel_unshuffle.default - couldn't find symbolic meta...
    xfail('nn.functional.rrelu', ''),  # aten.rrelu_with_noise.default - couldn't find symbolic meta function...
    xfail('normal', 'number_mean'),  # Cannot call sizes() on tensor with symbolic sizes/strides
    xfail('ormqr', ''),  # aten.ormqr.default - couldn't find symbolic meta function/decomposition
    xfail('polygamma', 'polygamma_n_0'),  # aten.polygamma.default - couldn't find symbolic meta function/de...
    xfail('polygamma', 'polygamma_n_1'),  # aten.polygamma.default - couldn't find symbolic meta function/de...
    xfail('polygamma', 'polygamma_n_2'),  # aten.polygamma.default - couldn't find symbolic meta function/de...
    xfail('polygamma', 'polygamma_n_3'),  # aten.polygamma.default - couldn't find symbolic meta function/de...
    xfail('polygamma', 'polygamma_n_4'),  # aten.polygamma.default - couldn't find symbolic meta function/de...
    xfail('prod', ''),  # Cannot call numel() on tensor with symbolic sizes/strides
    xfail('repeat_interleave', ''),  # aten.repeat_interleave.Te...
    xfail('roll', ''),  # narrow() received an invalid combination of arguments - got (FakeTensor, int, torch._C...
    xfail('_segment_reduce', 'lengths'),  # aten.segment_reduce.default - couldn't find symbolic meta functio...
    xfail('_segment_reduce', 'offsets'),  # aten.segment_reduce.default - couldn't find symbolic meta functio...
    xfail('sgn', ''),  # Cannot call sizes() on tensor with symbolic sizes/strides
    xfail('special.i1', ''),  # aten.i0.default - couldn't find symbolic meta function/decomposition
    xfail('special.polygamma', 'special_polygamma_n_0'),  # aten.polygamma.default - couldn't find symbolic ...
    xfail('stft', ''),  # Cannot call sizes() on tensor with symbolic sizes/strides
    xfail('take_along_dim', ''),  # Cannot call sizes() on tensor with symbolic sizes/strides
    xfail('trace', ''),  # Cannot call sizes() on tensor with symbolic sizes/strides
    xfail('triangular_solve', ''),  # aten.triangular_solve.default - couldn't find symbolic meta function/de...
    xfail('_upsample_bilinear2d_aa'),  # RuntimeError: isIntList() INTERNAL ASSERT FAILED  Expected IntList but got GenericList
    decorate('linalg.householder_product', decorator=unittest.skipIf(IS_MACOS and IS_X86, 'flaky')),
}

def _test_aot_autograd_helper(self, device, dtype, op, dynamic=False):
    if not op.supports_autograd:
        self.skipTest("Op does not support autograd")

    sample_inputs_itr = op.sample_inputs(device, dtype, requires_grad=True)
    for sample_input in sample_inputs_itr:
        t_args = [sample_input.input] + list(sample_input.args)
        t_kwargs = sample_input.kwargs
        try:
            aot_autograd_check(
                op.op, t_args, t_kwargs, dynamic,
                self.assertRaisesRegex, self.assertEqual,
                try_check_data_specialization=True)
        except DynamicOutputShapeException:
            self.skipTest("Dynamic output shape operation in trace")
        except GuardOnDataDependentSymNode:
            # Carveout for getitem; I don't want to xfail the entire test
            # because that will reject known to be good tests see
            # https://github.com/pytorch/pytorch/issues/94705
            if op.name == "__getitem__":
                self.skipTest("Dynamic output shape operation in trace")
            else:
                raise

def _test_aot_autograd_module_helper(self, device, dtype, training, module_info, *, dynamic=False):
    module_cls = module_info.module_cls
    module_inputs = module_info.module_inputs_func(module_info, device=device, dtype=dtype,
                                                   requires_grad=True, training=training)
    for module_input in module_inputs:
        if module_input.forward_input is None:
            continue

        args, kwargs = module_input.constructor_input.args, module_input.constructor_input.kwargs
        m = module_cls(*args, **kwargs)
        m.to(device).to(dtype)
        m.train(training)

        # Lazy modules need to see an input first to initialize params.
        args, kwargs = module_input.forward_input.args, module_input.forward_input.kwargs
        flat_args, args_spec = pytree.tree_flatten((args, kwargs))

        # PackedSequence is only used for RNNs. It might be possible to fake-ify if they're pytrees but
        # torchdynamo already doesn't support RNNs
        if any(tuple(isinstance(flat_arg, PackedSequence) for flat_arg in flat_args)):
            continue

        if issubclass(module_info.module_cls, torch.nn.modules.lazy.LazyModuleMixin):
            with torch.no_grad():
                m(*args, **kwargs)

        sentinel_val = -42
        is_tensor_spec = [sentinel_val if isinstance(arg, torch.Tensor)
                          else arg for arg in flat_args]
        args = [arg for arg in flat_args if isinstance(arg, torch.Tensor)]

        def f(params_buffers_args):
            named_params, named_buffers, args = params_buffers_args
            cur_flat_args = list(is_tensor_spec)
            args = iter(args)
            for idx, v in enumerate(cur_flat_args):
                if v == sentinel_val:
                    cur_flat_args[idx] = next(args)
            c_args, c_kwargs = pytree.tree_unflatten(cur_flat_args, args_spec)
            params_and_buffers = {**named_params, **named_buffers}
            return torch.func.functional_call(m, params_and_buffers, c_args, c_kwargs)

        named_params = dict(m.named_parameters(remove_duplicate=False))
        named_buffers = dict(m.named_buffers(remove_duplicate=False))
        num_params_buffers = len(named_params) + len(named_buffers)
        compiled_f = aot_function(f, nop, num_params_buffers=num_params_buffers, dynamic=dynamic)
        params_buffers_args = [named_params, named_buffers, args]
        _test_aot_autograd_forwards_backwards_helper(
            f, compiled_f, params_buffers_args,
            self.assertRaisesRegex, self.assertEqual, True)


class TestEagerFusionOpInfo(AOTTestCase):
    @ops(op_db + control_flow_opinfo_db, allowed_dtypes=(torch.float,))
    @skipOps('TestEagerFusionOpInfo', 'test_aot_autograd_exhaustive', aot_autograd_failures)
    def test_aot_autograd_exhaustive(self, device, dtype, op):
        _test_aot_autograd_helper(self, device, dtype, op)

    @ops(op_db + control_flow_opinfo_db, allowed_dtypes=(torch.float,))
    @patch("functorch.compile.config.debug_assert", True)
    @skipOps('TestEagerFusionOpInfo', 'test_aot_autograd_symbolic_exhaustive',
             aot_autograd_failures | symbolic_aot_autograd_failures)
    def test_aot_autograd_symbolic_exhaustive(self, device, dtype, op):
        _test_aot_autograd_helper(self, device, dtype, op, dynamic=True)


aot_autograd_module_failures = set({
    torch.nn.GaussianNLLLoss,  # RuntimeError: It appears that you're trying to get value out
                               # of a tracing tensor with aten._local_scalar_dense.default -
                               # erroring out! It's likely that this is caused by data-dependent
                               # control flow or similar.
    torch.nn.TransformerEncoder,  # DataDependentOutputException: aten.equal compares a mask input
                                  # to a causal mask tensor, to see if Boolean is_causal should be set
                                  # for TrnasformerEncoder layers, MHA and sdp custom kernels
    torch.nn.Transformer,  # DataDependentOutputException: aten.equal compares a mask input
                           # to a causal mask tensor, to see if Boolean is_causal should be set
                           # for TransformerEncoder layers, MHA and sdp custom kernels
                           # (this bubbles up to Transformer)
})

symbolic_aot_autograd_module_failures = {
    torch.nn.Transformer,  # DataDependentOutputException: aten.equal compares a mask input to a mask producing a bool
    torch.nn.TransformerEncoder,  # DataDependentOutputException: aten.equal compares a mask input to a mask producing a bool
    torch.nn.GaussianNLLLoss,  # NotImplementedError: local_scalar_dense/item NYI for torch.bool
    torch.nn.AdaptiveAvgPool3d,  # could not find kernel for aten._adaptive_avg_pool3d_backward.default at dispatch key
                                 # DispatchKey.Meta
    torch.nn.AdaptiveMaxPool1d,  # Cannot call sizes() on tensor with symbolic sizes/strides
    torch.nn.AdaptiveMaxPool2d,  # Cannot call sizes() on tensor with symbolic sizes/strides
    torch.nn.AdaptiveMaxPool3d,  # Cannot call sizes() on tensor with symbolic sizes/strides
    torch.nn.GroupNorm,  # in native_group_norm_backward cpg, _rem = divmod(C, group)
                         # TypeError: unsupported operand type(s) for divmod(): 'SymInt' and 'int'
    torch.nn.FractionalMaxPool2d,  # int() argument must be a string, a bytes-like object or a number, not 'SymFloat'
    torch.nn.FractionalMaxPool3d,  # int() argument must be a string, a bytes-like object or a number, not 'SymFloat'
    torch.nn.MaxPool1d,  # Cannot call sizes() on tensor with symbolic sizes/strides
    torch.nn.MaxPool3d,  # torch._subclasses.fake_tensor.UnsupportedOperatorException:
                         # aten.max_pool3d_with_indices.default
}


class TestEagerFusionModuleInfo(AOTTestCase):
    @modules(module_db, allowed_dtypes=(torch.float,))
    @decorateForModules(unittest.expectedFailure, aot_autograd_module_failures)
    def test_aot_autograd_module_exhaustive(self, device, dtype, training, module_info):
        _test_aot_autograd_module_helper(self, device, dtype, training, module_info)

    @modules(module_db, allowed_dtypes=(torch.float,))
    @decorateForModules(unittest.expectedFailure,
                        aot_autograd_module_failures | symbolic_aot_autograd_module_failures)
    def test_aot_autograd_symbolic_module_exhaustive(self, device, dtype, training, module_info):
        _test_aot_autograd_module_helper(self, device, dtype, training, module_info, dynamic=True)


only_for = ("cpu")
instantiate_device_type_tests(
    TestPythonKey,
    globals(),
    only_for=only_for,
)
instantiate_device_type_tests(TestEagerFusionOpInfo, globals(), only_for=only_for)
instantiate_device_type_tests(TestEagerFusionModuleInfo, globals(), only_for=only_for)


if __name__ == '__main__':
    run_tests()<|MERGE_RESOLUTION|>--- conflicted
+++ resolved
@@ -2813,32 +2813,6 @@
     xfail('linalg.lstsq', 'grad_oriented'),  # aten.linalg_lstsq.default - couldn't find symbolic meta funct...
     xfail('linalg.lu_solve', ''),  # aten.linalg_lu_solve.default - couldn't find symbolic meta function/deco...
     xfail('linalg.multi_dot', ''),  # Cannot call sizes() on tensor with symbolic sizes/strides
-<<<<<<< HEAD
-    xfail('linalg.norm', ''),  # Cannot call sizes() on tensor with symbolic sizes/strides
-    xfail('linalg.norm', 'subgradients_at_zero'),  # Cannot call sizes() on tensor with symbolic sizes/strides
-    xfail('linalg.pinv', ''),  # aten.linalg_pinv.atol_rtol_tensor - couldn't find symbolic meta function/dec...
-    xfail('linalg.pinv', 'hermitian'),  # aten.linalg_pinv.atol_rtol_tensor - couldn't find symbolic meta fu...
-    xfail('linalg.qr', ''),  # aten.linalg_qr.default - couldn't find symbolic meta function/decomposition
-    xfail('linalg.slogdet', ''),  # aten._linalg_slogdet.default - couldn't find symbolic meta function/decom...
-    xfail('linalg.solve', ''),  # aten._linalg_solve_ex.default - couldn't find symbolic meta function/decomp...
-    xfail('linalg.solve_ex', ''),  # aten._linalg_solve_ex.default - couldn't find symbolic meta function/dec...
-    xfail('linalg.solve_triangular', ''),  # aten.linalg_solve_triangular.default - couldn't find symbolic me...
-    xfail('linalg.svd', ''),  # Cannot call sizes() on tensor with symbolic sizes/strides
-    xfail('linalg.svdvals', ''),  # Cannot call sizes() on tensor with symbolic sizes/strides
-    xfail('linalg.tensorinv', ''),  # Cannot call sizes() on tensor with symbolic sizes/strides
-    xfail('linalg.tensorsolve', ''),  # Cannot call sizes() on tensor with symbolic sizes/strides
-    xfail('linalg.vander', ''),  # Cannot call sizes() on tensor with symbolic sizes/strides
-    xfail('logaddexp2', ''),  # aten.logaddexp2.default - couldn't find symbolic meta function/decomposition
-    xfail('logcumsumexp', ''),  # aten.logcumsumexp.default - couldn't find symbolic meta function/decomposition
-    xfail('logdet', ''),  # Cannot call sizes() on tensor with symbolic sizes/strides
-    xfail('lu', ''),  # aten.linalg_lu_factor_ex.default - couldn't find symbolic meta function/decomposition
-    xfail('lu_solve', ''),  # aten.linalg_lu_solve.default - couldn't find symbolic meta function/decomposition
-    xfail('lu_unpack', ''),  # aten.lu_unpack.default - couldn't find symbolic meta function/decomposition
-    xfail('masked.amax', ''),  # Cannot call sizes() on tensor with symbolic sizes/strides
-    xfail('masked.amin', ''),  # Cannot call sizes() on tensor with symbolic sizes/strides
-    xfail('masked.cumprod', ''),  # aten.cumprod.default - couldn't find symbolic meta function/decomposition
-=======
->>>>>>> 41866a2e
     xfail('masked.prod', ''),  # Cannot call sizes() on tensor with symbolic sizes/strides
     xfail('masked_scatter', ''),  # Cannot call sizes() on tensor with symbolic sizes/strides
     xfail('masked_select', ''),  # aten.masked_select.default - couldn't find symbolic meta function/decompos...
