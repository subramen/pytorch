# Owner(s): ["module: sparse"]

import torch
import itertools
import functools
import operator
import random
import unittest
from torch.testing import make_tensor
from torch.testing._internal.common_utils import TestCase, run_tests, skipIfRocm, do_test_dtypes, \
    load_tests, TEST_NUMPY, TEST_SCIPY, IS_WINDOWS, gradcheck, coalescedonoff, \
    DeterministicGuard, first_sample, TEST_WITH_CROSSREF, TEST_WITH_ROCM, skipIfTorchDynamo, \
    parametrize, subtest, is_coalesced_indices, suppress_warnings, instantiate_parametrized_tests, \
    skipIfCrossRef
from torch.testing._internal.common_cuda import TEST_CUDA
from numbers import Number
from typing import Dict, Any
from distutils.version import LooseVersion
from torch.testing._internal.common_cuda import \
    (SM53OrLater, SM80OrLater)
from torch.testing._internal.common_device_type import \
    (instantiate_device_type_tests, ops, dtypes, dtypesIfCUDA, onlyCPU, onlyCUDA, precisionOverride,
     deviceCountAtLeast, OpDTypes, onlyNativeDeviceTypes)
from torch.testing._internal.common_methods_invocations import \
    (op_db, reduction_ops, sparse_unary_ufuncs, sparse_masked_reduction_ops, binary_ufuncs)
from torch.testing._internal.common_dtype import (
    all_types, all_types_and_complex, all_types_and_complex_and, floating_and_complex_types,
    floating_and_complex_types_and, integral_types, floating_types_and,
)
from torch.testing._internal.opinfo.definitions.sparse import validate_sample_input_sparse


def _op_supports_any_sparse(op):
    return (op.supports_sparse
            or op.supports_sparse_csr
            or op.supports_sparse_csc
            or op.supports_sparse_bsr
            or op.supports_sparse_bsc)


reduction_ops_with_sparse_support = [op for op in reduction_ops if 'masked.' not in op.name and _op_supports_any_sparse(op)]

binary_ufuncs_with_sparse_support = [op for op in binary_ufuncs if _op_supports_any_sparse(op)]

like_fns_with_sparse_support = [op for op in op_db if _op_supports_any_sparse(op) and '_like' in op.name]

if TEST_SCIPY:
    import scipy.sparse

# load_tests from torch.testing._internal.common_utils is used to automatically filter tests for
# sharding on sandcastle. This line silences flake warnings
load_tests = load_tests

# batched grad doesn't support sparse
gradcheck = functools.partial(gradcheck, check_batched_grad=False)

CUSPARSE_SPMM_COMPLEX128_SUPPORTED = (
    IS_WINDOWS and torch.version.cuda and LooseVersion(torch.version.cuda) > "11.2"
) or (not IS_WINDOWS and not TEST_WITH_ROCM)

def all_sparse_layouts(test_name='layout', include_strided=False):
    return parametrize(test_name, [
        subtest(torch.strided, name='Strided'),
        subtest(torch.sparse_coo, name='SparseCOO'),
        subtest(torch.sparse_csr, name='SparseCSR'),
        subtest(torch.sparse_csc, name='SparseCSC'),
        subtest(torch.sparse_bsr, name='SparseBSR'),
        subtest(torch.sparse_bsc, name='SparseBSC'),
    ][(0 if include_strided else 1):])

def gradcheck_semantics(test_name='gradcheck'):
    gradcheck_sparse = functools.partial(gradcheck, masked=False)
    gradcheck_masked = functools.partial(gradcheck, masked=True)
    gradcheck_sparse.masked = False
    gradcheck_masked.masked = True
    return parametrize(test_name, [
        subtest(gradcheck_sparse, name='sparse'),
        subtest(gradcheck_masked, name='masked')])


class CrossRefSparseFakeMode(torch._subclasses.CrossRefFakeMode):
    def __init__(self):
        super().__init__(
            self.ignore_op, check_strides=False,
            check_aliasing=False,
        )  # TODO: enable stride/alias checking

    # empty_like excluded for now due to sparse complex
    # aten._to_dense.default this one is getting called with csc
    @staticmethod
    def ignore_op(func):
        return func in (
            torch.ops.aten.empty_like.default,
            torch.ops.aten.set_.source_Storage_storage_offset,
            torch.ops.aten.sspaddmm.out,
            torch.ops.aten._spdiags.default,
            torch.ops.aten._to_dense.default,
            torch.ops.aten.indices.default,
            torch.ops.aten._indices.default,
            torch.ops.aten.values.default,
            torch.ops.aten._values.default,
        )

class TestSparseLegacyAndDeprecation(TestCase):

    @skipIfTorchDynamo("TorchDynamo fails with unknown reason")
    def test_legacy_warnings(self):

        def f1():
            "torch.sparse.SparseTensor() is deprecated."\
                "  Please use torch.sparse_coo_tensor((0,), dtype=)"
            x_ref = torch.sparse_coo_tensor((0,), dtype=torch.float64)
            x = torch.sparse.DoubleTensor()
            self.assertEqual(x, x_ref)

        def f2():
            "torch.sparse.SparseTensor(cdata=x._cdata) is deprecated."\
                "  Please use torch.sparse_coo_tensor(x._indices(), x._values(), x.shape)"
            x_ref = torch.tensor([[1, 2], [3, 4]], dtype=torch.float64).to_sparse()
            x = torch.sparse.DoubleTensor(cdata=x_ref._cdata)
            y = torch.sparse_coo_tensor(x._indices(), x._values(), x.shape)
            self.assertEqual(x, x_ref)
            self.assertEqual(y, x_ref)

        def f3():
            "torch.sparse.SparseTensor(indices, values, *, device=) is deprecated."\
                "  Please use torch.sparse_coo_tensor(indices, values, dtype=, device=)"
            x_ref = torch.sparse_coo_tensor([[0, 0, 1, 1], [0, 1, 0, 1]], [1, 2, 3, 4], dtype=torch.float64)
            x = torch.sparse.DoubleTensor(torch.tensor([[0, 0, 1, 1], [0, 1, 0, 1]]),
                                          torch.tensor([1, 2, 3, 4], dtype=torch.float64))
            self.assertEqual(x, x_ref)

        def f4():
            "torch.sparse.SparseTensor(indices, values, shape, *, device=) is deprecated."\
                "  Please use torch.sparse_coo_tensor(indices, values, shape, dtype=, device=)"
            x_ref = torch.sparse_coo_tensor([[0, 0, 1, 1], [0, 1, 0, 1]], [1, 2, 3, 4], (2, 3), dtype=torch.float64)
            x = torch.sparse.DoubleTensor(torch.tensor([[0, 0, 1, 1], [0, 1, 0, 1]]),
                                          torch.tensor([1, 2, 3, 4], dtype=torch.float64), (2, 3))
            self.assertEqual(x, x_ref)

        def f5():
            "torch.sparse.SparseTensor(shape, *, device=) is deprecated."\
                "  Please use torch.sparse_coo_tensor(shape, dtype=, device=)"
            x_ref = torch.sparse_coo_tensor((2, 3), dtype=torch.float64)
            x = torch.sparse.DoubleTensor(2, 3)
            self.assertEqual(x, x_ref)

        for test_f in [f1, f2, f3, f4, f5]:

            with self.assertWarns(UserWarning, msg=test_f.__doc__) as cm:
                test_f()
                test_f()

            # Check warn-once:
            self.assertEqual(len(cm.warnings), 1)

    @parametrize('fast_mode', (True, False))
    def test_gradcheck_check_sparse_nnz(self, fast_mode):
        """Tests for deprecated check_sparse_nnz keyword argument of gradcheck.

        Deprecation steps:
        2.1: Specification of check_sparse_nnz triggers a warning.
        2.2: Specification of check_sparse_nnz triggers an
             exception. Remove all check_sparse_nnz usages from
             gradcheck and delete this test.
        """
        def fn(x, masked_grad):
            return x.to_dense(masked_grad=masked_grad)

        def test(x, masked_grad, masked, check_sparse_nnz):
            x = x.detach().clone().requires_grad_()
            torch.autograd.gradcheck(fn, (x, masked_grad), masked=masked, check_sparse_nnz=check_sparse_nnz, fast_mode=fast_mode)

        x = torch.tensor([[0, 2], [3, 4]], dtype=torch.float64).to_sparse()

        for masked_grad, masked, check_sparse_nnz in itertools.product(*[(True, False, None)] * 3):
            effective_masked_grad = True if masked_grad is None else masked_grad
            effective_check_sparse_nnz = False if check_sparse_nnz is None else check_sparse_nnz
            # For BC, the effective masked depends on the value of specified check_sparse_nnz:
            effective_masked = (check_sparse_nnz if check_sparse_nnz is not None else False) if masked is None else masked

            warn_using_check_sparse_nnz = self.assertWarns(
                UserWarning,
                msg=('Backwards compatibility: check_sparse_nnz is deprecated, it will be removed in a future version of PyTorch.'
                     f' Use masked={effective_check_sparse_nnz} instead.'))
            raise_on_non_equal_masked_and_check_sparse_nnz = self.assertRaisesRegex(
                ValueError,
                f"Expected specified check_sparse_nnz [(]={effective_check_sparse_nnz}[)]"
                f" to be equal to masked [(]={effective_masked}[)]")
            raise_jacobian_mismatch = self.assertRaisesRegex(RuntimeError, "Jacobian mismatch for output 0 with respect to input 0")

            def run_test():
                if effective_masked_grad != effective_masked and not fast_mode:
                    with raise_jacobian_mismatch:
                        test(x, masked_grad, masked, check_sparse_nnz)
                else:
                    test(x, masked_grad, masked, check_sparse_nnz)

            if masked != check_sparse_nnz and None not in {masked, check_sparse_nnz}:
                # the specified masked and check_sparse_nnz must match
                with warn_using_check_sparse_nnz:
                    with raise_on_non_equal_masked_and_check_sparse_nnz:
                        test(x, masked_grad, masked, check_sparse_nnz)
            elif check_sparse_nnz is not None:
                with warn_using_check_sparse_nnz:
                    run_test()
            else:
                self.assertNotWarn(run_test)

class TestSparseBase(TestCase):
    def run(self, result=None):
        if TEST_WITH_CROSSREF:
            with CrossRefSparseFakeMode():
                return super().run(result)
        else:
            return super().run(result)

class TestSparse(TestSparseBase):

    def setUp(self):
        TestCase.setUp(self)

        self.index_tensor = lambda *args, **kwargs: torch.tensor(*args, **kwargs, dtype=torch.int64)

        def sparse_empty_factory(*args, **kwargs):
            kwargs['layout'] = kwargs.get('layout', torch.sparse_coo)
            return torch.empty(*args, **kwargs)
        self.sparse_empty = sparse_empty_factory

        def sparse_tensor_factory(*args, **kwargs):
            return torch.sparse_coo_tensor(*args, **kwargs)
        self.sparse_tensor = sparse_tensor_factory

    def _gen_sparse(self, sparse_dim, nnz, with_size, dtype, device, coalesced):
        if isinstance(with_size, Number):
            with_size = [with_size] * sparse_dim

        x, i, v = self.genSparseTensor(with_size, sparse_dim, nnz, not coalesced, dtype=dtype, device=device)

        if not coalesced:
            self.assert_uncoalesced(x)

        return x, i, v

    def assert_uncoalesced(self, x):
        """
        Test if a CPU tensor is uncoalesced.  This is used to ensure
        correctness of the uncoalesced tensor generation algorithm.
        """
        assert not x.is_coalesced()
        existing_indices = set()
        for i in range(x._nnz()):
            index = str(x._indices()[:, i])
            if index in existing_indices:
                return True
            else:
                existing_indices.add(index)

    def randn(self, *args, **kwargs):
        """
        Variant of torch.randn that also works in the TEST_CUDA case.
        """
        # TODO: Put this in torch.cuda.randn
        return torch.empty(*args, **kwargs).normal_()

    @dtypes(torch.double)
    def test_print_coalesced(self, device, dtype):
        self._test_print(device, dtype, True)

    @dtypes(torch.double)
    def test_print_uncoalesced(self, device, dtype):
        self._test_print(device, dtype, False)

    def _test_print(self, device, dtype, coalesced):
        shape_sparse_dim_nnz = [
            ((), 0, 2),
            ((0,), 0, 10),
            ((2,), 0, 3),
            ((100, 3), 1, 3),
            ((100, 20, 3), 2, 0),
            ((10, 0, 3), 0, 3),
            ((10, 0, 3), 0, 0),
        ]
        printed = []
        for shape, sparse_dim, nnz in shape_sparse_dim_nnz:
            indices_shape = torch.Size((sparse_dim, nnz))
            values_shape = torch.Size((nnz,) + shape[sparse_dim:])
            printed.append("# shape: {}".format(torch.Size(shape)))
            printed.append("# nnz: {}".format(nnz))
            printed.append("# sparse_dim: {}".format(sparse_dim))
            printed.append("# indices shape: {}".format(indices_shape))
            printed.append("# values shape: {}".format(values_shape))

            indices = torch.arange(indices_shape.numel(), dtype=self.index_tensor(0).dtype,
                                   device=device).view(indices_shape)
            for d in range(sparse_dim):
                indices[d].clamp_(max=(shape[d] - 1))  # make it valid index
            if not coalesced and indices.numel() > 0:
                indices[:, -1] = indices[:, 0]  # make it uncoalesced
            values_numel = values_shape.numel()
            values = torch.arange(values_numel, dtype=dtype,
                                  device=device).view(values_shape).div_(values_numel / 2.)
            sp_tensor = self.sparse_tensor(indices, values, shape, dtype=dtype, device=device)

            dtypes = [torch.int32]
            if values.dtype == torch.double:
                dtypes.append(torch.float)
            else:
                dtypes.append(torch.double)
            for dtype in dtypes:
                printed.append("########## {} ##########".format(dtype))
                x = sp_tensor.detach().to(dtype)
                printed.append("# sparse tensor")
                printed.append(str(x))
                if x.dtype.is_floating_point:
                    printed.append("# after requires_grad_")
                    printed.append(str(x.requires_grad_()))
                    printed.append("# after addition")
                    printed.append(str(x + x))
                printed.append("# _indices")
                printed.append(str(x._indices()))
                printed.append("# _values")
                printed.append(str(x._values()))
            printed.append('')
        self.assertExpected('\n'.join(printed))

    @coalescedonoff
    @dtypes(torch.double, torch.cdouble)
    def test_basic(self, device, dtype, coalesced):
        def test_shape(sparse_dims, nnz, with_size):
            if isinstance(with_size, Number):
                with_size = [with_size] * sparse_dims
            x, i, v = self._gen_sparse(sparse_dims, nnz, with_size, dtype, device, coalesced)
            self.assertEqual(i, x._indices())
            self.assertEqual(v, x._values())
            self.assertEqual(x.ndimension(), len(with_size))
            self.assertEqual(x.coalesce()._nnz(), nnz if x.is_coalesced() else nnz // 2)
            self.assertEqual(list(x.size()), with_size)

            # Test .indices() and .values()
            if not coalesced:
                with self.assertRaisesRegex(RuntimeError, "Cannot get indices on an uncoalesced tensor"):
                    x.indices()
                with self.assertRaisesRegex(RuntimeError, "Cannot get values on an uncoalesced tensor"):
                    x.values()
            else:
                self.assertEqual(x.indices(), x._indices())
                self.assertEqual(x.values(), x._values())

        test_shape(3, 10, 100)
        test_shape(3, 10, [100, 100, 100])
        test_shape(3, 10, [100, 100, 100, 5, 5, 5, 0])
        test_shape(3, 0, [0, 0, 100, 5, 5, 5, 0])

        # Make sure that coalesce handles duplicate indices correctly
        i = self.index_tensor([[9, 0, 0, 0, 8, 1, 1, 1, 2, 7, 2, 2, 3, 4, 6, 9]], device=device)
        v = torch.tensor([[idx**2, idx] for idx in range(i.size(1))], dtype=dtype, device=device)
        x = self.sparse_tensor(i, v, torch.Size([10, 2]), dtype=dtype, device=device)
        self.assertEqual(x.coalesce()._nnz(), 9)

    @coalescedonoff
    @dtypes(torch.double, torch.cdouble, torch.bfloat16)
    @precisionOverride({torch.bfloat16: 1e-2})
    @skipIfTorchDynamo("https://github.com/pytorch/torchdynamo/issues/1991")
    def test_coalesce(self, device, dtype, coalesced):

        def _test_coalesce(t):
            tc = t.coalesce()
            self.assertEqual(tc.to_dense(), t.to_dense())
            self.assertTrue(tc.is_coalesced())
            # Our code below doesn't work when nnz is 0, because
            # then it's a 0D tensor, not a 2D tensor.
            if t._nnz() == 0:
                self.assertEqual(t._indices(), tc._indices())
                self.assertEqual(t._values(), tc._values())
                return tc

            value_map: Dict[Any, Any] = {}
            for idx, val in zip(t._indices().t(), t._values()):
                idx_tup = tuple(idx.tolist())
                if idx_tup in value_map:
                    value_map[idx_tup] += val
                else:
                    value_map[idx_tup] = val.clone() if isinstance(val, torch.Tensor) else val

            new_indices = sorted(value_map.keys())
            _new_values = [value_map[idx] for idx in new_indices]
            if t._values().ndimension() < 2:
                new_values = t._values().new(_new_values)
            else:
                new_values = torch.stack(_new_values)

            new_indices = t._indices().new(new_indices).t()
            tg = t.new(new_indices, new_values, t.size())

            self.assertEqual(tc._indices(), tg._indices())
            self.assertEqual(tc._values(), tg._values())

            if t.is_coalesced():
                self.assertEqual(tc._indices(), t._indices())
                self.assertEqual(tc._values(), t._values())

        for empty_i, empty_v, empty_nnz in itertools.product([True, False], repeat=3):
            sparse_size = [] if empty_i else [2, 1]
            dense_size = [1, 0, 2] if empty_v else [1, 2]
            nnz = 0 if empty_nnz else 5

            t, _, _ = self._gen_sparse(len(sparse_size), nnz, sparse_size + dense_size, dtype, device, coalesced)
            _test_coalesce(t)  # this tests correctness

    @dtypes(torch.double)
    @skipIfTorchDynamo("https://github.com/pytorch/pytorch/issues/89395")
    def test_coalesce_reference_cycle(self, device, dtype):
        # Test coalesce doesn't create autograd graph cycles (gh-52253)

        # Sanity check that the helper class works as expected
        t = torch.rand(2)
        t_ref = torch._C._WeakTensorRef(t)
        self.assertFalse(t_ref.expired())

        del t
        self.assertTrue(t_ref.expired())

        def test_sparse_sum():
            i = torch.tensor([[0], [4]], dtype=torch.long, device=device)
            v = torch.tensor([[[-0.4567, -1.8797, 0.0380, 1.4316]]],
                             dtype=dtype, device=device)
            S = torch.sparse_coo_tensor(i, v)
            S = S.coalesce()
            S.requires_grad_(True)
            S2 = S.coalesce()
            self.assertTrue(S2.is_coalesced())
            return torch._C._WeakTensorRef(S2)

        ref = test_sparse_sum()
        self.assertTrue(ref.expired())

    @dtypes(torch.double)
    def test_ctor_large_sizes(self, device, dtype):
        # Test that integer overflow is detected when computing numel
        # of a sparse tensor with large dimensions (gh-57416). Notice
        # that numel is computed internally when constructing a
        # tensor, hence the overflow may appear during the tensor
        # construction step.
        N = 100000
        indices = torch.tensor([[N, N - 1]] * 4, dtype=torch.int64, device=device)
        values = torch.tensor([1, 2], dtype=dtype, device=device)
        self.assertRaises(RuntimeError,
                          lambda: torch.sparse_coo_tensor(
                              indices, values, (N + 1,) * 4, device=device))

    @dtypes(torch.double, torch.cdouble)
    def test_ctor_size_checks(self, device, dtype):
        indices = self.index_tensor([
            [0, 0, 0],
            [0, 3, 0],
            [0, 0, 0],
            [0, 0, 0],
        ], device=device)
        values = torch.tensor([2, 1, 3, 4], dtype=dtype, device=device)

        # indices inconsistent with size
        self.assertRaises(
            RuntimeError,
            lambda: self.sparse_tensor(indices, values, torch.Size([2, 1, 1])))

        # values inconsistent with size
        values = torch.tensor([
            [2, 1, 2, 1],
            [1, 0, 5, 2],
        ], dtype=dtype, device=device)
        self.assertRaises(
            RuntimeError,
            lambda: self.sparse_tensor(indices, values, torch.Size([2, 4, 2, 1])))

    @dtypes(*floating_and_complex_types_and(torch.float16, torch.bfloat16))
    @unittest.skipIf(TEST_WITH_CROSSREF, "generator unsupport triggers assertion error")
    @gradcheck_semantics()
    def test_to_dense_with_gradcheck(self, device, dtype, gradcheck):

        def test_tensor(x, res):
            x.to_dense()  # Tests triple to_dense for memory corruption
            x.to_dense()
            x.to_dense()
            dense_x = x.to_dense()
            safe_dense_x = self.safeToDense(x)
            dense_x = dense_x.to(res.dtype)
            safe_dense_x = safe_dense_x.to(res.dtype)
            self.assertEqual(res, dense_x)
            self.assertEqual(res, safe_dense_x)

            # Only run autograd test for float64
            if x.dtype != torch.float64:
                return

            def fn(x):
                return x.to_dense(masked_grad=gradcheck.masked)
            x.requires_grad_(True)
            gradcheck(fn, (x,))

        for value_type in [torch.double, torch.cdouble]:
            i = self.index_tensor([
                [0, 1, 2, 2],
                [0, 0, 0, 3],
                [0, 0, 1, 4],
            ], device=device)
            # we don't have to_dense for half types on CPU because it is implemented
            # with a slower add_ operation
            v = torch.tensor([2, 1, 3, 4], dtype=dtype, device=device)
            x = self.sparse_tensor(i, v, torch.Size([3, 4, 5]), dtype=value_type, device=device)
            res = torch.tensor([
                [[2, 0, 0, 0, 0],
                 [0, 0, 0, 0, 0],
                 [0, 0, 0, 0, 0],
                 [0, 0, 0, 0, 0]],
                [[1, 0, 0, 0, 0],
                 [0, 0, 0, 0, 0],
                 [0, 0, 0, 0, 0],
                 [0, 0, 0, 0, 0]],
                [[0, 3, 0, 0, 0],
                 [0, 0, 0, 0, 0],
                 [0, 0, 0, 0, 0],
                 [0, 0, 0, 0, 4]],
            ], dtype=dtype, device=device)

            test_tensor(x, res)
            test_tensor(res, res)

            i = self.index_tensor([
                [0, 1, 2, 2],
                [0, 0, 0, 3],
                [0, 0, 1, 4],
            ], device=device)
            v = torch.empty(4, 0, dtype=dtype, device=device)
            x = self.sparse_tensor(i, v, torch.Size([3, 4, 5, 0]), dtype=value_type, device=device)
            res = torch.empty((3, 4, 5, 0), dtype=dtype, device=device)
            test_tensor(x, res)

    @coalescedonoff
    @dtypes(torch.float16, torch.bfloat16, torch.float64, torch.int, torch.cfloat, torch.cdouble)
    def test_to_sparse(self, device, dtype, coalesced):
        shape = [5, 2, 10, 4]
        max_nnz = 1
        for value_type in [torch.double, torch.cdouble]:
            for dim, dim_sz in enumerate(shape, 1):
                max_nnz *= dim_sz
                rnnz = torch.randint(2, max_nnz, (1,)).item()
                for nnz in [0, 1, rnnz]:
                    expected, _, _ = self._gen_sparse(dim, nnz, shape, dtype=value_type, device=device,
                                                      coalesced=coalesced)
                    expected = expected.to(dtype)

                    d = expected.to_dense()
                    result = d.to_sparse(dim)
                    self.assertEqual(d, result.to_dense())
                    self.assertEqual(expected.size(), result.size())
                    self.assertEqual(dim, result.sparse_dim())

    @dtypes(torch.double, torch.cdouble)
    def test_sparse_bool(self, device, dtype):
        a = torch.tensor([True, False], dtype=dtype, device=device).to(torch.bool)
        b = a.to_sparse().to_dense()
        self.assertEqual(a, b)

    @dtypes(torch.double, torch.cdouble)
    def test_scalar(self, device, dtype):
        # tensor with value
        a = self.sparse_tensor(self.index_tensor([], device=device).unsqueeze(1), 12.3, [], dtype=dtype, device=device)
        self.assertEqual(1, a._values().numel())
        self.assertEqual(a, a.clone())
        a_coalesced = a.coalesce()
        self.assertTrue(a_coalesced.is_coalesced())
        self.assertEqual(torch.tensor(12.3, dtype=dtype, device=device), a.to_dense())
        self.assertEqual(a, a.to_dense().to_sparse())

        # tensor with multiple values
        a = self.sparse_tensor(self.index_tensor([], device=device).unsqueeze(1).expand(0, 2),
                               [12.3, 12.3], [], dtype=dtype, device=device)
        self.assertEqual(2, a._values().numel())
        self.assertEqual(a, a.clone())
        a_coalesced = a.coalesce()
        self.assertTrue(a_coalesced.is_coalesced())
        self.assertEqual(torch.tensor(12.3 * 2, dtype=dtype, device=device), a.to_dense())
        self.assertEqual(a.coalesce(), a.coalesce().to_dense().to_sparse())

        # tensor without value
        a = self.sparse_empty((), dtype=dtype, device=device)
        self.assertEqual(0, a._values().numel())
        self.assertEqual(a, a.clone())
        a_coalesced = a.coalesce()
        self.assertTrue(a_coalesced.is_coalesced())
        self.assertEqual(torch.tensor(0, dtype=dtype, device=device), a.to_dense())
        self.assertEqual(a, a.to_dense().to_sparse())

    @dtypes(torch.double, torch.cdouble)
    def test_shared(self, device, dtype):
        i = self.index_tensor([[2]], device=device)
        v = torch.tensor([5], dtype=dtype, device=device)
        x = self.sparse_tensor(i, v, torch.Size([3]))
        v[0] = 6
        self.assertEqual(torch.tensor([0, 0, 6], dtype=dtype, device=device), self.safeToDense(x))
        i[0][0] = 0
        self.assertEqual(torch.tensor([6, 0, 0], dtype=dtype, device=device), self.safeToDense(x))

        i = self.index_tensor([[2]], device=device)
        v = torch.empty((1, 0), dtype=dtype, device=device)
        x = self.sparse_tensor(i, v, torch.Size([3, 0]))
        i[0][0] = 0
        self.assertEqual(torch.empty((3, 0), dtype=dtype, device=device), self.safeToDense(x))

    @dtypes(torch.double, torch.cdouble)
    @unittest.skipIf(TEST_WITH_CROSSREF, "generator unsupport triggers assertion error")
    @gradcheck_semantics()
    def test_to_dense_hybrid(self, device, dtype, gradcheck):

        def test_tensor(x, res):
            x.to_dense()  # Tests double to_dense for memory corruption
            x.to_dense()
            x.to_dense()
            self.assertEqual(res, x.to_dense())
            self.assertEqual(res, self.safeToDense(x))

            def fn(x):
                return x.to_dense(masked_grad=gradcheck.masked)
            x.requires_grad_(True)
            gradcheck(fn, (x,))

        i = self.index_tensor([
            [0, 1, 2, 2],
            [0, 0, 0, 3],
        ], device=device)
        v = torch.tensor([[2, 3], [1, 2], [3, 4], [4, 5]], dtype=dtype, device=device)
        x = self.sparse_tensor(i, v, torch.Size([3, 4, 2]))
        res = torch.tensor([
            [[2, 3],
             [0, 0],
             [0, 0],
             [0, 0]],
            [[1, 2],
             [0, 0],
             [0, 0],
             [0, 0]],
            [[3, 4],
             [0, 0],
             [0, 0],
             [4, 5]],
        ], dtype=dtype, device=device)
        test_tensor(x, res)

        i = self.index_tensor([
            [0, 1, 2, 2],
            [0, 0, 0, 3],
        ], device=device)
        v = torch.empty((4, 2, 0), dtype=dtype, device=device)
        x = self.sparse_tensor(i, v, torch.Size([3, 4, 2, 0]))
        res = torch.empty((3, 4, 2, 0), dtype=dtype, device=device)
        test_tensor(x, res)

    @dtypes(torch.double, torch.cdouble)
    def test_contig(self, device, dtype):
        def test_tensor(x, exp_i, exp_v):
            x = x.coalesce()
            self.assertEqual(exp_i, x._indices())
            self.assertEqual(exp_v, x._values())

        i = self.index_tensor([
            [1, 0, 35, 14, 39, 6, 71, 66, 40, 27],
            [92, 31, 62, 50, 22, 65, 89, 74, 56, 34],
        ], device=device)
        v = torch.tensor([1, 2, 3, 4, 5, 6, 7, 8, 9, 10], dtype=dtype, device=device)
        x = self.sparse_tensor(i, v, torch.Size([100, 100]))
        exp_i = self.index_tensor([
            [0, 1, 6, 14, 27, 35, 39, 40, 66, 71],
            [31, 92, 65, 50, 34, 62, 22, 56, 74, 89],
        ], device=device)
        exp_v = torch.tensor([2, 1, 6, 4, 10, 3, 5, 9, 8, 7], dtype=dtype, device=device)
        test_tensor(x, exp_i, exp_v)

        i = self.index_tensor([
            [2, 0, 2, 1],
            [0, 0, 3, 0],
            [1, 0, 4, 0],
        ], device=device)
        v = torch.tensor([3, 2, 4, 1], dtype=dtype, device=device)
        x = self.sparse_tensor(i, v, torch.Size([3, 4, 5]))
        exp_i = self.index_tensor([
            [0, 1, 2, 2],
            [0, 0, 0, 3],
            [0, 0, 1, 4],
        ], device=device)
        exp_v = torch.tensor([2, 1, 3, 4], dtype=dtype, device=device)
        test_tensor(x, exp_i, exp_v)

        i = self.index_tensor([
            [2, 0, 2, 1],
            [0, 0, 3, 0],
            [1, 0, 4, 0],
        ], device=device)
        v = torch.empty([4, 0], dtype=dtype, device=device)
        x = self.sparse_tensor(i, v, torch.Size([3, 4, 5, 0]))
        exp_i = self.index_tensor([
            [0, 1, 2, 2],
            [0, 0, 0, 3],
            [0, 0, 1, 4],
        ], device=device)
        exp_v = torch.empty([4, 0], dtype=dtype, device=device)
        test_tensor(x, exp_i, exp_v)

        # Duplicate indices
        i = self.index_tensor([
            [0, 0, 2, 0],
            [0, 0, 3, 0],
            [0, 0, 4, 0],
        ], device=device)
        v = torch.tensor([3, 2, 4, 1], dtype=dtype, device=device)
        x = self.sparse_tensor(i, v, torch.Size([3, 4, 5]))
        exp_i = self.index_tensor([
            [0, 2],
            [0, 3],
            [0, 4],
        ], device=device)
        exp_v = torch.tensor([6, 4], dtype=dtype, device=device)
        test_tensor(x, exp_i, exp_v)

        i = self.index_tensor([
            [0, 0, 2, 0],
            [0, 0, 3, 0],
            [0, 0, 4, 0],
        ], device=device)
        v = torch.empty([4, 0], dtype=dtype, device=device)
        x = self.sparse_tensor(i, v, torch.Size([3, 4, 5, 0]))
        exp_i = self.index_tensor([
            [0, 2],
            [0, 3],
            [0, 4],
        ], device=device)
        exp_v = torch.empty([2, 0], dtype=dtype, device=device)
        test_tensor(x, exp_i, exp_v)

    @dtypes(torch.double, torch.cdouble)
    def test_contig_hybrid(self, device, dtype):
        def test_tensor(x, exp_i, exp_v):
            x = x.coalesce()
            self.assertEqual(exp_i, x._indices())
            self.assertEqual(exp_v, x._values())

        i = self.index_tensor([
            [1, 0, 35, 14, 39, 6, 71, 66, 40, 27],
            [92, 31, 62, 50, 22, 65, 89, 74, 56, 34],
        ], device=device)
        v = torch.tensor([
            [1, 2], [2, 3], [3, 4], [4, 5], [5, 6],
            [6, 7], [7, 8], [8, 9], [9, 10], [10, 11],
        ], dtype=dtype, device=device)
        x = self.sparse_tensor(i, v, torch.Size([100, 100, 2]))
        exp_i = self.index_tensor([
            [0, 1, 6, 14, 27, 35, 39, 40, 66, 71],
            [31, 92, 65, 50, 34, 62, 22, 56, 74, 89],
        ], device=device)
        exp_v = torch.tensor([
            [2, 3], [1, 2], [6, 7], [4, 5], [10, 11],
            [3, 4], [5, 6], [9, 10], [8, 9], [7, 8],
        ], dtype=dtype, device=device)
        test_tensor(x, exp_i, exp_v)

        i = self.index_tensor([
            [2, 0, 2, 1],
            [0, 0, 3, 0],
            [1, 0, 4, 0],
        ], device=device)
        v = torch.tensor([[3, 3, 3], [2, 2, 2], [4, 4, 4], [1, 1, 1]], dtype=dtype, device=device)
        x = self.sparse_tensor(i, v, torch.Size([3, 4, 5, 3]))
        exp_i = self.index_tensor([
            [0, 1, 2, 2],
            [0, 0, 0, 3],
            [0, 0, 1, 4],
        ], device=device)
        exp_v = torch.tensor([[2, 2, 2], [1, 1, 1], [3, 3, 3], [4, 4, 4]], dtype=dtype, device=device)
        test_tensor(x, exp_i, exp_v)

        i = self.index_tensor([
            [2, 0, 2, 1],
            [0, 0, 3, 0],
            [1, 0, 4, 0],
        ], device=device)
        v = torch.empty([4, 3, 0], dtype=dtype, device=device)
        x = self.sparse_tensor(i, v, torch.Size([3, 4, 5, 3, 0]))
        exp_i = self.index_tensor([
            [0, 1, 2, 2],
            [0, 0, 0, 3],
            [0, 0, 1, 4],
        ], device=device)
        exp_v = torch.empty([4, 3, 0], dtype=dtype, device=device)
        test_tensor(x, exp_i, exp_v)

        # Duplicate indices
        i = self.index_tensor([
            [0, 0, 2, 0],
            [0, 0, 3, 0],
            [0, 0, 4, 0],
        ], device=device)
        v = torch.tensor([[3, 2, 3], [2, 1, 1], [4, 3, 4], [1, 1, 1]], dtype=dtype, device=device)
        x = self.sparse_tensor(i, v, torch.Size([3, 4, 5, 3]))
        exp_i = self.index_tensor([
            [0, 2],
            [0, 3],
            [0, 4],
        ], device=device)
        exp_v = torch.tensor([[6, 4, 5], [4, 3, 4]], dtype=dtype, device=device)
        test_tensor(x, exp_i, exp_v)

        i = self.index_tensor([
            [0, 0, 2, 0],
            [0, 0, 3, 0],
            [0, 0, 4, 0],
        ], device=device)
        v = torch.empty([4, 3, 0], dtype=dtype, device=device)
        x = self.sparse_tensor(i, v, torch.Size([3, 4, 5, 3, 0]))
        exp_i = self.index_tensor([
            [0, 2],
            [0, 3],
            [0, 4],
        ], device=device)
        exp_v = torch.empty([2, 3, 0], dtype=dtype, device=device)
        test_tensor(x, exp_i, exp_v)

    @coalescedonoff
    @dtypes(torch.double, torch.cdouble)
    def test_clone(self, device, dtype, coalesced):
        def test_shape(sparse_dims, nnz, with_size):
            x = self._gen_sparse(sparse_dims, nnz, with_size, dtype, device, coalesced)[0]
            if not coalesced:
                self.assertFalse(x.is_coalesced())
                y = x.clone()
                self.assertFalse(y.is_coalesced())
            x = x.coalesce()
            self.assertTrue(x.is_coalesced())
            y = x.clone()
            self.assertTrue(y.is_coalesced())

        test_shape(4, 20, 5)
        test_shape(3, 10, [100, 100, 100, 5, 5, 5, 0])
        test_shape(3, 0, [0, 0, 100, 5, 5, 5, 0])

    @coalescedonoff
    @dtypes(torch.double, torch.cdouble, torch.bfloat16)
    @precisionOverride({torch.bfloat16: 2e-2})
    def test_Sparse_to_Sparse_copy_(self, device, dtype, coalesced):
        # This is for testing torch.copy_(SparseTensor, SparseTensor)
        sparse_dims = 3
        nnz = 10
        sizes = [2, 3, 4, 5]  # hybrid sparse
        x1, _, _ = self._gen_sparse(sparse_dims, nnz, sizes, dtype, device, coalesced)
        x2, _, _ = self._gen_sparse(sparse_dims, nnz + 10, sizes, dtype, device, coalesced)

        # test copy
        x2_dense = x2.to_dense()
        x1.copy_(x2)
        self.assertEqual(x2_dense, x1.to_dense())

        # test type conversion (when x1.copy_(x2), x1.dtype should stay the same)
        x1 = x1.to(torch.float32)

        x2 = x2.to(torch.float16)
        x1_dtype = x1.dtype
        x1.copy_(x2)
        self.assertEqual(x1_dtype, x1.dtype)

        x2 = x2.to(torch.float64)
        x1_dtype = x1.dtype
        x1.copy_(x2)
        self.assertEqual(x1_dtype, x1.dtype)

        # test no broadcast
        self.assertRaises(RuntimeError, lambda: x1.copy_(x2.narrow_copy(0, 0, 1)))

        # test raise error on copy_() between dense and sparse Tensors
        self.assertRaises(RuntimeError, lambda: x1.copy_(torch.randn(5, 5)))

        # test autograd
        x1, _, _ = self._gen_sparse(sparse_dims, nnz, sizes, dtype, device, coalesced)
        x2, _, _ = self._gen_sparse(sparse_dims, nnz + 10, sizes, dtype, device, coalesced)
        x2.requires_grad_(True)
        x1.copy_(x2)
        y = x1 * 2
        x2_clone = x2.clone()
        y.backward(x2_clone)
        expected_grad = x2_clone * 2
        self.assertEqual(expected_grad.to_dense(), x2.grad.to_dense())
        self.assertEqual(None, x1.grad)

    @coalescedonoff
    @unittest.skipIf(torch.cuda.device_count() < 2, "no multi-GPU")
    @dtypes(torch.double, torch.cdouble)
    def test_Sparse_to_Sparse_copy_multi_gpu(self, device, dtype, coalesced):
        # This is for testing torch.copy_(SparseTensor, SparseTensor) across GPU devices
        sparse_dims = 3
        nnz = 10
        sizes = [2, 3, 4, 5]  # hybrid sparse
        x1, _, _ = self._gen_sparse(sparse_dims, nnz, sizes, dtype, device, coalesced)
        x2, _, _ = self._gen_sparse(sparse_dims, nnz + 10, sizes, dtype, device, coalesced)
        x1 = x1.to('cuda:0')

        def test_cross_device(x1, x2):
            x1_device = x1.device
            x1.copy_(x2)
            self.assertEqual(x2.to('cuda:0').to_dense(), x1.to_dense())
            self.assertEqual(x1_device, x1.device)

        test_cross_device(x1, x2.to('cuda:1'))  # test across gpu devices
        test_cross_device(x1, x2.to('cpu'))  # test between cpu and gpu

        # test autograd
        x2 = x2.to('cuda:1')
        x2.requires_grad_(True)
        x1.copy_(x2)
        y = x1 * 2
        x2_clone = x2.clone().to('cuda:0')
        y.backward(x2_clone)
        expected_grad = x2_clone * 2
        self.assertEqual(expected_grad.to_dense(), x2.grad.to('cuda:0').to_dense())
        self.assertEqual(None, x1.grad)

    @onlyCUDA
    def test_cuda_empty(self, device):
        def test_tensor(x):
            y = x.to(device)
            self.assertEqual(x.sparse_dim(), y.sparse_dim())
            self.assertEqual(x.dense_dim(), y.dense_dim())
            x = y.cpu()
            self.assertEqual(y.sparse_dim(), x.sparse_dim())
            self.assertEqual(y.dense_dim(), x.dense_dim())

        x = torch.sparse_coo_tensor((2, 3, 4), dtype=torch.float32)
        test_tensor(x)

        x = torch.sparse_coo_tensor((2, 3, 4), dtype=torch.float16)
        test_tensor(x)

        x = torch.sparse_coo_tensor((2, 3, 4), dtype=torch.float16)
        test_tensor(x)

        x = torch.sparse_coo_tensor((2, 3, 4, 0), dtype=torch.float32)
        test_tensor(x)

    @coalescedonoff
    @dtypes(torch.double, torch.cdouble)
    def test_transpose(self, device, dtype, coalesced):
        def test_shape(sparse_dims, nnz, with_size):
            x = self._gen_sparse(sparse_dims, nnz, with_size, dtype, device, coalesced)[0]
            y = self.safeToDense(x)

            for i, j in itertools.combinations(range(4), 2):
                x = x.transpose_(i, j)
                y = y.transpose(i, j)
                self.assertEqual(self.safeToDense(x), y)

                x = x.transpose(i, j)
                y = y.transpose(i, j)
                self.assertEqual(self.safeToDense(x), y)

        test_shape(4, 6, 3)
        test_shape(4, 3, [7, 7, 7, 3, 3, 3, 0])
        test_shape(4, 0, [0, 0, 7, 3, 3, 3, 0])

    @coalescedonoff
    @dtypes(torch.double, torch.cdouble)
    @unittest.skipIf(TEST_WITH_CROSSREF, "generator unsupport triggers assertion error")
    @gradcheck_semantics()
    def test_permute(self, device, dtype, coalesced, gradcheck):
        # trivial checks
        s = torch.rand(3, 3, 3, device=device, dtype=dtype).to_sparse()
        with self.assertRaisesRegex(RuntimeError, "does not match the length"):
            s.permute(dims=(1, 0))
        with self.assertRaisesRegex(RuntimeError, "duplicate dims"):
            s.permute(dims=(1, 1, 1))

        def test_shape(sparse_dims, nnz, with_size):
            ndim = len(with_size)
            valid_sparse_dims = torch.arange(-ndim, -ndim + sparse_dims)
            valid_dense_dims = torch.arange(-ndim + sparse_dims, 0)

            for dims in itertools.permutations(range(-ndim, 0)):
                s = self._gen_sparse(sparse_dims, nnz, with_size, dtype, device, coalesced)[0]
                d = self.safeToDense(s)

                dims_sparse, _ = torch.tensor(dims[:sparse_dims]).sort()
                dims_dense, _ = torch.tensor(dims[sparse_dims:]).sort()

                if (valid_sparse_dims == dims_sparse).all() and (valid_dense_dims == dims_dense).all():
                    # if valid permutation, test for correctness
                    s_permuted = s.permute(dims)
                    self.assertEqual(s_permuted, d.permute(dims))

                    # if s is coalesced, and perm does not touch 0-dim,
                    # the result has to be coalesced as well
                    if dims[0] == 0:
                        self.assertEqual(s_permuted.is_coalesced(), s.is_coalesced())
                    else:
                        self.assertFalse(s_permuted.is_coalesced())

                    gradcheck(lambda t: t.permute(dims).to_dense(masked_grad=gradcheck.masked), s.requires_grad_())
                else:
                    # otherwise check if exception is thrown
                    fail_message = "transpositions between sparse and dense dimensions are not allowed"
                    with self.assertRaisesRegex(RuntimeError, fail_message):
                        s.permute(dims)

        test_shape(2, 3, [2, 3, 4, 5])
        test_shape(2, 3, [2, 2, 0])
        # if nnz=0, it is not true that t == t.to_dense().to_sparse()
        # unless t.sparse_dim == t.dim (i.e. t is not hybrid)
        test_shape(3, 0, [0, 0, 2])

    @coalescedonoff
    @onlyCPU
    @dtypes(torch.double)
    def test_coalesce_transpose_mm(self, device, dtype, coalesced):
        def test_shape(di, dj, dk, nnz):
            x, _, _ = self._gen_sparse(2, nnz, [dj, di], dtype, device, coalesced)
            y = torch.randn(dj, dk, dtype=dtype, device=device)

            x_coalesced = x.coalesce()
            self.assertTrue(x_coalesced.is_coalesced())

            x_coalesced_t = x_coalesced.t()
            # Transpose is `colasced`-preserving if the indices tensor is empty.
            self.assertEqual(x_coalesced_t.is_coalesced(), di * nnz == 0)

            res = torch.mm(x_coalesced_t, y)
            expected = torch.mm(self.safeToDense(x_coalesced_t), y)
            self.assertEqual(res, expected)

        test_shape(10, 20, 30, 20)
        test_shape(0, 20, 30, 0)
        test_shape(10, 0, 30, 0)
        test_shape(10, 20, 0, 0)
        test_shape(10, 20, 0, 20)

    @skipIfTorchDynamo("https://github.com/pytorch/torchdynamo/issues/1166")
    @dtypes(torch.double, torch.cdouble)
    def test_t_empty(self, device, dtype):
        def test_in_place(x):
            shape_original = x.shape
            x.t_()
            self.assertEqual(torch.Size([shape_original[1], shape_original[0]]), x.size())
            self.assertEqual(0, x._indices().numel())
            self.assertEqual(0, x._values().numel())
            self.assertEqual(x.sparse_dim(), 2)
            self.assertEqual(x.dense_dim(), 0)

        def test_not_in_place(x):
            shape_original = x.shape
            y = x.t()
            self.assertEqual(torch.Size([shape_original[1], shape_original[0]]), y.size())
            self.assertEqual(0, y._indices().numel())
            self.assertEqual(0, y._values().numel())
            self.assertEqual(x.sparse_dim(), 2)
            self.assertEqual(x.dense_dim(), 0)

        x = self.sparse_empty(2, 3, dtype=dtype, device=device)
        test_in_place(x)
        test_not_in_place(x)

        x = self.sparse_empty(2, 0, dtype=dtype, device=device)
        test_in_place(x)
        test_not_in_place(x)

    @coalescedonoff
    @dtypes(torch.double, torch.cdouble)
    def test_add_zeros(self, device, dtype, coalesced):
        def test_shape(sparse_dims, nnz, sizes):
            x, _, _ = self._gen_sparse(sparse_dims, nnz, sizes, dtype, device, coalesced)
            zeros = torch.sparse_coo_tensor(sizes, device=x.device)
            r1 = zeros + x
            r2 = x + zeros
            self.assertEqual(r1, x)
            self.assertEqual(r2, x)

        test_shape(1, 20, [1])
        test_shape(4, 20, [3, 17, 19, 5])
        test_shape(2, 20, [3, 17, 19, 5])
        test_shape(2, 20, [3, 17, 19, 0])

    @dtypes(torch.double, torch.cdouble)
    def test_add_sub_nnz(self, device, dtype):
        # nnz should not grow unbounded (gh-34964)
        x = torch.randn(10, dtype=dtype, device=device).to_sparse()
        x.add_(x)
        x.add_(x)
        self.assertLessEqual(x._nnz(), 10)

        x.sub_(2 * x)
        x.sub_(2 * x)
        self.assertLessEqual(x._nnz(), 10)

    @coalescedonoff
    @dtypes(torch.double, torch.cdouble)
    def test_cat(self, device, dtype, coalesced):
        # shapes: list of tuples (sparse_dims, nnz, sizes)
        def test_shapes(shapes, dim, fail_message=None):
            inputs = [self._gen_sparse(shape[0], shape[1], shape[2], dtype, device, coalesced)[0]
                      for shape in shapes]
            if fail_message:
                with self.assertRaisesRegex(RuntimeError, fail_message):
                    torch.cat(inputs, dim)
            else:
                result = torch.cat(inputs, dim)
                dense_result = torch.cat([t.to_dense() for t in inputs], dim)
                self.assertEqual(dense_result, result.to_dense())

        test_shapes(
            [(3, 10, [2, 3, 4]), (3, 10, [2, 1, 4]), (3, 10, [2, 4, 4])], 1)

        # mismatched sizes
        test_shapes([(3, 10, [2, 3, 4]), (3, 10, [2, 1, 4])], 0,
                    "All tensors must have the same shape: \\[2, 3, 4].*\\[2, 1, 4]")
        # hybrid sparse/dense
        test_shapes(
            [(2, 10, [2, 3, 4]), (2, 10, [2, 1, 4]), (2, 10, [2, 4, 4])], 1)
        # cat along dense dim
        test_shapes([(2, 10, [2, 3, 4]), (2, 10, [2, 3, 7])], 2)
        test_shapes([(1, 10, [2, 3, 4]), (1, 10, [2, 3, 4])], 1)
        test_shapes([(1, 10, [2, 3, 4]), (1, 10, [2, 3, 4])], 2)
        # mismatched dimensions
        test_shapes([(2, 10, [2, 3, 4]), (3, 10, [2, 3, 4])], 0,
                    "All tensors must have the same.*2, 1, but tensor at position 1 has 3, 0.")
        # wrapped dimension
        test_shapes(
            [(3, 10, [2, 3, 4]), (3, 10, [2, 1, 4]), (3, 10, [2, 4, 4])], -2)

        # sparse with dense
        sp = self._gen_sparse(3, 10, [2, 3, 4], dtype, device, coalesced)[0]
        dn = sp.to_dense()
        with self.assertRaisesRegex(RuntimeError,
                                    "Concatenating sparse tensors, but a dense tensor was found at position 1."):
            torch.cat((sp, dn))

    @coalescedonoff
    @dtypes(torch.double, torch.cdouble)
    def test_unsqueeze(self, device, dtype, coalesced):
        def test_shape(sparse_dims, nnz, sizes, unsqueeze_dim, fail_message=None):
            x, _, _ = self._gen_sparse(sparse_dims, nnz, sizes, dtype, device, coalesced)
            if fail_message:
                with self.assertRaisesRegex(IndexError, fail_message):
                    torch.unsqueeze(x, unsqueeze_dim)
            else:
                result = torch.unsqueeze(x, unsqueeze_dim)
                dense_result = torch.unsqueeze(x.to_dense(), unsqueeze_dim)
                self.assertEqual(dense_result, result.to_dense())

        # basic case
        test_shape(3, 10, [5, 7, 11], 0)

        # hybrid sparse/dense, unsqueeze along sparse dim
        test_shape(3, 10, [5, 7, 11, 13, 17], 0)
        test_shape(3, 10, [5, 7, 11, 13, 17], 3)

        # unsqueeze along dense dimensions
        test_shape(3, 10, [5, 7, 11, 13, 17], 4)
        test_shape(3, 10, [5, 7, 11, 13, 17], 5)

        # wrapped dimensions
        test_shape(3, 10, [5, 7, 11, 13, 17], -1)
        test_shape(3, 10, [5, 7, 11, 13, 17], -6)

        # bounds
        test_shape(3, 10, [5, 7, 11, 13, 17], -7, "Dimension out of range")
        test_shape(3, 10, [5, 7, 11, 13, 17], 6, "Dimension out of range")

    @coalescedonoff
    @dtypes(torch.double, torch.cdouble)
    def test_select(self, device, dtype, coalesced):
        def test_shape(sparse_dims, nnz, sizes, select_dim, select_index, fail_message=None):
            x, _, _ = self._gen_sparse(sparse_dims, nnz, sizes, dtype, device, coalesced)
            if fail_message:
                with self.assertRaisesRegex(IndexError, fail_message):
                    torch.select(x, select_dim, select_index)
            else:
                result = torch.select(x, select_dim, select_index)
                if result.is_sparse:
                    result = result.to_dense()
                dense_result = torch.select(x.to_dense(), select_dim, select_index)
                self.assertEqual(dense_result, result)


        sizes = [5, 7, 11, 13, 17]
        # hybrid sparse/dense, select sparse dim, result is dense
        for i in range(sizes[0]):
            test_shape(1, 10, sizes, 0, i)
        test_shape(1, 10, sizes, 0, sizes[0] + 1, r'select[(][)][:] index \d out of range.*')

        # hybrid sparse/dense, select sparse dim, result is sparse
        for d in range(3):
            for i in range(sizes[d]):
                test_shape(3, 10, sizes, d, i)

        # hybrid sparse/dense, select dense dim, result is sparse
        for d in range(1, 3):
            for i in range(sizes[d]):
                test_shape(1, 10, sizes, d, i)

    @dtypes(*integral_types())
    def test_select_no_type_promotion(self, device, dtype):
        # see https://github.com/pytorch/pytorch/issues/82150
        idx = torch.tensor([[0, 0, 0, 1, 1, 1], [0, 0, 0, 1, 1, 1]])
        val = torch.ones(6, dtype=dtype)
        s = torch.sparse_coo_tensor(idx, val, size=(3, 3))

        for t in (s, s * torch.tensor(0, dtype=dtype)):
            # empty checks
            self.assertEqual(t.dtype, t[2].dtype)
            self.assertEqual(t.dtype, t[0, 1].dtype)
            # sum should not promote
            self.assertEqual(t.dtype, t[0, 0].dtype)
            self.assertEqual(t.dtype, t[1, 1].dtype)

    @coalescedonoff
    @dtypes(torch.double, torch.cdouble)
    def test_index_select(self, device, dtype, coalesced):
        def test_shape(sparse_dims, nnz, sizes, select_dim, select_index, fail_message=None):
            if isinstance(select_index, int):
                select_index = [select_index]
            if isinstance(select_index, list):
                select_index = torch.tensor(select_index, device=device, dtype=torch.long)
            x, _, _ = self._gen_sparse(sparse_dims, nnz, sizes, dtype, device, coalesced)
            if fail_message:
                with self.assertRaisesRegex(IndexError, fail_message):
                    torch.index_select(x, select_dim, select_index)
            else:
                result = torch.index_select(x, select_dim, select_index)
                if result.is_sparse:
                    result = result.to_dense()
                dense_result = torch.index_select(x.to_dense(), select_dim, select_index)
                self.assertEqual(dense_result, result)

        sizes = [5, 7, 11, 13, 17]
        for d in range(len(sizes)):
            for index in [0, sizes[d] - 1, [0, sizes[d] // 2, sizes[d] - 1]]:
                test_shape(1, 10, sizes, d, index)
                test_shape(len(sizes) // 2, 10, sizes, d, index)
                test_shape(len(sizes), 10, sizes, d, index)

    def _test_index_select_exhaustive_index(self, sizes, dims, device, dtype, coalesced):
        t = make_tensor(sizes, dtype=dtype, device=device)
        t_sparse = t.to_sparse().coalesce() if coalesced else t.to_sparse()
        t_small_sparse, _, _ = self._gen_sparse(len(sizes), 2, sizes, dtype, device, coalesced)
        t_small = t_small_sparse.to_dense()
        for d in dims:
            # NOTE: indices are negative
            idx_dim_d_range = list(range(-sizes[d], 0))
            for idx_len in range(sizes[d], sizes[d] + 1):
                # creates all possible valid indices into dim d of lenght idx_len
                for idx in itertools.product(*itertools.repeat(idx_dim_d_range, idx_len)):
                    t_idx = torch.tensor(idx, dtype=torch.long, device=device)

                    # NOTE: index_select for dense does not support negative indices,
                    # hence + sizes[d]. See https://github.com/pytorch/pytorch/issues/76347

                    # tests the nnz > sizes[d] branch
                    dense_result = t.index_select(d, t_idx + sizes[d])
                    sparse_result = t_sparse.index_select(d, t_idx)
                    self.assertEqual(dense_result, sparse_result)

                    # tests the nnz <= sizes[d] branch
                    small_dense_result = t_small.index_select(d, t_idx + sizes[d])
                    small_sparse_result = t_small_sparse.index_select(d, t_idx)
                    self.assertEqual(small_dense_result, small_sparse_result)

    @coalescedonoff
    @dtypes(torch.double, torch.cdouble)
    def test_index_select_exhaustive_index_small(self, device, dtype, coalesced):
        # will trigger brute-force algo
        self._test_index_select_exhaustive_index((3, 3, 4), range(3), device, dtype, coalesced)

    @coalescedonoff
    @dtypes(torch.double, torch.cdouble)
    def test_index_select_exhaustive_index_large(self, device, dtype, coalesced):
        # will trigger more sophisticated algos
        self._test_index_select_exhaustive_index((100, 50, 3, 3), (2, 3), device, dtype, coalesced)

    @coalescedonoff
    @dtypes(torch.double, torch.cdouble)
    def test_index_select_empty_and_non_contiguous_index(self, device, dtype, coalesced):
        # empty index
        idx_empty = torch.tensor([], dtype=torch.long, device=device)
        t = make_tensor((5, 5), dtype=dtype, device=device)
        res_dense = t.index_select(0, idx_empty)
        res_sparse = t.to_sparse().index_select(0, idx_empty)
        self.assertEqual(res_dense, res_sparse)

        # non-contigous index
        idx = torch.randint(low=0, high=5, size=(10, 2), device=device)[:, 0]

        def run_test(sizes):
            # case nnz > size[d]
            t = make_tensor(sizes, dtype=dtype, device=device)
            res_dense = t.index_select(0, idx)
            res_sparse = t.to_sparse().index_select(0, idx)
            self.assertEqual(res_dense, res_sparse)

            # case nnz <= size[d]
            t_small_sparse, _, _ = self._gen_sparse(len(sizes), 2, sizes, dtype, device, coalesced)
            res_sparse = t_small_sparse.index_select(0, idx)
            res_dense = t_small_sparse.to_dense().index_select(0, idx)
            self.assertEqual(res_dense, res_sparse)

        # brute-force
        run_test((10, 10))
        # more sophisticated algos
        run_test((10, 100, 100))

    @onlyCPU
    @coalescedonoff
    @dtypes(torch.double, torch.cdouble)
    def test_index_select_parallelization(self, device, dtype, coalesced):
        """
        Test with sizes that will trigger parallelization (i.e. with sizes
        that are >= at::internal::GRAIN_SIZE)
        """
        def run_test(nnz, size):
            t_sparse, _, _ = self._gen_sparse(1, nnz, (size,), dtype, device, coalesced)
            t_dense = t_sparse.to_dense()

            # idx_small to (sort) and (binary) search into t_sparse
            idx_small = torch.randint(size, (nnz // 2,), device=device)
            # idx_large to (sort) and (binary) search into idx_large
            # NOTE: when coalesced=True, the (binary) search will be
            # done over t_sparse anyway, as it is already sorted.
            idx_large = torch.randint(size, (nnz * 2,), device=device)
            for idx in (idx_small, idx_large):
                res_dense = t_dense.index_select(0, idx)
                res_sparse = t_sparse.index_select(0, idx)
                self.assertEqual(res_dense, res_sparse)

        # NOTE: GRAIN_SIZE = 32768
        # case nnz <= size[d]
        tlen = 70000  # > 2 * GRAIN_SIZE
        run_test(tlen, tlen)

        # case nnz > size[d]
        run_test(tlen, tlen // 2)

    @onlyCPU
    @coalescedonoff
    @dtypes(torch.double, torch.cdouble)
    def test_mm(self, device, dtype, coalesced):
        def test_shape(di, dj, dk, nnz):
            x, _, _ = self._gen_sparse(2, nnz, [di, dj], dtype, device, coalesced)
            t = torch.randn(di, dk, dtype=dtype, device=device)
            y = torch.randn(dj, dk, dtype=dtype, device=device)
            alpha = random.random()
            beta = random.random()

            res = torch.addmm(t, x, y, beta=beta, alpha=alpha)
            expected = torch.addmm(t, self.safeToDense(x), y, beta=beta, alpha=alpha)
            self.assertEqual(res, expected)

            res = torch.addmm(t, x, y)
            expected = torch.addmm(t, self.safeToDense(x), y)
            self.assertEqual(res, expected)

            res = torch.mm(x, y)
            expected = torch.mm(self.safeToDense(x), y)
            self.assertEqual(res, expected)

        test_shape(10, 100, 100, 20)
        test_shape(100, 1000, 200, 20)
        test_shape(64, 10000, 300, 20)
        test_shape(0, 100, 100, 0)
        test_shape(10, 0, 100, 0)
        test_shape(10, 100, 0, 0)
        test_shape(10, 100, 0, 20)

    @unittest.skipIf(
        IS_WINDOWS and TEST_CUDA,
        "bmm sparse-dense CUDA is not yet supported in Windows, at least up to CUDA 10.1"
    )
    @coalescedonoff
    @dtypes(torch.double)
    def test_bmm(self, device, dtype, coalesced):
        def test_shape(num_mats, dim_i, dim_j, dim_k, nnz):
            a_list = []
            b_list = []
            for mat_idx in range(num_mats):
                a_mat = self._gen_sparse(2, nnz, [dim_i, dim_j], dtype, device, coalesced)[0]
                b_mat = torch.randn([dim_j, dim_k], dtype=dtype, device=device)
                a_list.append(a_mat)
                b_list.append(b_mat)

            a = torch.stack(a_list)
            b = torch.stack(b_list)
            ab = a.bmm(b)

            # Compare each matrix against result from mm()
            for mat_idx in range(num_mats):
                a_mat = a_list[mat_idx]
                b_mat = b_list[mat_idx]
                ab_mat_bmm = ab[mat_idx]
                ab_mat_mm = a_mat.mm(b_mat)
                self.assertEqual(ab_mat_bmm, ab_mat_mm)

        test_shape(10, 10, 100, 99, 20)
        test_shape(10, 100, 1000, 200, 20)
        test_shape(10, 64, 10000, 300, 20)
        test_shape(10, 0, 100, 99, 0)
        test_shape(10, 10, 0, 100, 0)
        test_shape(10, 10, 100, 0, 0)
        test_shape(10, 10, 100, 0, 20)
        test_shape(10, 10, 100, 0, 20)

        a = torch.rand([10, 23, 32], dtype=dtype, device=device)
        a[3] = torch.zeros(23, 32, dtype=dtype, device=device)
        a[6] = torch.zeros(23, 32, dtype=dtype, device=device)
        a = a.to_sparse()
        b = torch.rand([10, 32, 10], dtype=dtype, device=device)
        b[4] = torch.zeros(32, 10, dtype=dtype, device=device)
        b[6] = torch.zeros(32, 10, dtype=dtype, device=device)
        ab = a.bmm(b)
        for mat_idx in range(ab.size(0)):
            ab_mat = ab[mat_idx]
            ab_mat_check = a[mat_idx].mm(b[mat_idx])
            self.assertEqual(ab_mat, ab_mat_check)

        ab_traspose_check = b.transpose(1, 2).to_sparse().bmm(
            a.transpose(1, 2).to_dense()
        ).transpose(1, 2)
        self.assertEqual(ab, ab_traspose_check)

    @onlyCUDA
    @coalescedonoff
    @dtypes(torch.double)
    @unittest.skipIf(
        IS_WINDOWS,
        "bmm sparse-dense CUDA is not yet supported in Windows, at least up to CUDA 10.1"
    )
    def test_bmm_deterministic(self, device, dtype, coalesced):
        def test_shape(num_mats, dim_i, dim_j, dim_k, nnz):
            a_list = []
            b_list = []
            for mat_idx in range(num_mats):
                a_list.append(self._gen_sparse(2, nnz, [dim_i, dim_j], dtype, device, coalesced)[0])
                b_list.append(torch.randn([dim_j, dim_k], dtype=dtype, device=device))

            a = torch.stack(a_list).cuda()
            b = torch.stack(b_list).cuda()
            with DeterministicGuard(torch.are_deterministic_algorithms_enabled()):
                torch.use_deterministic_algorithms(False)
                ab_nondeterministic = torch.bmm(a, b)
                torch.use_deterministic_algorithms(True)
                ab_deterministic = torch.bmm(a, b)
            diff_abs = (ab_deterministic - ab_nondeterministic).abs()
            diff_rel = diff_abs / ab_deterministic.abs()
            diff_rel[torch.isnan(diff_rel)] = 0

            # deterministic and non-deterministic results should either be
            # equal or within a small relative difference
            equal_abs_or_rel = diff_abs.eq(0).logical_or(diff_rel.lt(0.001))
            self.assertTrue(equal_abs_or_rel.all())

        test_shape(10, 10, 100, 99, 20)
        test_shape(10, 100, 1000, 200, 20)
        test_shape(10, 64, 10000, 300, 20)
        test_shape(10, 0, 100, 99, 0)
        test_shape(10, 10, 0, 100, 0)
        test_shape(10, 10, 100, 0, 0)
        test_shape(10, 10, 100, 0, 20)
        test_shape(10, 10, 100, 0, 20)

    @onlyCUDA
    @unittest.skipIf(
        not IS_WINDOWS or not TEST_WITH_ROCM,
        "this test ensures bmm sparse-dense CUDA gives an error when run on Windows with CUDA < 11.0"
    )
    @dtypes(torch.double)
    def test_bmm_windows_error(self, device, dtype):
        a = torch.rand(2, 2, 2, dtype=dtype).to_sparse().cuda()
        b = torch.rand(2, 2, 2, dtype=dtype).cuda()
        with self.assertRaisesRegex(
                RuntimeError,
                "bmm sparse-dense CUDA is not supported on Windows with cuda before 11.0"):
            ab = a.bmm(b)

    @onlyCPU
    @coalescedonoff
    @dtypes(torch.double, torch.cdouble)
    def test_saddmm(self, device, dtype, coalesced):
        def test_shape(di, dj, dk, nnz):
            x = self._gen_sparse(2, nnz, [di, dj], dtype, device, coalesced)[0]
            t = self._gen_sparse(2, nnz, [di, dk], dtype, device, coalesced)[0]
            y = torch.randn(dj, dk, dtype=dtype, device=device)
            alpha = random.random()
            beta = random.random()

            res = torch.saddmm(t, x, y, beta=beta, alpha=alpha)
            expected = torch.addmm(self.safeToDense(t), self.safeToDense(x), y, beta=beta, alpha=alpha)
            self.assertEqual(self.safeToDense(res), expected)

            res = torch.saddmm(t, x, y)
            expected = torch.addmm(self.safeToDense(t), self.safeToDense(x), y)
            self.assertEqual(self.safeToDense(res), expected)

            res = torch.smm(x, y)
            expected = torch.mm(self.safeToDense(x), y)
            self.assertEqual(self.safeToDense(res), expected)

        test_shape(7, 5, 3, 20)
        test_shape(1000, 100, 100, 20)
        test_shape(3000, 64, 300, 20)
        test_shape(0, 100, 100, 0)
        test_shape(1000, 0, 100, 0)
        test_shape(1000, 100, 0, 0)

    @onlyCPU
    @coalescedonoff
    # adding a graph break before self.assertFalse(weight._indices().is_contiguous())
    # makes the test pass so some existent sparse related bug
    @skipIfTorchDynamo("skip")
    @dtypes(torch.double, torch.cdouble)
    def test_sspaddmm(self, device, dtype, coalesced):

        def test_shape(di, dj, dk, nnz):
            x = self._gen_sparse(2, nnz, [di, dj], dtype, device, coalesced)[0]
            t = self._gen_sparse(2, nnz, [di, dk], dtype, device, coalesced)[0]
            y = torch.randn(dj, dk, dtype=dtype, device=device)
            alpha = random.random()
            beta = random.random()

            res = t.sspaddmm(x, y, beta=beta, alpha=alpha)
            expected = torch.addmm(self.safeToDense(t), self.safeToDense(x), y, beta=beta, alpha=alpha)
            self.assertEqual(self.safeToDense(res), expected)

            res = t.sspaddmm(x, y)
            expected = torch.addmm(self.safeToDense(t), self.safeToDense(x), y)
            self.assertEqual(self.safeToDense(res), expected)

        test_shape(7, 5, 3, 20)
        test_shape(1000, 100, 100, 20)
        test_shape(3000, 64, 300, 20)
        test_shape(0, 100, 100, 0)
        test_shape(1000, 0, 100, 0)
        test_shape(1000, 100, 0, 0)

        # Test code from issue https://github.com/pytorch/pytorch/issues/45113
        batch_size, input_size, hidden_size = 5, 3, 7

        # Create coalesced sparse tensor with non-contiguous indices
        weight = torch.randn(hidden_size, input_size, dtype=dtype, device=device).to_sparse()
        self.assertTrue(weight.is_coalesced())
        non_contig_indices = weight.indices().mT.contiguous().mT
        weight = torch.sparse_coo_tensor(
            indices=non_contig_indices, values=weight.values(), size=weight.shape)
        weight._coalesced_(True)
        self.assertFalse(weight._indices().is_contiguous())
        # Create un/coalesced sparse tensor
        bias = torch.randn((hidden_size, 1), dtype=dtype, device=device).to_sparse()
        bias = torch.cat([bias] * batch_size, dim=1)

        if coalesced:
            bias = bias.coalesce()

        x = torch.randn(input_size, batch_size, dtype=dtype, device=device)
        res = bias.sspaddmm(weight, x)

        true_result = (bias.to_dense() + torch.matmul(weight.to_dense(), x)).to_sparse()
        self.assertEqual(self.safeToDense(res), self.safeToDense(true_result))

    @unittest.skipIf(TEST_WITH_CROSSREF, "generator unsupport triggers assertion error")
    @coalescedonoff
    @dtypes(torch.double, torch.cdouble, torch.bfloat16)
    def test_sparse_addmm(self, device, dtype, coalesced):
        if dtype is torch.bfloat16:
            # RuntimeError: "addmm_sparse_dense" not implemented for 'BFloat16'
            self.skipTest('See https://github.com/pytorch/pytorch/issues/73145')

        def test_shape(m, n, p, nnz, broadcast, alpha_beta=None):
            if alpha_beta is None:
                alpha = random.random()
                beta = random.random()
            else:
                alpha, beta = alpha_beta
            if broadcast:
                D1 = make_tensor((), dtype=dtype, device=device, requires_grad=True)
            else:
                D1 = make_tensor([n, p], dtype=dtype, device=device, requires_grad=True)
            D2 = make_tensor([m, p], dtype=dtype, device=device, requires_grad=True)
            S = self._gen_sparse(2, nnz, [n, m], dtype, device, coalesced)[0]
            S_dense = S.to_dense().requires_grad_(True)
            S.requires_grad_(True)
            Y = torch.sparse.addmm(D1, S, D2, beta=beta, alpha=alpha)
            Y_dense = torch.addmm(D1, S_dense, D2, beta=beta, alpha=alpha)
            self.assertEqual(Y, Y_dense)

            def fn(S, D1, D2, beta=beta, alpha=alpha):
                return torch.sparse.addmm(D1, S, D2, beta=beta, alpha=alpha)
            gradcheck(fn, (S, D1, D2))

        test_shape(7, 8, 9, 20, False, None)
        test_shape(7, 8, 9, 20, True, None)
        test_shape(7, 8, 9, 20, False, (1, 0))
        test_shape(7, 8, 9, 20, True, (1, 0))
        test_shape(7, 8, 9, 20, False, (1, 1))
        test_shape(7, 8, 9, 20, True, (1, 1))

    @coalescedonoff
    @dtypes(torch.double)
    @unittest.skipIf(TEST_WITH_CROSSREF, "generator unsupport triggers assertion error")
    def test_sparse_mm(self, device, dtype, coalesced):
        def test_shape(d1, d2, d3, nnz, transposed):
            if transposed:
                D = torch.randn(d3, d2, dtype=dtype,
                                device=device).t_().requires_grad_(True)
            else:
                D = torch.randn(d2, d3, dtype=dtype, device=device).requires_grad_(True)
            S = self._gen_sparse(2, nnz, [d1, d2], dtype, device, coalesced)[0]
            S_dense = S.to_dense().requires_grad_(True)
            S.requires_grad_(True)
            self.assertEqual(torch.sparse.mm(S, D), torch.mm(S_dense, D))

            def fn(S, D):
                return torch.sparse.mm(S, D)
            gradcheck(fn, (S, D))

        test_shape(7, 8, 9, 20, False)
        test_shape(7, 8, 9, 20, True)

    @coalescedonoff
    @dtypes(torch.double)
    @unittest.skipIf(TEST_WITH_CROSSREF, "generator unsupport triggers assertion error")
    @gradcheck_semantics()
    def test_sparse_mul(self, device, dtype, coalesced, gradcheck):
        # https://github.com/pytorch/pytorch/issues/79914
        a = torch.tensor([[0., 1]], dtype=dtype, device=device).to_sparse().requires_grad_(True)
        b = torch.tensor([[0., 1]], dtype=dtype, device=device).to_sparse().requires_grad_(True)
        gradcheck(lambda x, y: torch.sparse.sum(x * y).to_dense(masked_grad=False), [a, b])

        def test_shape(sparse_dims, nnz, with_shape):
            a = self._gen_sparse(sparse_dims, nnz, with_shape, dtype, device, coalesced)[0].requires_grad_(True)
            b = self._gen_sparse(sparse_dims, nnz, with_shape, dtype, device, coalesced)[0].requires_grad_(True)

            self.assertEqual((a * b).to_dense(), a.to_dense() * b.to_dense())
            gradcheck(lambda x, y: (x * y).to_dense(masked_grad=False), [a, b])
            # Issues with 0-dim indices/values
            gradcheck(lambda x, y: torch.sparse.sum(x * y).to_dense(masked_grad=False), [a, b])

        # TODO: Re-enable these
        # test_shape(2, 3, [2, 3, 4, 5])
        # test_shape(2, 3, [2, 2, 0])

    @coalescedonoff
    @dtypes(torch.double)
    def test_dsmm(self, device, dtype, coalesced):
        def test_shape(di, dj, dk, nnz):
            x = self._gen_sparse(2, nnz, [di, dj], dtype, device, coalesced)[0]
            y = self.randn(dj, dk, dtype=dtype, device=device)

            res = torch.dsmm(x, y)
            expected = torch.mm(self.safeToDense(x), y)
            self.assertEqual(res, expected)

        test_shape(7, 5, 3, 20)
        test_shape(1000, 100, 100, 20)
        test_shape(3000, 64, 300, 20)
        test_shape(0, 100, 100, 0)
        test_shape(1000, 0, 100, 0)
        test_shape(1000, 100, 0, 0)
        test_shape(1000, 100, 0, 20)

    @coalescedonoff
    @dtypes(torch.double)
    def test_hsmm(self, device, dtype, coalesced):
        def test_shape(di, dj, dk, nnz):
            x = self._gen_sparse(2, nnz, [di, dj], dtype, device, coalesced)[0]
            y = self.randn(dj, dk, dtype=dtype, device=device)

            res = torch.hsmm(x, y)
            expected = torch.mm(self.safeToDense(x), y)
            self.assertEqual(res.to_dense(), expected)

        test_shape(7, 5, 3, 20)
        test_shape(1000, 100, 100, 20)
        test_shape(3000, 64, 300, 20)
        test_shape(0, 100, 100, 0)
        test_shape(1000, 0, 100, 0)
        test_shape(1000, 100, 0, 0)
        test_shape(1000, 100, 0, 20)

    @coalescedonoff
    @dtypes(torch.double)
    def test_spadd(self, device, dtype, coalesced):

        def _test_spadd_shape(nnz, shape_i, shape_v=None):
            shape = shape_i + (shape_v or [])
            x, _, _ = self._gen_sparse(len(shape_i), nnz, shape, dtype, device, coalesced)
            y = self.randn(*shape, dtype=dtype, device=device)
            r = random.random()

            res = torch.add(y, x, alpha=r)
            expected = y + r * self.safeToDense(x)

            self.assertEqual(res, expected)

            # Non contiguous dense tensor
            s = list(shape)
            s[0] = shape[-1]
            s[-1] = shape[0]
            y = self.randn(*s, dtype=dtype, device=device)
            y.transpose_(0, len(s) - 1)
            r = random.random()

            res = torch.add(y, x, alpha=r)
            expected = y + r * self.safeToDense(x)

            self.assertEqual(res, expected)

            x, i, v = self._gen_sparse(len(shape_i), nnz, shape, dtype, device, coalesced)
            nnz = i.size(1)

            # Non contiguous sparse indices tensor
            x_ = self.sparse_tensor(i[:, ::2], v[:(nnz + 1) // 2], x.shape, dtype=dtype, device=device)
            res = torch.add(y, x_, alpha=r)
            expected = y + r * self.safeToDense(x_)
            self.assertEqual(res, expected)

            # Non contiguous sparse values tensor

            x_ = self.sparse_tensor(i[:, :(nnz + 1) // 2], v[::2], x.shape, dtype=dtype, device=device)
            res = torch.add(y, x_, alpha=r)
            expected = y + r * self.safeToDense(x_)
            self.assertEqual(res, expected)

            # Non contiguous sparse indices and values tensors
            x_ = self.sparse_tensor(i[:, 1::2], v[1::2], x.shape, dtype=dtype, device=device)
            res = torch.add(y, x_, alpha=r)
            expected = y + r * self.safeToDense(x_)
            self.assertEqual(res, expected)

        def _test_spadd():
            _test_spadd_shape(10, [5, 6])
            _test_spadd_shape(10, [10, 10, 10])
            _test_spadd_shape(10, [50, 30, 20])
            _test_spadd_shape(10, [5, 5, 5, 5, 5, 5])
            _test_spadd_shape(0, [0, 30, 20])
            _test_spadd_shape(0, [50, 0, 20])
            _test_spadd_shape(0, [50, 30, 0])

        def _test_spadd_hybrid():
            _test_spadd_shape(10, [5, 6], [2, 3])
            _test_spadd_shape(10, [10, 10, 10], [3])
            _test_spadd_shape(10, [50, 30, 20], [2])
            _test_spadd_shape(10, [5, 5, 5, 5, 5, 5], [2])
            _test_spadd_shape(0, [0, 30, 20], [2, 0])
            _test_spadd_shape(0, [50, 0, 20], [2, 0])
            _test_spadd_shape(0, [50, 30, 0], [2, 0])
            _test_spadd_shape(10, [50, 30, 20], [2, 0])

        _test_spadd()
        _test_spadd_hybrid()

    @coalescedonoff
    @dtypes(torch.float)
    def test_sparse_add_out_bfloat16(self, device, dtype, coalesced):
        # fp32
        x, _, _ = self._gen_sparse(3, 5, 10, dtype, device, coalesced)
        y, _, _ = self._gen_sparse(3, 5, 10, dtype, device, coalesced)
        res_fp32 = torch.add(x, y)

        # bfloat16
        x = x.bfloat16()
        y = y.bfloat16()
        res_bf16 = torch.add(x, y)
        res_bf16 = res_bf16.float()  # to compare with reference
        self.assertEqual(res_fp32, res_bf16, atol=1e-2, rtol=0)

    @coalescedonoff
    @dtypes(torch.double, torch.cdouble)
    def test_norm(self, device, dtype, coalesced):
        def test_shape(sparse_dims, nnz, with_size):
            x, _, _ = self._gen_sparse(sparse_dims, nnz, with_size, dtype, device, coalesced)
            y = x.coalesce()
            self.assertEqual(x.norm(), y._values().norm())

        test_shape(3, 10, 100)
        test_shape(4, 10, [100, 100, 100, 5, 5, 5, 0])
        test_shape(4, 0, [0, 0, 100, 5, 5, 5, 0])

        # Unsupported arguments should error
        kwarg_error_pairs = [
            ({'keepdim': True},
             RuntimeError, r'norm_sparse currently does not support keepdim=True'),
            ({'dim': 0},
             RuntimeError, r'norm_sparse currently only supports full reductions'),
            ({'dtype': torch.double, 'p': 'fro'},
             ValueError, r'dtype argument is not supported in frobenius norm'),
            ({'dtype': torch.double, 'p': 0},
             RuntimeError, r"norm_sparse currently does not support 'dtype' argument")
        ]
        x = self._gen_sparse(3, 10, 100, dtype, device, coalesced)[0]
        for kwargs, err, msg in kwarg_error_pairs:
            with self.assertRaisesRegex(err, msg):
                x.norm(**kwargs)

    @coalescedonoff
    @dtypes(torch.double)
    @unittest.skipIf(TEST_WITH_CROSSREF, "fallback triggers cuda device error")
    def test_sparse_sum(self, device, dtype, coalesced):

        def run_tests(S, td=None):
            D = S.to_dense().requires_grad_(True)
            if td is None:
                S_sum = torch.sparse.sum(S)
                D_sum = D.sum()
                self.assertEqual(S_sum.item(), D_sum.item())

                def fn(S):
                    return torch.sparse.sum(S)
                gradcheck(fn, (S.clone().requires_grad_(True),))
            else:
                S_sum = torch.sparse.sum(S, td)
                D_sum = D.sum(td)
                self.assertEqual(S_sum.to_dense() if S_sum.is_sparse else S_sum, D_sum)

                def fn(S):
                    res = torch.sparse.sum(S, td)
                    # TODO: move inside torch.sparse.sum
                    if res.layout != torch.strided:
                        # Makes sure that all incoming grads get projected onto SEs of res.
                        # Equivalently, makes sure that res is parametrized by it's SEs.
                        # sparse.sum backward does not do it by default, so it needs an
                        # extra help. Also, and this is important, because of that it
                        # might not handle arbitrary grads, i.e. the grads with the sparsity
                        # pattern differn from that of the result.
                        res = res.sparse_mask(res)
                    return res.to_dense(masked_grad=False)
                gradcheck(fn, (S.clone().requires_grad_(True),))

        nnz = 10
        sparse_dims = 2
        with_size = [5, 5, 1, 4]  # use a dense dim = 1 to test for squeeze
        test_dims = []
        for i in range(1, 5):
            test_dims += itertools.combinations(range(len(with_size)), i)

        # https://github.com/pytorch/pytorch/issues/16501
        x = torch.tensor([[1., 0., 0., 1.],
                          [0., 1., 0., 0.],
                          [0., 1., 1., 0.],
                          [0., 1., 0., 2.]], dtype=dtype, device=device).to_sparse()
        self.assertEqual(torch.sparse.sum(x, dim=0), torch.sparse.sum(x, dim=-2))
        self.assertEqual(torch.sum(x.to_dense(), dim=0), torch.sparse.sum(x, dim=0).to_dense())

        S = self._gen_sparse(sparse_dims, nnz, with_size, dtype, device, coalesced)[0]

        # dim out of range
        self.assertRaises(IndexError, lambda: torch.sparse.sum(S, 5))

        # dim 0 appears multiple times in the list of dims
        self.assertRaises(RuntimeError, lambda: torch.sparse.sum(S, [0, 0]))

        # sum an empty tensor
        empty_S = torch.sparse_coo_tensor(size=with_size, dtype=dtype, device=device)
        self.assertEqual(torch.sparse.sum(empty_S, [0]).to_dense(), torch.sum(empty_S.to_dense(), [0]))
        self.assertEqual(torch.sparse.sum(empty_S), torch.tensor(0, dtype=dtype, device=device))
        empty_S.requires_grad_(True)
        empty_S_sum = torch.sparse.sum(empty_S)
        empty_S_sum.backward()
        self.assertEqual(empty_S.grad.to_dense(), empty_S.clone().detach().to_dense())

        # test values().sum()
        S = self._gen_sparse(sparse_dims, nnz, with_size, dtype, device, coalesced)[0]
        run_tests(S)

        for test_dim in test_dims:
            S = self._gen_sparse(sparse_dims, nnz, with_size, dtype, device, coalesced)[0]
            run_tests(S, test_dim)

    def _test_basic_ops_shape(self, nnz_x1, nnz_x2, shape_i, shape_v, dtype, device, coalesced):
        shape = shape_i + (shape_v)
        x1, _, _ = self._gen_sparse(len(shape_i), nnz_x1, shape, dtype, device, coalesced)
        x2, _, _ = self._gen_sparse(len(shape_i), nnz_x2, shape, dtype, device, coalesced)

        y1 = x1 + x2
        y2 = x1.clone()
        y2.add_(x2)
        expected = self.safeToDense(x1) + self.safeToDense(x2)
        self.assertEqual(self.safeToDense(y1), expected)
        self.assertEqual(self.safeToDense(y2), expected)

        y1 = x1 - x2
        y2 = x1.clone()
        y2.sub_(x2)
        expected = self.safeToDense(x1) - self.safeToDense(x2)
        self.assertEqual(self.safeToDense(y1), expected)
        self.assertEqual(self.safeToDense(y2), expected)

        y1 = x1 * x2
        y2 = x1.clone()
        y2.mul_(x2)
        expected = self.safeToDense(x1) * self.safeToDense(x2)
        self.assertEqual(self.safeToDense(y1), expected)
        self.assertEqual(self.safeToDense(y2), expected)

        y1 = x1 * 37.5
        y2 = x1.clone()
        y2.mul_(37.5)
        expected = self.safeToDense(x1) * 37.5
        self.assertEqual(self.safeToDense(y1), expected)
        self.assertEqual(self.safeToDense(y2), expected)

        y1 = x1 / 37.5
        y2 = x1.clone()
        y2.div_(37.5)
        expected = self.safeToDense(x1) / 37.5
        self.assertEqual(self.safeToDense(y1), expected)
        self.assertEqual(self.safeToDense(y2), expected)

        y1 = x1 // 37.5
        y2 = x1.clone()
        y2.floor_divide_(37.5)
        expected = self.safeToDense(x1) // 37.5
        self.assertEqual(self.safeToDense(y1), expected)
        self.assertEqual(self.safeToDense(y2), expected)

        # TODO: add back inplace support
        y1 = x1 ** 2
        y2 = x1.clone()
        y2 = y2.pow(2)
        expected = self.safeToDense(x1) ** 2
        self.assertEqual(self.safeToDense(y1), expected)
        self.assertEqual(self.safeToDense(y2), expected)

        y = x1.clone()
        y.zero_()
        expected = torch.zeros(x1.size(), dtype=dtype, device=device)
        self.assertEqual(self.safeToDense(y), expected)

        self.assertEqual(x1.is_coalesced(), coalesced)
        y = x1.coalesce()
        z = x1.coalesce()
        self.assertEqual(x1.is_coalesced(), coalesced)
        self.assertTrue(y.is_coalesced())
        y._values().add_(1)
        if not x1.is_coalesced():
            # check that coalesce is out of place if the original tensor is not
            # coalesced.
            self.assertEqual(z._values() + 1, y._values())
        else:
            # check that coalesce is in-place if the original tensor is
            # coalesced.
            self.assertEqual(z._values(), y._values())

    @coalescedonoff
    @dtypes(torch.double)
    def test_basic_ops(self, device, dtype, coalesced):

        def _test_basic_ops():
            self._test_basic_ops_shape(9, 12, [5, 6], [], dtype, device, coalesced)
            self._test_basic_ops_shape(9, 12, [10, 10, 10], [], dtype, device, coalesced)
            self._test_basic_ops_shape(9, 12, [50, 30, 20], [], dtype, device, coalesced)
            self._test_basic_ops_shape(9, 12, [5, 5, 5, 5, 5, 5], [], dtype, device, coalesced)
            self._test_basic_ops_shape(0, 12, [10, 10, 10], [], dtype, device, coalesced)
            self._test_basic_ops_shape(9, 0, [10, 10, 10], [], dtype, device, coalesced)
            self._test_basic_ops_shape(0, 0, [10, 10, 10], [], dtype, device, coalesced)
            self._test_basic_ops_shape(0, 0, [10, 10, 0], [], dtype, device, coalesced)
            self._test_basic_ops_shape(0, 0, [], [], dtype, device, coalesced)

        def _test_basic_ops_hybrid():
            self._test_basic_ops_shape(9, 12, [5, 6], [2, 3], dtype, device, coalesced)
            self._test_basic_ops_shape(9, 12, [10, 10, 10], [3], dtype, device, coalesced)
            self._test_basic_ops_shape(9, 12, [50, 30, 20], [2], dtype, device, coalesced)
            self._test_basic_ops_shape(9, 12, [5, 5, 5, 5, 5, 5], [2], dtype, device, coalesced)
            self._test_basic_ops_shape(0, 12, [10, 10, 10], [2], dtype, device, coalesced)
            self._test_basic_ops_shape(9, 0, [10, 10, 10], [2], dtype, device, coalesced)
            self._test_basic_ops_shape(0, 0, [10, 10, 10], [2], dtype, device, coalesced)
            self._test_basic_ops_shape(9, 12, [10, 10, 10], [2, 0], dtype, device, coalesced)
            self._test_basic_ops_shape(0, 12, [10, 10, 10], [2, 0], dtype, device, coalesced)
            self._test_basic_ops_shape(9, 0, [10, 10, 10], [2, 0], dtype, device, coalesced)
            self._test_basic_ops_shape(0, 0, [10, 10, 10], [2, 0], dtype, device, coalesced)
            self._test_basic_ops_shape(0, 0, [10, 10, 0], [2, 0], dtype, device, coalesced)

        _test_basic_ops()
        _test_basic_ops_hybrid()

    @dtypes(torch.double, torch.cdouble)
    def test_add_dense_sparse_mismatch(self, device, dtype):
        def test_shape(dense_size, sparse_dims_shape, dense_dims_shape, sparse_size):
            x = torch.zeros(dense_size, dtype=dtype, device=device)
            sparse_y = self.sparse_tensor(torch.zeros(sparse_dims_shape, dtype=torch.int64, device=device),
                                          torch.randn(dense_dims_shape, dtype=dtype, device=device),
                                          torch.Size(sparse_size))
            with self.assertRaisesRegex(
                    RuntimeError,
                    "add: expected 'self' and 'other' to have same size"):
                x + sparse_y

        test_shape([3, 4], [1, 4], [4, 4, 4], [3, 4, 4])
        test_shape([3, 4, 0], [1, 4], [4, 4, 4, 0], [3, 4, 4, 0])

    @skipIfTorchDynamo("Not a TorchDynamo suitable test")
    @dtypes(torch.double, torch.cdouble)
    def test_add_noncontiguous(self, device, dtype):
        indices = self.index_tensor([[1, 2], [0, 2]], device=device)
        values = torch.tensor([1.], dtype=dtype, device=device).expand(2, 3, 4, 5)
        x = self.sparse_tensor(indices, values, dtype=dtype, device=device)
        assert not x._values().is_contiguous()
        y = x + x
        expected = self.safeToDense(x) + self.safeToDense(x)
        self.assertEqual(self.safeToDense(y), expected)

    def _test_sparse_mask_shape(self, nnz_x1, nnz_x2, shape_i, shape_v, dtype, device, coalesced):
        shape = shape_i + (shape_v or [])
        x1, _, _ = self._gen_sparse(len(shape_i), nnz_x1, shape, dtype, device, coalesced)
        x2, _, _ = self._gen_sparse(len(shape_i), nnz_x2, shape, dtype, device, coalesced)

        y1 = x1 + x2
        y2 = x1.clone()
        y2.add_(x2)
        expected = self.safeToDense(x1) + self.safeToDense(x2)
        self.assertEqual(self.safeToDense(y1), expected)
        self.assertEqual(self.safeToDense(y2), expected)

<<<<<<< HEAD
    @dtypes(torch.double, torch.cdouble)
    @skipIfCrossRef
    def test_sparse_mask_backward(self, device, dtype):
        from itertools import product, repeat

        shape = (5, 5)
        sparse_dims = len(shape)
        nnzs = (0, 5, 15, 25)

        lhs_data = torch.arange(1, 26, device=device).reshape(shape).to(dtype).to_sparse(sparse_dims)
        rhs_data = lhs_data.clone()

        for nnz in nnzs:
            for lhs_is_coalesced, rhs_is_coalesced in product(*repeat((True, False), 2)):
                lhs = torch.sparse_coo_tensor(
                    lhs_data._indices()[:, :nnz],
                    lhs_data._values()[:nnz],
                    lhs_data.shape
                )._coalesced_(lhs_is_coalesced).requires_grad_(True)

                rhs = torch.sparse_coo_tensor(
                    lhs_data._indices()[:, -nnz:],
                    lhs_data._values()[-nnz:],
                    lhs_data.shape
                )._coalesced_(rhs_is_coalesced).requires_grad_(True)

                gradcheck(lambda t: t.sparse_mask(rhs).to_dense(masked_grad=False), (lhs,))
                gradcheck(lambda t: t.sparse_mask(lhs.detach()).to_dense(masked_grad=False), (lhs,))

=======
>>>>>>> 025defa1
    @coalescedonoff
    @dtypes(torch.double, torch.cdouble)
    def test_sparse_mask(self, device, dtype, coalesced):
        def _test_sparse_mask_fixed():
            i = self.index_tensor([
                [1, 3, 0, 4],
                [2, 1, 2, 3],
            ], device=device)
            v = torch.tensor([1, 2, 3, 4], dtype=dtype, device=device)
            x = self.sparse_tensor(i, v, torch.Size([5, 4]), dtype=dtype, device=device).coalesce()
            dense = torch.tensor([
                [1, 2, 3, 4],
                [5, 6, 7, 8],
                [9, 10, 11, 12],
                [13, 14, 15, 16],
                [17, 18, 19, 20],
            ], dtype=dtype, device=device)
            exp_v = torch.tensor([7, 14, 3, 20], dtype=dtype, device=device)
            res_dense_lhs = dense.sparse_mask(x)
            sparse = dense.to_sparse()
            res_sparse_lhs = sparse.sparse_mask(x)
            expected = self.sparse_tensor(i, exp_v, torch.Size([5, 4]), dtype=dtype, device=device)
            self.assertEqual(res_dense_lhs.coalesce(), expected.coalesce())
            # check no side effects for the coalesce flag.
            self.assertTrue(sparse.is_coalesced())
            self.assertEqual(res_sparse_lhs.coalesce(), expected.coalesce())

            i = self.index_tensor([
                [1, 3, 0, 4],
                [2, 1, 2, 3],
            ], device=device)
            v = torch.empty([4, 0], dtype=dtype, device=device)
            x = self.sparse_tensor(i, v, torch.Size([5, 4, 0])).coalesce()
            dense = torch.empty([5, 4, 0], dtype=dtype, device=device)
            exp_v = torch.empty([4, 0], dtype=dtype, device=device)
            res_dense_lhs = dense.sparse_mask(x)
            sparse = dense.to_sparse(2)
            res_sparse_lhs = sparse.sparse_mask(x)
            expected = self.sparse_tensor(i, exp_v, torch.Size([5, 4, 0]), dtype=dtype, device=device)
            self.assertEqual(res_dense_lhs.coalesce(), expected.coalesce())
            # check no side effects for the coalesce flag.
            self.assertTrue(sparse.is_coalesced())
            self.assertEqual(res_sparse_lhs.coalesce(), expected.coalesce())

        _test_sparse_mask_fixed()

        self._test_sparse_mask_shape(9, 12, [5, 6], [], dtype, device, coalesced)
        self._test_sparse_mask_shape(9, 12, [10, 10, 10], [], dtype, device, coalesced)
        self._test_sparse_mask_shape(9, 12, [50, 30, 20], [], dtype, device, coalesced)
        self._test_sparse_mask_shape(9, 12, [5, 5, 5, 5, 5, 5], [], dtype, device, coalesced)
        self._test_sparse_mask_shape(0, 12, [10, 10, 10], [], dtype, device, coalesced)
        self._test_sparse_mask_shape(9, 0, [10, 10, 10], [], dtype, device, coalesced)
        self._test_sparse_mask_shape(0, 0, [10, 10, 10], [], dtype, device, coalesced)
        self._test_sparse_mask_shape(0, 0, [10, 10, 0], [], dtype, device, coalesced)

        # check repetitions and matchings in the intersection
        lhs = torch.randint(0, 5, (100,), device=device)
        rhs = torch.randint(0, 5, (100,), device=device).to_sparse()
        self.assertEqual(lhs.to_sparse().sparse_mask(rhs), lhs.sparse_mask(rhs))

        # check coalesce
        sparse_c = torch.rand(3, 3, device=device).to_sparse()
        sparse_unc = torch.rand(3, 3, device=device).to_sparse()._coalesced_(False)
        for lhs, rhs in [(sparse_c, sparse_unc), (sparse_unc, sparse_c)]:
            res_all_sparse = lhs.sparse_mask(rhs)
            res_dense_sparse = lhs.to_dense().sparse_mask(rhs)
            self.assertEqual(res_all_sparse.coalesce(), res_dense_sparse.coalesce())
            self.assertEqual(rhs.is_coalesced(), res_all_sparse.is_coalesced())

    @coalescedonoff
    @dtypes(torch.double, torch.cdouble)
    def test_sparse_mask_hybrid(self, device, dtype, coalesced):
        def _test_sparse_mask_hybrid_fixed():
            i = self.index_tensor([
                [1, 3, 0, 4],
                [2, 1, 2, 3],
            ])
            v = torch.tensor([[1, 2], [2, 3], [3, 4], [4, 5]])
            # TODO: This is also testing that, if coalesce is a no-op,
            # the indices don't get permuted. I don't know if we actually
            # want to give this invariant.
            x = self.sparse_tensor(i, v, torch.Size([5, 4, 2])).coalesce()
            dense = torch.tensor([
                [[1, 3], [2, 2], [3, 3], [4, 2]],
                [[5, 7], [6, 7], [7, 9], [8, 9]],
                [[9, 2], [10, 4], [11, 1], [12, 3]],
                [[13, 5], [14, 1], [15, 1], [16, 6]],
                [[17, 7], [18, 2], [19, 7], [20, 1]],
            ])
            res_dense_lhs = dense.sparse_mask(x)
            sparse = dense.to_sparse(2)
            res_sparse_lhs = sparse.sparse_mask(x)
            exp_v = torch.tensor([[7, 9], [14, 1], [3, 3], [20, 1]])
            expected = self.sparse_tensor(i, exp_v, torch.Size([5, 4, 2]))
            self.assertEqual(res_dense_lhs.coalesce(), expected.coalesce())
            # check no side effects for the coalesce flag
            self.assertTrue(sparse.is_coalesced())
            self.assertEqual(res_sparse_lhs.coalesce(), expected.coalesce())

            i = self.index_tensor([
                [1, 3, 0, 4],
                [2, 1, 2, 3],
            ])
            v = torch.empty(4, 2, 0)
            x = self.sparse_tensor(i, v, torch.Size([5, 4, 2, 0])).coalesce()
            dense = torch.empty(5, 4, 2, 0)
            res_dense_lhs = dense.sparse_mask(x)
            sparse = dense.to_sparse(2)
            res_sparse_lhs = sparse.sparse_mask(x)
            exp_v = torch.empty(4, 2, 0)
            expected = self.sparse_tensor(i, exp_v, torch.Size([5, 4, 2, 0]))
            self.assertEqual(res_dense_lhs.coalesce(), expected.coalesce())
            # check no side effects for the coalesce flag
            self.assertTrue(sparse.is_coalesced())
            self.assertEqual(res_sparse_lhs.coalesce(), expected.coalesce())

        _test_sparse_mask_hybrid_fixed()

        self._test_sparse_mask_shape(9, 12, [5, 6], [2, 3], dtype, device, coalesced)
        self._test_sparse_mask_shape(9, 12, [10, 10, 10], [3], dtype, device, coalesced)
        self._test_sparse_mask_shape(9, 12, [50, 30, 20], [2], dtype, device, coalesced)
        self._test_sparse_mask_shape(9, 12, [5, 5, 5, 5, 5, 5], [2], dtype, device, coalesced)
        self._test_sparse_mask_shape(0, 12, [10, 10, 10], [2], dtype, device, coalesced)
        self._test_sparse_mask_shape(9, 0, [10, 10, 10], [2], dtype, device, coalesced)
        self._test_sparse_mask_shape(0, 0, [10, 10, 10], [2], dtype, device, coalesced)
        self._test_sparse_mask_shape(9, 12, [10, 10, 10], [2, 0], dtype, device, coalesced)
        self._test_sparse_mask_shape(0, 12, [10, 10, 10], [2, 0], dtype, device, coalesced)
        self._test_sparse_mask_shape(9, 0, [10, 10, 10], [2, 0], dtype, device, coalesced)
        self._test_sparse_mask_shape(0, 0, [10, 10, 10], [2, 0], dtype, device, coalesced)
        self._test_sparse_mask_shape(0, 0, [10, 10, 0], [2, 0], dtype, device, coalesced)

    @dtypes(torch.double, torch.cdouble)
    @skipIfCrossRef
    def test_sparse_mask_backward(self, device, dtype):
        from itertools import product, repeat

        shape = (5, 5)
        sparse_dims = len(shape)
        nnzs = (0, 5, 15, 25)

        lhs_data = torch.arange(1, 26, device=device).reshape(shape).to(dtype).to_sparse(sparse_dims)
        rhs_data = lhs_data.clone()

        for nnz in nnzs:
            for lhs_is_coalesced, rhs_is_coalesced in product(*repeat((True, False), 2)):
                lhs = torch.sparse_coo_tensor(
                    lhs_data._indices()[:, :nnz],
                    lhs_data._values()[:nnz],
                    lhs_data.shape
                )._coalesced_(lhs_is_coalesced).requires_grad_(True)

                rhs = torch.sparse_coo_tensor(
                    lhs_data._indices()[:, -nnz:],
                    lhs_data._values()[-nnz:],
                    lhs_data.shape
                )._coalesced_(rhs_is_coalesced).requires_grad_(True)

                # setting masked = True is required because of the broken backward of to_dense().
                # See https://github.com/pytorch/pytorch/issues/95550.
                gradcheck(lambda x, y: x.sparse_mask(y).to_dense(), (lhs, rhs), masked=True, check_sparse_nnz=True)
                gradcheck(lambda x, y: x.sparse_mask(y).to_dense(), (lhs, lhs.detach()), masked=True, check_sparse_nnz=True)

    @coalescedonoff
    @dtypes(torch.double, torch.cdouble)
    def test_zeros(self, device, dtype, coalesced):
        def _test_zeros(nnzs, shape, out_shape_i, out_shape_v=None):
            out_shape = out_shape_i + (out_shape_v or [])
            for nnz in nnzs:
                out, _, _ = self._gen_sparse(len(out_shape_i), nnz, out_shape, dtype, device, coalesced)
                torch.zeros(*shape, out=out, dtype=dtype, device=device)
                self.assertEqual(tuple(out.size()), tuple(shape))
                self.assertTrue(out._indices().numel() == out._values().numel() == 0)
                self.assertEqual(out._nnz(), 0)
                self.assertEqual(out.sparse_dim(), len(shape))
                self.assertEqual(out.dense_dim(), 0)

        def test_shape(i_shapes, v_shapes, shape, nnzs):
            for i_dim in range(1, len(i_shapes) + 1):
                for v_dim in range(len(v_shapes) + 1):
                    _test_zeros(nnzs, shape, i_shapes[:i_dim], v_shapes[:v_dim])
        test_shape([2, 3, 4], [3, 4, 5, 6], [2, 3, 4], [9, 12])
        test_shape([0, 3, 4], [3, 4, 5, 6], [2, 3, 4], [0])
        test_shape([2, 3, 4], [0, 4, 5, 6], [2, 3, 4], [9, 12])
        test_shape([2, 3, 4], [3, 4, 5, 6], [2, 3, 0], [9, 12])
        test_shape([0, 3, 4], [3, 4, 5, 6], [2, 3, 0], [0])
        test_shape([2, 3, 4], [0, 4, 5, 6], [2, 3, 0], [9, 12])

    @coalescedonoff
    @dtypes(torch.double, torch.cdouble)
    def test_zeros_like(self, device, dtype, coalesced):
        def _test_zeros_like(nnzs, template_shape_i, template_shape_v=None):
            template_shape_v = template_shape_v or []
            template_shape = template_shape_i + template_shape_v
            for nnz in nnzs:
                t, _, _ = self._gen_sparse(len(template_shape_i), nnz, template_shape, dtype, device, coalesced)
                res = torch.zeros_like(t)
                self.assertEqual(tuple(res.size()), tuple(template_shape))
                self.assertTrue(res._indices().numel() == res._values().numel() == 0)
                self.assertEqual(res._nnz(), 0)
                self.assertEqual(res.sparse_dim(), len(template_shape_i))
                self.assertEqual(res.dense_dim(), len(template_shape_v))

        def test_shape(i_shapes, v_shapes, nnzs):
            for i_dim in range(1, len(i_shapes) + 1):
                for v_dim in range(len(v_shapes) + 1):
                    _test_zeros_like(nnzs, i_shapes[:i_dim], v_shapes[:v_dim])
        test_shape([2, 3, 4], [3, 4, 5, 6], [9, 12])
        test_shape([0, 3, 4], [3, 4, 5, 6], [0])
        test_shape([2, 3, 4], [0, 4, 5, 6], [9, 12])
        test_shape([2, 3, 4], [3, 4, 5, 6], [9, 12])
        test_shape([0, 3, 4], [3, 4, 5, 6], [0])
        test_shape([2, 3, 4], [0, 4, 5, 6], [9, 12])

        sparse_tensor, _, _ = self._gen_sparse(len([2, 3]), 9, [2, 3] + [5, 6], dtype, device, coalesced)
        data = (sparse_tensor, sparse_tensor, sparse_tensor, sparse_tensor.unsqueeze(0))
        mem_formats = [torch.channels_last, torch.contiguous_format, torch.preserve_format, torch.channels_last_3d]
        for x, mem_format in zip(data, mem_formats):

            with self.assertRaisesRegex(RuntimeError, "memory format option is only supported by strided tensors"):
                result = torch.zeros_like(x, memory_format=mem_format)

            result = torch.zeros_like(x, layout=torch.strided, memory_format=mem_format)
            self.assertTrue(result.layout == torch.strided)

        dense_tensor = sparse_tensor.to_dense()
        result = torch.zeros_like(dense_tensor, layout=torch.sparse_coo)
        self.assertEqual(dense_tensor.shape, result.shape)
        self.assertEqual(result.layout, torch.sparse_coo)

        sparse_zeros = torch.sparse_coo_tensor(dense_tensor.shape)
        self.assertEqual(result._indices().shape, sparse_zeros._indices().shape)
        self.assertEqual(result._values().shape, sparse_zeros._values().shape)

    def _assert_sparse_invars(self, t):
        # SparseTensor has the following invariants:
        # - sparse_dim + dense_dim = len(SparseTensor.shape)
        # - SparseTensor._indices().shape = (sparse_dim, nnz)
        # - SparseTensor._values().shape = (nnz, SparseTensor.shape[sparse_dim:])
        self.assertEqual(t.sparse_dim() + t.dense_dim(), len(t.shape))
        self.assertEqual(tuple(t._indices().shape), (t.sparse_dim(), t._nnz()))
        self.assertEqual(tuple(t._values().shape), (t._nnz(), ) + t.shape[t.sparse_dim():])

    def _test_empty_like(self, sparse_tensor, dtype, device, coalesced):

        result = torch.empty_like(sparse_tensor)
        self.assertTrue(result.is_sparse)
        self._assert_sparse_invars(result)
        self.assertEqual(result.shape, sparse_tensor.shape)
        self.assertEqual(result.dtype, sparse_tensor.dtype)
        self.assertEqual(result.device, sparse_tensor.device)
        self.assertEqual(result.sparse_dim(), sparse_tensor.sparse_dim())
        self.assertEqual(result.dense_dim(), sparse_tensor.dense_dim())

        sparse_tensor, _, _ = self._gen_sparse(len([2, 3]), 9, [2, 3] + [5, 6], dtype, device, coalesced)
        data = (sparse_tensor, sparse_tensor, sparse_tensor, sparse_tensor.unsqueeze(0))
        mem_formats = [torch.channels_last, torch.contiguous_format, torch.preserve_format, torch.channels_last_3d]
        for x, mem_format in zip(data, mem_formats):

            with self.assertRaisesRegex(RuntimeError, "memory format option is only supported by strided tensors"):
                result = torch.empty_like(x, memory_format=mem_format)

            result = torch.empty_like(x, layout=torch.strided, memory_format=mem_format)
            self.assertTrue(result.layout == torch.strided)

        with self.assertRaisesRegex(
            RuntimeError, r"Could not run 'aten::empty_strided' with arguments from the 'Sparse(CPU|CUDA)' backend"
        ):
            dense_tensor = sparse_tensor.to_dense()
            result = torch.empty_like(dense_tensor, layout=torch.sparse_coo)

    @coalescedonoff
    @dtypes(torch.double, torch.cdouble)
    def test_empty_like(self, device, dtype, coalesced):
        # tests https://github.com/pytorch/pytorch/issues/43699

        if coalesced:
            input_coalesced = torch.sparse_coo_tensor(
                indices=torch.tensor([[0, 1, 2]]),
                values=torch.tensor([3.0, -4.0, 5.0]),
                size=[3, ],
                dtype=dtype,
                device=device
            ).coalesce()
            self._test_empty_like(input_coalesced, dtype, device, coalesced)

            # hybrid sparse input
            input_coalesced = torch.sparse_coo_tensor(
                indices=torch.tensor([[1, 3], [2, 4]]),
                values=torch.tensor([[-1.0, 3.0], [-5.0, 7.0]]),
                size=[4, 5, 2],
                dtype=dtype,
                device=device
            ).coalesce()
            self._test_empty_like(input_coalesced, dtype, device, coalesced)

        if not coalesced:
            # test uncoalesced input
            input_uncoalesced = torch.sparse_coo_tensor(
                indices=torch.tensor([[0], [1], [2], [0], [1], [2]]).transpose(1, 0),
                values=torch.tensor([2.0, -3.0, -4.0, 1.0, -1.0, 1.5]),
                size=[3, ],
                dtype=dtype,
                device=device
            )
            self._test_empty_like(input_uncoalesced, dtype, device, coalesced)

            # test on empty sparse tensor
            input_uncoalesced = torch.sparse_coo_tensor(
                indices=torch.zeros([2, 0]),
                values=torch.zeros([0, 5, 5, 5, 5, 5, 5, 0]),
                size=[0, 0, 5, 5, 5, 5, 5, 5, 0],
                dtype=dtype,
                device=device
            )
            self._test_empty_like(input_uncoalesced, dtype, device, coalesced)

    def _test_narrow(self, input, narrow_args):
        expected = input.to_dense().narrow(*narrow_args)
        self.assertEqual(expected, input.narrow_copy(*narrow_args).to_dense())

    def _all_narrow_combs(self, shape):
        for dim, dim_sz in enumerate(shape):
            for start in range(dim_sz):
                for length in range(dim_sz - start):
                    yield [dim, start, length]

    @coalescedonoff
    @dtypes(torch.double, torch.cdouble)
    def test_narrow(self, device, dtype, coalesced):
        shape = [3, 3, 4, 2]
        input, _, _ = self._gen_sparse(4, 19, shape, dtype, device, coalesced)
        for narrow_args in self._all_narrow_combs(shape):
            self._test_narrow(input, narrow_args)

        self.assertRaises(RuntimeError, lambda: input.narrow_copy(-1, 0, 3))  # dim < 0
        self.assertRaises(RuntimeError, lambda: input.narrow_copy(10, 0, 3))  # dim > input.dim()
        self.assertRaises(RuntimeError, lambda: input.narrow_copy(0, shape[0] + 1, 3))  # start > size of dim
        self.assertRaises(RuntimeError, lambda: input.narrow_copy(0, 2, shape[0]))  # start+length > size of dim

        with_dense, _, _ = self._gen_sparse(2, 7, shape, dtype, device, coalesced)
        for narrow_args in self._all_narrow_combs(shape):
            self._test_narrow(with_dense, narrow_args)

        self.assertRaises(RuntimeError, lambda: with_dense.narrow_copy(10, 0, 3))  # dim > sparseDim + denseDim

    def _test_log1p_tensor(self, sparse_tensor, coalesced):
        def is_integral(dtype):
            return dtype in integral_types()

        dense_tensor = sparse_tensor.to_dense()
        expected_output = dense_tensor.log1p()
        is_integral_dtype = is_integral(sparse_tensor.dtype)
        self.assertEqual(expected_output, sparse_tensor.log1p().to_dense())
        if is_integral_dtype:
            with self.assertRaisesRegex(RuntimeError, "result type .* can't be cast to"):
                sparse_tensor.coalesce().log1p_()
        else:
            self.assertEqual(expected_output, sparse_tensor.coalesce().log1p_().to_dense())

        if not coalesced:
            # test in-place op on uncoalesced input
            with self.assertRaisesRegex(RuntimeError, "log1p_ requires coalesced input"):
                sparse_tensor.log1p_()

        if is_integral_dtype:
            with self.assertRaisesRegex(RuntimeError, "only Tensors of floating point dtype can require gradients"):
                sparse_tensor.requires_grad_()

    @coalescedonoff
    @dtypes(*all_types())
    def test_log1p(self, device, dtype, coalesced):
        if coalesced:
            input_coalesced = torch.sparse_coo_tensor(
                indices=torch.tensor([[0], [1], [2]]).transpose(1, 0),
                values=torch.tensor([3.0, 4.0, 5.0]),
                size=[3, ],
                device=device,
                dtype=dtype
            ).coalesce()
            self._test_log1p_tensor(input_coalesced, coalesced)

            # hybrid sparse input
            input_coalesced = torch.sparse_coo_tensor(
                indices=torch.tensor([[1, 3], [2, 4]]),
                values=torch.tensor([[1.0, 3.0], [5.0, 7.0]]),
                size=[4, 5, 2],
                device=device,
                dtype=dtype
            ).coalesce()
            self._test_log1p_tensor(input_coalesced, coalesced)

        if not coalesced:
            # test uncoalesced input
            input_uncoalesced = torch.sparse_coo_tensor(
                indices=torch.tensor([[0], [1], [2], [0], [1], [2]]).transpose(1, 0),
                values=torch.tensor([2.0, 3.0, 4.0, 1.0, 1.0, 1.0]),
                size=[3, ],
                device=device,
                dtype=dtype
            )
            self._test_log1p_tensor(input_uncoalesced, coalesced)

            # test on empty sparse tensor
            input_uncoalesced = torch.sparse_coo_tensor(
                indices=torch.zeros([2, 0]),
                values=torch.zeros([0, 5, 5, 5, 5, 5, 5, 0]),
                size=[0, 0, 5, 5, 5, 5, 5, 5, 0],
                device=device,
                dtype=dtype
            )
            # empty tensors are coalesced at creation (nnz < 2) we must force the uncoalesced state
            input_uncoalesced._coalesced_(False)
            self._test_log1p_tensor(input_uncoalesced, coalesced)

    def _test_neg_negative(self, sparse_tensor):
        dense_tensor = sparse_tensor.to_dense()
        expected_output = dense_tensor.neg()

        ops = (
            torch.neg, torch.Tensor.neg, torch.Tensor.neg_,
            torch.negative, torch.Tensor.negative, torch.Tensor.negative_,
            operator.neg
        )
        for op in ops:
            sparse_tensor_copy = sparse_tensor.clone()
            self.assertEqual(expected_output, op(sparse_tensor_copy).to_dense())

            if op in (torch.neg, torch.negative):
                sparse_tensor_out = torch.zeros_like(sparse_tensor)
                op(sparse_tensor, out=sparse_tensor_out)
                self.assertEqual(expected_output, sparse_tensor_out.to_dense())

    @coalescedonoff
    @dtypes(torch.double, torch.cdouble)
    def test_neg_negative(self, device, dtype, coalesced):

        if coalesced:
            input_coalesced = torch.sparse_coo_tensor(
                indices=torch.tensor([[0, 1, 2]]),
                values=torch.tensor([3.0, -4.0, 5.0]),
                size=[3, ],
                dtype=dtype,
                device=device
            ).coalesce()
            self._test_neg_negative(input_coalesced)

            # hybrid sparse input
            input_coalesced = torch.sparse_coo_tensor(
                indices=torch.tensor([[1, 3], [2, 4]]),
                values=torch.tensor([[-1.0, 3.0], [-5.0, 7.0]]),
                size=[4, 5, 2],
                dtype=dtype,
                device=device
            ).coalesce()
            self._test_neg_negative(input_coalesced)

        if not coalesced:
            # test uncoalesced input
            input_uncoalesced = torch.sparse_coo_tensor(
                indices=torch.tensor([[0], [1], [2], [0], [1], [2]]).transpose(1, 0),
                values=torch.tensor([2.0, -3.0, -4.0, 1.0, -1.0, 1.5]),
                size=[3, ],
                dtype=dtype,
                device=device
            )
            self._test_neg_negative(input_uncoalesced)

            # test on empty sparse tensor
            input_uncoalesced = torch.sparse_coo_tensor(
                indices=torch.zeros([2, 0]),
                values=torch.zeros([0, 5, 5, 5, 5, 5, 5, 0]),
                size=[0, 0, 5, 5, 5, 5, 5, 5, 0],
                dtype=dtype,
                device=device
            )
            self._test_neg_negative(input_uncoalesced)

    def _test_asin_arcsin(self, sparse_tensor, coalesced):
        def is_integral(dtype):
            return dtype in integral_types()
        is_integral_dtype = is_integral(sparse_tensor.dtype)

        dense_tensor = sparse_tensor.to_dense()
        expected_output = dense_tensor.asin()

        ops = (
            torch.asin, torch.Tensor.asin,
            torch.arcsin, torch.Tensor.arcsin,
        )
        for op in ops:
            self.assertEqual(expected_output, op(sparse_tensor).to_dense())
            if op in (torch.asin, torch.arcsin):
                sparse_tensor_out = torch.zeros_like(sparse_tensor)
                if not is_integral_dtype:
                    op(sparse_tensor, out=sparse_tensor_out)
                    self.assertEqual(expected_output, sparse_tensor_out.to_dense())
                else:
                    with self.assertRaisesRegex(RuntimeError, "result type .* can't be cast to"):
                        op(sparse_tensor, out=sparse_tensor_out)

        for op in (torch.Tensor.asin_, torch.Tensor.arcsin_):
            if is_integral_dtype:
                # test coalesce on integral dtype tensor
                with self.assertRaisesRegex(RuntimeError, "result type .* can't be cast to"):
                    op(sparse_tensor.clone().coalesce()).to_dense()
            else:
                self.assertEqual(expected_output, op(sparse_tensor.clone().coalesce()).to_dense())

            if not coalesced:
                # test in-place op on uncoalesced input
                with self.assertRaisesRegex(RuntimeError, "asin_ requires coalesced input"):
                    op(sparse_tensor)

    @coalescedonoff
    @dtypes(*all_types())
    def test_asin_arcsin(self, device, dtype, coalesced):
        if coalesced:
            input_coalesced = torch.sparse_coo_tensor(
                indices=torch.tensor([[0, 1, 2, 3]]),
                values=torch.tensor([0.5, -0.5, 0.7, -0.7]),
                size=[4, ],
                dtype=dtype,
                device=device
            ).coalesce()
            self._test_asin_arcsin(input_coalesced, coalesced)

            # hybrid sparse input
            input_coalesced = torch.sparse_coo_tensor(
                indices=torch.tensor([[1, 3], [2, 4]]),
                values=torch.tensor([[-0.1, 0.24], [-0.44, 0.1]]),
                size=[4, 5, 2],
                dtype=dtype,
                device=device
            ).coalesce()
            self._test_asin_arcsin(input_coalesced, coalesced)

        if not coalesced:
            # test uncoalesced input
            input_uncoalesced = torch.sparse_coo_tensor(
                indices=torch.tensor([[0], [1], [2], [0], [1], [2]]).transpose(1, 0),
                values=torch.tensor([0.3, -0.3, -0.4, 0.3, -0.5, 0.15]),
                size=[3, ],
                dtype=dtype,
                device=device
            )
            self._test_asin_arcsin(input_uncoalesced, coalesced)

            # test on empty sparse tensor
            input_uncoalesced = torch.sparse_coo_tensor(
                indices=torch.zeros([2, 0]),
                values=torch.zeros([0, 5, 5, 5, 5, 5, 5, 0]),
                size=[0, 0, 5, 5, 5, 5, 5, 5, 0],
                dtype=dtype,
                device=device
            )
            # empty tensors are coalesced at creation (nnz < 2) we must force the uncoalesced state
            input_uncoalesced._coalesced_(False)
            self._test_asin_arcsin(input_uncoalesced, coalesced)

    @coalescedonoff
    @dtypes(torch.double)
    def test_mv(self, device, dtype, coalesced):
        def test_shape(di, dj, dk, nnz):
            x, _, _ = self._gen_sparse(2, nnz, [di, dj], dtype, device, coalesced)
            t = torch.randn(dk, dtype=dtype, device=device)

            res = x.matmul(t)
            expected = self.safeToDense(x).matmul(t)
            self.assertEqual(res, expected)

        test_shape(10, 100, 100, 20)
        test_shape(100, 1000, 1000, 20)
        test_shape(64, 10000, 10000, 20)
        test_shape(0, 100, 100, 0)
        test_shape(10, 0, 0, 0)
        test_shape(10, 100, 100, 0)
        test_shape(10, 100, 100, 20)

        with self.assertRaisesRegex(RuntimeError, r"mv: expected self\.size\(-1\) == vec\.size\(-1\)"):
            test_shape(10, 100, 10, 20)

        with self.assertRaisesRegex(RuntimeError, "mv: two tensor dim should be 2 and 1"):
            x, _, _ = self._gen_sparse(2, 20, [10, 100], dtype, device, coalesced)
            y, _, _ = self._gen_sparse(2, 20, [10, 100], dtype, device, coalesced)
            res = x.mv(y)

    @dtypes(*floating_and_complex_types())
    def test_sparse_add_coalesce(self, device, dtype):
        i = self.index_tensor([[1, 2, 1]], device=device)
        v = torch.tensor([3, 4, 5], dtype=dtype, device=device)
        x = self.sparse_tensor(i, v, torch.Size([3]))
        y = self.sparse_tensor(i, v, torch.Size([3]))
        z = x + y

        self.assertFalse(z._indices().numel() != 2 and z.is_coalesced())

        i = self.index_tensor([[1, 2, 1]], device=device)
        v = torch.empty([3, 0], dtype=dtype, device=device)
        x = self.sparse_tensor(i, v, torch.Size([3, 0]))
        y = self.sparse_tensor(i, v, torch.Size([3, 0]))
        z = x + y

        self.assertFalse(z._indices().numel() != 2 and z.is_coalesced())

    @onlyCUDA
    def test_storage_not_null(self, device):
        x = torch.sparse_coo_tensor((2,), dtype=torch.float32, device=device)
        self.assertNotEqual(x.get_device(), -1)

        x = torch.sparse_coo_tensor((2, 0), dtype=torch.float32, device=device)
        self.assertNotEqual(x.get_device(), -1)

    @onlyCUDA
    @deviceCountAtLeast(2)
    def test_same_gpu(self, devices):
        def check_device(x, device_id):
            self.assertEqual(x.get_device(), device_id)
            self.assertEqual(x._values().get_device(), device_id)
            self.assertEqual(x._indices().get_device(), device_id)

        dev1, dev2 = devices[0], devices[1]

        i = self.index_tensor([[2]], device=dev2)
        v = torch.tensor([5], device=dev2)
        x = self.sparse_tensor(i, v, torch.Size([3]), device=1)
        check_device(x, 1)

        i = self.index_tensor([[2]], device=dev2)
        v = torch.empty(1, 0, device=dev2)
        x = self.sparse_tensor(i, v, torch.Size([3, 0]), device=1)
        check_device(x, 1)

        x = self.sparse_empty(3, device=1)
        check_device(x, 1)

        x = self.sparse_empty(3, 0, device=1)
        check_device(x, 1)

    def _test_new_device(self, size, device=torch.cuda):
        with torch.cuda.device(device):
            x = torch.sparse_coo_tensor(size, device='cuda', dtype=torch.float64)
        self.assertEqual(x.get_device(), device)
        x1 = x.new()
        x2 = x.new(2, 3)
        self.assertEqual(x1.get_device(), device)
        self.assertEqual(x2.get_device(), device)

    @onlyCUDA
    def test_new_device_single_gpu(self):
        self._test_new_device((), 0)
        self._test_new_device((30, 20), 0)
        self._test_new_device((30, 20, 10), 0)
        self._test_new_device((30, 20, 10, 0), 0)

    @onlyCUDA
    @unittest.skipIf(torch.cuda.device_count() < 2, "only one GPU detected")
    def test_new_device_multi_gpu(self):
        self._test_new_device((), 1)
        self._test_new_device((30, 20), 1)
        self._test_new_device((30, 20, 10), 1)
        self._test_new_device((30, 20, 10, 0), 1)

    @coalescedonoff
    @dtypes(torch.double, torch.cdouble)
    def test_new(self, device, dtype, coalesced):
        def test_shape(sparse_dims, nnz, with_size):
            x, indices, values = self._gen_sparse(sparse_dims, nnz, with_size, dtype, device, coalesced)
            if not x.is_cuda:
                # CUDA sparse tensors currently requires the size to be
                # specified if nDimV > 0
                out = x.new(indices, values).coalesce()
                x_c = x.coalesce()
                self.assertEqual((out.indices(), out.values()), (x_c.indices(), x_c.values()))
            self.assertEqual(x.new(indices, values, x.size()), x)

        test_shape(3, 10, 100)
        test_shape(3, 0, [100, 100, 0])

    @onlyCPU  # not really, but we only really want to run this once
    @dtypes(torch.float64, torch.float32, torch.float16, torch.cfloat, torch.cdouble)
    def test_factory(self, device, dtype):
        for test_empty_tensor in [True, False]:
            if test_empty_tensor:
                default_size = torch.Size([1, 3, 0])
                size = torch.Size([3, 3, 0])
            else:
                default_size = torch.Size([1, 3])
                size = torch.Size([3, 3])
            for include_size in [True, False]:
                for use_tensor_idx in [True, False]:
                    for use_tensor_val in [True, False]:
                        for use_cuda in ([False] if not torch.cuda.is_available() else [True, False]):
                            # have to include size with cuda sparse tensors
                            include_size = include_size or use_cuda
                            long_dtype = torch.int64
                            device = torch.device('cpu') if not use_cuda else \
                                torch.device(torch.cuda.device_count() - 1)
                            indices = torch.tensor(([0], [2]), dtype=long_dtype) if use_tensor_idx else ([0], [2])
                            if test_empty_tensor:
                                values = torch.empty(1, 0).to(dtype)
                            else:
                                if use_tensor_val:
                                    values = torch.tensor([1.], dtype=dtype)
                                else:
                                    values = 1.
                            if include_size:
                                sparse_tensor = torch.sparse_coo_tensor(indices, values, size, dtype=dtype,
                                                                        device=device, requires_grad=True)
                            else:
                                sparse_tensor = torch.sparse_coo_tensor(indices, values, dtype=dtype,
                                                                        device=device, requires_grad=True)
                            self.assertEqual(indices, sparse_tensor._indices())
                            self.assertEqual(values, sparse_tensor._values())
                            self.assertEqual(size if include_size else default_size, sparse_tensor.size())
                            self.assertEqual(dtype, sparse_tensor.dtype)
                            if use_cuda:
                                self.assertEqual(device, sparse_tensor._values().device)
                            self.assertEqual(True, sparse_tensor.requires_grad)

    @dtypes(torch.double, torch.cdouble)
    def test_factory_size_check(self, device, dtype):
        indices = self.index_tensor([[1, 2],
                                    [0, 2]], device=device)
        values = torch.tensor([.5, .5], dtype=dtype, device=device)
        sizes = torch.Size([2, 3])
        with self.assertRaisesRegex(RuntimeError, "size is inconsistent with indices"):
            torch.sparse_coo_tensor(indices, values, sizes, dtype=dtype, device=device)

        indices.fill_(-1)
        with self.assertRaisesRegex(RuntimeError, "found negative index"):
            torch.sparse_coo_tensor(indices, values, sizes, dtype=dtype, device=device)

        indices = self.index_tensor([[1, 2],
                                    [0, 2]], device=device)
        values = torch.empty([2, 1, 0], dtype=dtype, device=device)
        sizes = torch.Size([2, 3, 1, 0])
        with self.assertRaisesRegex(RuntimeError, "size is inconsistent with indices"):
            torch.sparse_coo_tensor(indices, values, sizes, dtype=dtype, device=device)

        indices = self.index_tensor([[1, 2],
                                    [0, 2]], device=device)
        values = torch.empty([2, 2, 2], dtype=dtype, device=device)
        sizes = torch.Size([0, 0, 2, 2])
        with self.assertRaisesRegex(RuntimeError, "size is inconsistent with indices"):
            torch.sparse_coo_tensor(indices, values, sizes, dtype=dtype, device=device)

        indices = self.index_tensor([[1, 2],
                                    [0, 2]], device=device)
        values = torch.tensor([[1, 1, 1], [1, 1, 1]], dtype=dtype, device=device)
        sizes = torch.Size([3, 3, 2])
        with self.assertRaisesRegex(RuntimeError, "values has incorrect size"):
            torch.sparse_coo_tensor(indices, values, sizes, dtype=dtype, device=device)

        indices = self.index_tensor([[1, 2],
                                    [0, 2]], device=device)
        values = torch.empty([2, 1, 0], dtype=dtype, device=device)
        sizes = torch.Size([3, 3, 2, 0])
        with self.assertRaisesRegex(RuntimeError, "values has incorrect size"):
            torch.sparse_coo_tensor(indices, values, sizes, dtype=dtype, device=device)

    def test_factory_empty_indices(self, device):
        tensor = torch.sparse_coo_tensor(torch.Size([2, 0]), device=device)
        expected_indices = torch.empty((2, 0), dtype=torch.long, device=device)
        self.assertEqual(tensor._indices(), expected_indices)

        tensor = torch.sparse_coo_tensor(torch.Size([2, 2, 0]), device=device)
        expected_indices = torch.empty((3, 0), dtype=torch.long, device=device)
        self.assertEqual(tensor._indices(), expected_indices)

        tensor = torch.sparse_coo_tensor(torch.Size([2, 2, 0, 0]), device=device)
        expected_indices = torch.empty((4, 0), dtype=torch.long, device=device)
        self.assertEqual(tensor._indices(), expected_indices)

    @dtypes(torch.double, torch.cdouble)
    def test_factory_nnz(self, device, dtype):
        indices = self.index_tensor([[0]], device=device)  # (sparse_dim, nnz): (1, 1)
        values = torch.tensor([[1, 1], [1, 1]], dtype=dtype, device=device)  # (nnz, ...): (2, 2)
        sizes = torch.Size([2, 2])
        with self.assertRaisesRegex(RuntimeError, "indices and values must have same nnz"):
            torch.sparse_coo_tensor(indices, values, sizes, dtype=dtype, device=device)

        indices = self.index_tensor([[0]], device=device)  # (sparse_dim, nnz): (1, 1)
        values = torch.empty([2, 0], dtype=dtype, device=device)  # (nnz, ...): (2, 0)
        sizes = torch.Size([2, 0])
        with self.assertRaisesRegex(RuntimeError, "indices and values must have same nnz"):
            torch.sparse_coo_tensor(indices, values, sizes, dtype=dtype, device=device)

    @dtypes(torch.double, torch.cdouble)
    def test_factory_nnz_zero(self, device, dtype):
        def test_shape(i_shape, v_shape, size, expected_size):
            if size:
                t = torch.sparse_coo_tensor(torch.empty(i_shape), torch.empty(v_shape), torch.Size(size),
                                            dtype=dtype, device=device)
            else:
                t = torch.sparse_coo_tensor(torch.empty(i_shape), torch.empty(v_shape), dtype=dtype, device=device)
            expected_indices = torch.empty(i_shape, device=device, dtype=torch.int64)
            expected_values = torch.empty(v_shape, device=device, dtype=dtype)
            expected_size = torch.Size(expected_size)
            self.assertEqual(t._indices(), expected_indices)
            self.assertEqual(t._values(), expected_values)
            self.assertEqual(t.size(), expected_size)

        test_shape([1, 0], [0, 2, 4, 0], None, [0, 2, 4, 0])
        test_shape([3, 0], [0, 2, 4, 0], None, [0, 0, 0, 2, 4, 0])
        test_shape([1, 0], [0, 2, 4, 0], [0, 2, 4, 0], [0, 2, 4, 0])
        test_shape([3, 0], [0, 2, 4, 0], [0, 0, 0, 2, 4, 0], [0, 0, 0, 2, 4, 0])
        test_shape([3, 0], [0, 2, 4, 0], [1, 2, 3, 2, 4, 0], [1, 2, 3, 2, 4, 0])

    @dtypes(torch.double, torch.cdouble)
    def test_factory_dense_dim(self, device, dtype):
        indices = self.index_tensor([[0]], device=device)
        values = torch.tensor([[[1, 1, 1], [1, 1, 1]]], dtype=dtype, device=device)
        sizes = torch.Size([1, 3, 4])
        with self.assertRaisesRegex(RuntimeError, "values has incorrect size"):
            torch.sparse_coo_tensor(indices, values, sizes)

        indices = self.index_tensor([[0]], device=device)
        values = torch.empty([1, 2, 3, 0], dtype=dtype, device=device)
        sizes = torch.Size([1, 3, 4, 0])
        with self.assertRaisesRegex(RuntimeError, "values has incorrect size"):
            torch.sparse_coo_tensor(indices, values, sizes)

    @onlyCPU
    @dtypes(torch.float16, torch.float32, torch.float64, torch.cfloat, torch.cdouble, torch.int64)
    def test_factory_type_inference(self, device, dtype):
        t = torch.sparse_coo_tensor(torch.tensor(([0], [2])), torch.tensor([1.], dtype=dtype))
        self.assertEqual(dtype, t.dtype)
        t = torch.sparse_coo_tensor(torch.tensor(([0], [2])), torch.tensor([1]))
        self.assertEqual(torch.int64, t.dtype)

        t = torch.sparse_coo_tensor(torch.tensor(([0], [2])), torch.HalfTensor(1, 0))
        self.assertEqual(torch.float16, t.dtype)
        t = torch.sparse_coo_tensor(torch.tensor(([0], [2])), torch.FloatTensor(1, 0))
        self.assertEqual(torch.float32, t.dtype)
        t = torch.sparse_coo_tensor(torch.tensor(([0], [2])), torch.DoubleTensor(1, 0))
        self.assertEqual(torch.float64, t.dtype)
        t = torch.sparse_coo_tensor(torch.tensor(([0], [2])), torch.LongTensor(1, 0))
        self.assertEqual(torch.int64, t.dtype)


    @onlyCUDA
    def test_factory_device_type_inference(self, device):
        # both indices/values are CUDA

        cpu_cuda = ('cpu', 'cuda')
        cpu_cuda_none = cpu_cuda + (None,)
        for indices_device, values_device, device in itertools.product(cpu_cuda,
                                                                       cpu_cuda,
                                                                       cpu_cuda_none):
            indices = torch.tensor(([0], [2]), device=indices_device)
            values = torch.tensor([1.], device=values_device)
            empty_values = torch.empty(1, 0).to(values_device)
            shape = (1, 3)
            empty_shape = (1, 3, 0)
            if device is None and indices_device != values_device:
                with self.assertRaises(RuntimeError):
                    torch.sparse_coo_tensor(indices, values, shape, device=device)
                with self.assertRaises(RuntimeError):
                    torch.sparse_coo_tensor(indices, empty_values, empty_shape, device=device)
            else:
                t = torch.sparse_coo_tensor(indices, values, shape, device=device)
                t_empty = torch.sparse_coo_tensor(indices, empty_values, empty_shape, device=device)
                should_be_cuda = (device == 'cuda' or (device is None and values_device == 'cuda'))
                self.assertEqual(should_be_cuda, t.is_cuda)
                self.assertEqual(t.is_cuda, t_empty.is_cuda)

    @onlyCPU
    def test_factory_copy(self, device):
        def test_tensor(indices, values, indices_equal, values_equal):
            sparse_tensor = torch.sparse_coo_tensor(indices, values, dtype=torch.float64, device=device)
            if indices_equal:
                self.assertEqual(indices.data_ptr(), sparse_tensor._indices().data_ptr())
            else:
                self.assertNotEqual(indices.data_ptr(), sparse_tensor._indices().data_ptr())
            if values_equal:
                self.assertEqual(values.data_ptr(), sparse_tensor._values().data_ptr())
            else:
                self.assertNotEqual(values.data_ptr(), sparse_tensor._values().data_ptr())

        # both correct
        indices = torch.tensor(([0], [2]), dtype=torch.int64)
        values = torch.tensor([1.], dtype=torch.float64)
        test_tensor(indices, values, True, True)

        indices = torch.tensor(([0], [2]), dtype=torch.int64)
        values = torch.DoubleTensor(1, 0)
        test_tensor(indices, values, True, True)

        # only indices correct
        indices = torch.tensor(([0], [2]), dtype=torch.int64)
        values = torch.tensor([1.], dtype=torch.float32)
        test_tensor(indices, values, True, False)

        indices = torch.tensor(([0], [2]), dtype=torch.int64)
        values = torch.tensor([1.], dtype=torch.float16)
        test_tensor(indices, values, True, False)

        indices = torch.tensor(([0], [2]), dtype=torch.int64)
        values = torch.FloatTensor(1, 0)
        test_tensor(indices, values, True, True)  # An empty tensor's data_ptr is always equal to 0

        # only values correct
        indices = torch.tensor(([0], [2]), dtype=torch.int32)
        values = torch.tensor([1.], dtype=torch.float64)
        test_tensor(indices, values, False, True)

        indices = torch.tensor(([0], [2]), dtype=torch.int32)
        values = torch.DoubleTensor(1, 0)
        test_tensor(indices, values, False, True)

        # neither correct
        indices = torch.tensor(([0], [2]), dtype=torch.int32)
        values = torch.tensor([1.], dtype=torch.float32)
        test_tensor(indices, values, False, False)

        indices = torch.tensor(([0], [2]), dtype=torch.int32)
        values = torch.FloatTensor(1, 0)
        test_tensor(indices, values, False, True)  # An empty tensor's data_ptr is always equal to 0

        # complex support
        indices = torch.tensor(([0], [2]), dtype=torch.int64)
        values = make_tensor([1, ], dtype=torch.cdouble, device=device)
        test_tensor(indices, values, True, False)

        indices = torch.tensor(([0], [2]), dtype=torch.int32)
        values = make_tensor([1, 1], dtype=torch.cdouble, device=device)
        test_tensor(indices, values, False, False)

    @onlyCPU  # just run once, we test both cpu and cuda
    def test_legacy_new_device(self, device):
        i = torch.tensor([[0, 1, 1], [2, 0, 2]])
        v = torch.tensor([3., 4., 5.])
        size = torch.Size([2, 3])

        x = torch.sparse_coo_tensor(i, v, size, device='cpu')
        self.assertRaises(RuntimeError, lambda: x.new(device='cuda'))
        self.assertRaises(RuntimeError, lambda: x.new(i, v, device='cuda'))
        self.assertRaises(RuntimeError, lambda: x.new(i, v, size, device='cuda'))
        self.assertRaises(RuntimeError, lambda: x.new(torch.Size([2, 3, 4]), device='cuda'))

        if torch.cuda.is_available():
            x = torch.sparse_coo_tensor(i, v, size, device='cuda')
            self.assertRaises(RuntimeError, lambda: x.new(device='cpu'))
            self.assertRaises(RuntimeError, lambda: x.new(i, v, device='cpu'))
            self.assertRaises(RuntimeError, lambda: x.new(i, v, size, device='cpu'))
            self.assertRaises(RuntimeError, lambda: x.new(torch.Size([2, 3, 4]), device='cpu'))

    def test_legacy_new(self, device):
        i = torch.tensor([[0, 1, 1], [2, 0, 2]])
        v = torch.tensor([3., 4., 5.])
        size = torch.Size([2, 3])
        s = torch.sparse_coo_tensor(i, v, size)

        self.assertEqual(torch.sparse_coo, s.new(device='cpu').layout)
        self.assertRaises(TypeError, lambda: s.new(v.untyped_storage()))
        self.assertRaises(TypeError, lambda: s.new(v))
        self.assertEqual(torch.sparse_coo, s.new(torch.Size([2, 3])).layout)
        self.assertRaises(TypeError, lambda: s.new([6]))

    @onlyCPU  # not really, but we only really want to run this once
    def test_dtypes(self, device):
        all_sparse_dtypes = all_types_and_complex_and(torch.half, torch.bool, torch.bfloat16)
        do_test_dtypes(self, all_sparse_dtypes, torch.sparse_coo, torch.device('cpu'))
        if torch.cuda.is_available():
            do_test_dtypes(self, all_sparse_dtypes, torch.sparse_coo, torch.device('cuda:0'))

    def _test_empty_full(self, device, dtype, requires_grad):
        shape = (2, 3)
        layout = torch.sparse_coo

        def check_value(tensor, value=None, dtype=dtype, requires_grad=requires_grad):
            self.assertEqual(shape, tensor.shape)
            self.assertIs(dtype, tensor.dtype)
            self.assertIs(layout, tensor.layout)
            self.assertEqual(tensor.requires_grad, requires_grad)
            if tensor.is_cuda and device is not None:
                self.assertEqual(device, tensor.device)
            if value is not None:
                fill = tensor.empty(shape, dtype=dtype).fill_(value)
                self.assertEqual(tensor, fill)

        v = torch.sparse_coo_tensor(shape, dtype=dtype, device=device, requires_grad=requires_grad)
        check_value(v)

        out = v.new()
        check_value(torch.zeros(shape, out=out, device=device, requires_grad=requires_grad))

        int64_dtype = torch.int64
        check_value(v.new_empty(shape), requires_grad=False)
        check_value(v.new_empty(shape, dtype=int64_dtype, device=device, requires_grad=False),
                    dtype=int64_dtype, requires_grad=False)
        check_value(torch.empty_like(v), requires_grad=False)
        check_value(torch.empty_like(v, dtype=int64_dtype, layout=layout, device=device, requires_grad=False),
                    dtype=int64_dtype, requires_grad=False)

    @onlyCPU  # not really, but we only really want to run this once
    @dtypes(*all_types_and_complex_and(torch.half, torch.bool, torch.bfloat16))
    @parametrize('requires_grad', (True, False))
    def test_empty_full(self, device, dtype, requires_grad):
        if requires_grad and not (dtype.is_floating_point or dtype.is_complex):
            self.skipTest(f'requires_grad==True requires float or complex dtype, got {dtype}')

        self._test_empty_full(device, dtype, requires_grad)
        if torch.cuda.is_available():
            self._test_empty_full(None, dtype, requires_grad)
            self._test_empty_full(torch.device('cuda:0'), dtype, requires_grad)

    def test_is_sparse(self, device):
        x = torch.randn(3, 3)
        self.assertFalse(x.is_sparse)

        x = torch.randn(3, 3, 0)
        self.assertFalse(x.is_sparse)

        x = self.sparse_empty(1, 0, device=device)
        self.assertTrue(x.is_sparse)

    def test_resize_as(self, device):
        def do_test(t):
            y = t.new().resize_as_(t).zero_()
            self.assertEqual(y.shape, t.shape)
            # Check that y can be added to t. Currently, this requires that
            # sparse_dim and dense_dim match.
            self.assertEqual(t, t + y)

        do_test(self.sparse_empty([3, 0], device=device))
        do_test(self.sparse_empty([3, 3], device=device))

    def _test_resize_shape(self, x_i, x_v, x_size, y_i, y_v, y_size, dtype, device):
        x_v_numel = torch.zeros(x_v).numel()
        y_v_numel = torch.zeros(y_v).numel()
        x = torch.sparse_coo_tensor(torch.zeros(x_i),
                                    torch.arange(x_v_numel).resize_(x_v).to(torch.float),
                                    torch.Size(x_size), dtype=dtype, device=device)
        x_dense = x.to_dense()
        y = torch.sparse_coo_tensor(torch.zeros(y_i),
                                    torch.ones(y_v).to(torch.float),
                                    torch.Size(y_size), dtype=dtype, device=device)
        y_dense = y.to_dense()
        x.resize_as_(y)
        x_dense.resize_as_(y_dense)
        self.assertEqual(x.shape, y.shape)
        self.assertEqual(x.sparse_dim(), y.sparse_dim())
        self.assertEqual(x.dense_dim(), y.dense_dim())
        self.assertEqual(x.shape, x_dense.shape)
        self.assertEqual(y.shape, y_dense.shape)
        # Here we make sure that the original data are preserved after resizing
        self.assertEqual(x.to_dense().view(-1)[0:x_v_numel].view(x_v),
                         x_dense.view(-1)[0:x_v_numel].view(x_v))

    @dtypes(torch.double, torch.cdouble)
    def test_resize(self, device, dtype):
        # 1. Expand the size of some dense dimensions [Supported]
        self._test_resize_shape([1, 1], [1, 2, 3], [2, 2, 3],
                                [1, 1], [1, 2, 4], [2, 2, 4],
                                dtype=dtype, device=device)

        self._test_resize_shape([1, 1], [1, 2, 0], [2, 2, 0],
                                [1, 1], [1, 2, 4], [2, 2, 4],
                                dtype=dtype, device=device)

        # 2. Expand the size of some sparse dimensions [Supported]
        self._test_resize_shape([1, 1], [1, 2, 3], [2, 2, 3],
                                [1, 1], [1, 2, 3], [4, 2, 3],
                                dtype=dtype, device=device)

        # 3. Change the shapes of both sparse and dense dimensions when nnz is zero [Supported]
        self._test_resize_shape([1, 0], [0, 2, 3], [2, 2, 3],
                                [2, 0], [0, 2, 4, 5], [1, 1, 2, 4, 5],
                                dtype=dtype, device=device)

        self._test_resize_shape([1, 0], [0, 2, 3], [2, 2, 3],
                                [2, 0], [0, 2, 4, 0], [1, 1, 2, 4, 0],
                                dtype=dtype, device=device)

        # 4. Add dims to dense dimensions [Not Supported]
        with self.assertRaisesRegex(RuntimeError, "changing the number of dense dimensions"):
            self._test_resize_shape([1, 1], [1, 2, 3], [2, 2, 3],
                                    [1, 1], [1, 2, 3, 4], [2, 2, 3, 4],
                                    dtype=dtype, device=device)

        with self.assertRaisesRegex(RuntimeError, "changing the number of dense dimensions"):
            self._test_resize_shape([1, 1], [1, 2, 3], [2, 2, 3],
                                    [1, 1], [1, 2, 3, 0], [2, 2, 3, 0],
                                    dtype=dtype, device=device)

        # 5. Remove dims from dense dimensions [Not Supported]
        with self.assertRaisesRegex(RuntimeError, "changing the number of dense dimensions"):
            self._test_resize_shape([1, 1], [1, 2, 3], [2, 2, 3],
                                    [1, 1], [1, 2], [2, 2],
                                    dtype=dtype, device=device)

        # 6. Change the number of sparse dimensions on a non-empty sparse tensor [Not Supported]
        with self.assertRaisesRegex(RuntimeError, "changing the number of sparse dimensions"):
            self._test_resize_shape([1, 1], [1, 2, 3], [2, 2, 3],
                                    [2, 1], [1, 2, 3], [1, 2, 2, 3],
                                    dtype=dtype, device=device)

        # 7. Shrink the size of some sparse dimensions on a non-empty sparse tensor [Not Supported]
        with self.assertRaisesRegex(RuntimeError, "shrinking the size of sparse dimensions"):
            self._test_resize_shape([1, 1], [1, 2, 3], [2, 2, 3],
                                    [1, 1], [1, 2, 3], [1, 2, 3],
                                    dtype=dtype, device=device)

        # 8. Shrink the size of some dense dimensions on a non-empty sparse tensor [Not Supported]
        with self.assertRaisesRegex(RuntimeError, "shrinking the size of dense dimensions"):
            self._test_resize_shape([1, 1], [1, 2, 3], [2, 2, 3],
                                    [1, 1], [1, 2, 2], [2, 2, 2],
                                    dtype=dtype, device=device)

        with self.assertRaisesRegex(RuntimeError, "shrinking the size of dense dimensions"):
            self._test_resize_shape([1, 1], [1, 2, 3], [2, 2, 3],
                                    [1, 1], [1, 2, 0], [2, 2, 0],
                                    dtype=dtype, device=device)

    def test_is_nonzero(self, device):
        self.assertTrue(torch.sparse_coo_tensor(([0],), 1., (1,), device=device).is_nonzero())
        self.assertFalse(torch.sparse_coo_tensor(([0],), 0., (1,), device=device).is_nonzero())
        self.assertFalse(torch.sparse_coo_tensor(([0], [0]), 0., (1, 1), device=device).is_nonzero())
        self.assertFalse(torch.sparse_coo_tensor(([0, 0],), (0., 0.), (1,), device=device).is_nonzero())
        self.assertFalse(torch.sparse_coo_tensor(([0, 0],), (-1., 1.), (1,), device=device).is_nonzero())

        # scalar sparse tensor
        self.assertTrue(torch.sparse_coo_tensor(torch.zeros(0, 1), 12.3, [], device=device).is_nonzero())
        with self.assertRaisesRegex(RuntimeError, "Boolean value of Tensor with no values is ambiguous"):
            torch.sparse_coo_tensor(([0, 1],), torch.empty(2, 0), (4, 0), device=device).is_nonzero()
        self.assertTrue(torch.sparse_coo_tensor(([0],), 2.3 - 4.5j, (1,), dtype=torch.cfloat, device=device)
                        .is_nonzero())
        self.assertTrue(torch.sparse_coo_tensor(([0],), 2.3 - 4.5j, (1,), dtype=torch.cdouble, device=device)
                        .is_nonzero())
        self.assertFalse(torch.sparse_coo_tensor(([0],), 0. + 0j, (1,), dtype=torch.cfloat, device=device)
                         .is_nonzero())
        self.assertFalse(torch.sparse_coo_tensor(([0],), 0. + 0j, (1,), dtype=torch.cdouble, device=device)
                         .is_nonzero())

    @dtypes(torch.double, torch.cdouble)
    def test_change_tensor_metadata(self, device, dtype):
        i = self.index_tensor([[0], [1]], device=device)
        v = torch.tensor([[3, 4, 5]], dtype=dtype, device=device)
        t = torch.sparse_coo_tensor(i, v, torch.Size([1, 2, 3]), dtype=dtype, device=device)
        i.resize_(2, 3)
        v.resize_(4, 5)
        self.assertEqual(list(t.coalesce().indices().size()), [2, 1])
        self.assertEqual(list(t.coalesce().values().size()), [1, 3])

        i = self.index_tensor([[0], [1]], device=device)
        v = torch.tensor([[3, 4, 5]], dtype=dtype, device=device)
        t = torch.sparse_coo_tensor(i, v, torch.Size([1, 2, 3]))
        i.resize_as_(self.index_tensor([0, 1], device=device))
        v.resize_as_(torch.tensor([3, 4, 5], dtype=dtype, device=device))
        self.assertEqual(list(t.coalesce().indices().size()), [2, 1])
        self.assertEqual(list(t.coalesce().values().size()), [1, 3])

        i = self.index_tensor([[0], [1]], device=device)
        v = torch.tensor([[3, 4, 5]], dtype=dtype, device=device)
        t = torch.sparse_coo_tensor(i, v, torch.Size([1, 2, 3]))
        i.as_strided_((2, 1), (1, 1))
        v.as_strided_((1, 3), (1, 1))
        self.assertEqual(list(t.coalesce().indices().size()), [2, 1])
        self.assertEqual(list(t.coalesce().values().size()), [1, 3])

        i = self.index_tensor([[0], [1]], device=device)
        v = torch.tensor([[3, 4, 5]], dtype=dtype, device=device)
        t = torch.sparse_coo_tensor(i, v, torch.Size([1, 2, 3]))
        i.set_(self.index_tensor([0, 1], device=device))
        v.set_(torch.tensor([3, 4, 5], dtype=dtype, device=device))
        self.assertEqual(list(t.coalesce().indices().size()), [2, 1])
        self.assertEqual(list(t.coalesce().values().size()), [1, 3])

        i = self.index_tensor([[0], [1]], device=device)
        v = torch.tensor([[3, 4, 5]], dtype=dtype, device=device)
        t = torch.sparse_coo_tensor(i, v, torch.Size([1, 2, 3]))
        i.transpose_(0, 1)
        v.transpose_(0, 1)
        self.assertEqual(list(t.coalesce().indices().size()), [2, 1])
        self.assertEqual(list(t.coalesce().values().size()), [1, 3])

    @coalescedonoff
    @dtypes(torch.double)
    def test_pickle(self, device, dtype, coalesced):
        import pickle

        shape_sparse_dim_nnz = [
            ((), 0, 2),
            ((0,), 0, 10),
            ((2,), 0, 3),
            ((100, 3), 1, 3),
            ((100, 20, 3), 2, 0),
            ((10, 0, 3), 0, 3),
            ((10, 0, 3), 0, 0),
        ]

        for shape, sparse_dim, nnz in shape_sparse_dim_nnz:
            indices_shape = torch.Size((sparse_dim, nnz))
            values_shape = torch.Size((nnz,) + shape[sparse_dim:])
            indices = torch.arange(indices_shape.numel(), dtype=self.index_tensor(0).dtype,
                                   device=device).view(indices_shape)
            for d in range(sparse_dim):
                indices[d].clamp_(max=(shape[d] - 1))  # make it valid index
            if not coalesced and indices.numel() > 0:
                indices[:, -1] = indices[:, 0]  # make it uncoalesced
            values_numel = values_shape.numel()
            values = torch.arange(values_numel, dtype=dtype,
                                  device=device).view(values_shape).div_(values_numel / 2.)
            sp_tensor = self.sparse_tensor(indices, values, shape)
            serialized = pickle.dumps(sp_tensor)
            sp_tensor_loaded = pickle.loads(serialized)
            self.assertEqual(sp_tensor, sp_tensor_loaded)

    def test_any(self, device):
        t = torch.sparse_coo_tensor(torch.tensor(([0, 0], [2, 0])), torch.tensor([False, False]), device=device)
        t_any = torch.tensor(False)
        self.assertEqual(torch.any(t), t_any)
        t = torch.sparse_coo_tensor(torch.tensor(([0, 0], [2, 0])), torch.tensor([True, False]), device=device)
        t_any = torch.tensor(True)
        self.assertEqual(torch.any(t), t_any)

    def test_isnan(self, device):
        t = torch.sparse_coo_tensor(torch.tensor(([0, 0], [0, 2])), torch.tensor([1, 4]), device=device)
        t_nan = torch.sparse_coo_tensor(torch.tensor(([0, 0], [0, 2])), torch.tensor([False, False]), device=device)
        self.assertEqual(torch.isnan(t).int(), t_nan.int())
        t = torch.sparse_coo_tensor(torch.tensor(([0, 0], [0, 2])), torch.tensor([1, float("nan")]), device=device)
        t_nan = torch.sparse_coo_tensor(torch.tensor(([0, 0], [0, 2])), torch.tensor([False, True]), device=device)
        self.assertEqual(torch.isnan(t).int(), t_nan.int())

    @coalescedonoff
    @dtypes(torch.float32, torch.float64)
    def test_div_rounding_mode(self, device, dtype, coalesced):
        sparse, _, _ = self._gen_sparse(2, 10, (10, 10), dtype,
                                        device, coalesced)
        dense = self.safeToDense(sparse)

        for mode in (None, 'floor', 'trunc'):
            actual = sparse.div(-2, rounding_mode=mode)
            expect = dense.div(-2, rounding_mode=mode)
            self.assertEqual(self.safeToDense(actual), expect)

            # Test inplace
            actual = sparse.clone().div_(-2, rounding_mode=mode)
            self.assertEqual(self.safeToDense(actual), expect)

            # Test out argument
            actual.zero_()
            torch.div(sparse, -2, rounding_mode=mode, out=actual)
            self.assertEqual(self.safeToDense(actual), expect)

    def test_div_by_sparse_error(self, device):
        self.assertRaisesRegex(RuntimeError, 'Sparse division requires',
                               lambda: torch.tensor(1., device=device).to_sparse()
                               / torch.tensor(1., device=device).to_sparse())

    def test_floor_divide_by_sparse_error(self, device):
        self.assertRaisesRegex(RuntimeError, 'Sparse floor division requires',
                               lambda: torch.tensor(1., device=device).to_sparse()
                               // torch.tensor(1., device=device).to_sparse())

    @unittest.skipIf(not TEST_NUMPY, "Numpy not found")
    @onlyCPU
    def test_sparse_to_numpy(self, device):
        t = torch.sparse_coo_tensor(torch.tensor(([0, 0], [2, 0])), torch.tensor([1, 4]))
        self.assertRaises(TypeError, lambda: t.numpy())

    @coalescedonoff
    @dtypes(torch.double)
    def test_softmax(self, device, dtype, coalesced):
        import torch.nn.functional as F

        def to_dense(sparse, fill_value=None):
            """
            Return dense tensor from a sparse tensor using given fill value.
            """
            if fill_value is None or fill_value == 0:
                return sparse.to_dense()
            sparse = sparse.coalesce()
            dense = torch.full(sparse.shape, fill_value, dtype=sparse.dtype, device=sparse.device)
            for idx, value in zip(sparse._indices().t(), sparse._values()):
                dense[tuple(idx)] = value
            return dense

        def softmax_to_dense(sparse, dim):
            """Dense softmax of a sparse tensor. Useful only for testing softmax
            correctness.

            When computing softmax of a sparse tensor, the value of
            unspecified items is negative infinity rather than zero so
            that

              softmax(sparse.to_dense(fill_value=-inf), dim) == softmax(sparse, dim).to_dense()

            holds for non-empty lines. One empty lines, the softmax
            values are defined as 0 in order to preserve the sparsity
            of result.

            Note that in PyTorch, ``to_dense`` method does not
            implement the ``fill_value`` keyword argument.
            """
            dtype = sparse.dtype
            device = sparse.device
            dense = to_dense(sparse, fill_value=-float('inf'))
            r = F.softmax(dense, dim)
            # softmax on empty lines results nan, replace with zeros to match the definition
            r[r != r] = 0
            return r

        def sparse_softmax(sparse, dim):
            """Pure Python softmax of a sparse tensor. Assuming -inf for
            unspecified sparse tensor data. This is a prototype of
            sparse softmax algorithm in Python.
            """
            dtype = sparse.dtype
            device = sparse.device

            # softmax is non-linear operation, so sparse tensors must
            # be coalesced.
            sparse = sparse.coalesce()
            inf = float('inf')
            indices = sparse._indices()
            values = sparse._values()

            if dim < sparse.sparse_dim():
                nnz = sparse._nnz()

                # compute pool indices
                size = sparse.size()
                strides = torch.ones((sparse.sparse_dim(), 1), dtype=indices.dtype, device=indices.device)
                for i in reversed(range(sparse.sparse_dim() - 1)):
                    strides[i, 0] = strides[i + 1, 0] * size[i + 1]
                strides[dim, 0] = 0

                pool = (indices * strides).sum(dim=0)
                i2p = {}
                for i in range(nnz):
                    c = int(pool[i])
                    if c not in i2p:
                        i2p[c] = len(i2p)
                    pool[i] = i2p[c]

                # compute max
                dense_size = tuple(size[sparse.sparse_dim():])
                mx = torch.empty((pool.max() + 1,) + dense_size, dtype=dtype, device=device)
                mx[:] = -inf
                for n in range(nnz):
                    p = pool[n]
                    mx[p] = torch.max(mx[p], values[n])

                # apply exp to (v - mx) and sum the results
                exp_values = torch.empty_like(values)
                exp_sums = torch.zeros_like(mx)
                for n in range(nnz):
                    p = pool[n]
                    v = exp_values[n] = (values[n] - mx[p]).exp()
                    exp_sums[p] = exp_sums[p] + v

                # normalize with the sum of exponents
                for n in range(nnz):
                    p = pool[n]
                    exp_values[n] = exp_values[n] / exp_sums[p]

                return torch.sparse_coo_tensor(indices,
                                               exp_values,
                                               sparse.size(),
                                               dtype=dtype, device=device)

            elif dim < sparse.sparse_dim() + sparse.dense_dim():
                return torch.sparse_coo_tensor(indices,
                                               F.softmax(values, dim - sparse.sparse_dim() + 1),
                                               sparse.size(),
                                               dtype=dtype, device=device)
            else:
                raise ValueError(
                    '`dim(=%s)` must be smaller than `sparse_dim(=%s) + dense_dim(=%s)`'
                    % (dim, sparse.sparse_dim(), sparse.dense_dim()))

        def softmax_jacobian_analytic(x, dim):
            """Return Jacobian of softmax using analytic formula

               D_jS_i = S_i * (1[i==j] - S_j).

            where S = softmax(x, dim), x is dense tensor, i,j in
            range(x.shape[dim]).
            """
            y = F.softmax(x, dim)
            y[y != y] = 0  # replace nan-s with zeros
            J = torch.zeros((x.shape[dim],) + tuple(x.shape), dtype=x.dtype, device=x.device)
            si = [slice(None)] * len(y.shape)
            sj = [slice(None)] * len(y.shape)
            s = [slice(None)] * len(J.shape)
            for i in range(y.shape[dim]):
                si[dim] = i
                s[dim + 1] = i
                yi = y[tuple(si)]
                for j in range(y.shape[dim]):
                    sj[dim] = j
                    s[0] = j
                    if i == j:
                        J[tuple(s)] = yi * (1 - yi)
                    else:
                        yj = y[tuple(sj)]
                        J[tuple(s)] = - yi * yj
                    sj[dim] = slice(None)
                si[dim] = slice(None)
                s[dim + 1] = slice(None)
            return J

        def softmax_jacobian_autograd(x, dim, log=False):
            """Return Jacobian of softmax using PyTorch autograd feature.

            x can be dense or sparse tensor.
            """
            import itertools

            if x.is_sparse:
                x = x.coalesce()

            dtype = x.dtype
            device = x.device
            shape = tuple(x.shape)
            J = torch.zeros((shape[dim],) + shape, dtype=dtype, device=device)
            for i in range(shape[dim]):
                if x.is_sparse:
                    sparse_dim = x.sparse_dim()
                    dense_dim = x.dense_dim()
                    if dim < sparse_dim:
                        ranges = []
                        for j, sz in enumerate(shape[:sparse_dim]):
                            if dim == j:
                                ranges.append([i])
                            else:
                                ranges.append(list(range(sz)))
                        indices = torch.tensor(list(itertools.product(*ranges)), dtype=torch.long, device=device).t()
                        values = torch.ones((indices.shape[1],) + shape[sparse_dim:], dtype=dtype, device=device)
                    else:
                        ranges = []
                        for j, sz in enumerate(shape[:sparse_dim]):
                            ranges.append(list(range(sz)))
                        indices = torch.tensor(list(itertools.product(*ranges)), dtype=torch.long, device=device).t()
                        values = torch.zeros((indices.shape[1],) + shape[sparse_dim:], dtype=dtype, device=device)
                        sv = [slice(None)] * (dense_dim + 1)
                        sv[dim - sparse_dim + 1] = i
                        values[tuple(sv)] = 1
                    v = torch.sparse_coo_tensor(indices, values, shape, dtype=dtype, device=device)
                else:
                    v = torch.zeros_like(x)
                    sv = [slice(None)] * len(v.shape)
                    sv[dim] = i
                    v[tuple(sv)] = 1
                x_ = x.clone()
                x_.requires_grad_(True)

                if log:
                    if x_.is_sparse:
                        y = torch.sparse.log_softmax(x_, dim)
                    else:
                        y = F.log_softmax(x_, dim)
                else:
                    if x_.is_sparse:
                        y = torch.sparse.softmax(x_, dim)
                    else:
                        y = F.softmax(x_, dim)
                        # replace nan-s with zeros
                        y.data[y != y] = 0
                y.backward(v)
                g = x_.grad
                if not g.is_sparse:
                    # replace nan-s with zeros
                    g.data[g != g] = 0
                J[i] = g.to_dense() if g.is_sparse else g
            return J

        @skipIfTorchDynamo("https://github.com/pytorch/torchdynamo/issues/1166")
        def test_op(sparse_dims, nnz, with_size, coalesced):
            if isinstance(with_size, Number):
                with_size = [with_size] * sparse_dims

            x, i, v = self._gen_sparse(sparse_dims, nnz, with_size, dtype, device, coalesced)

            def sparse_log(x):
                return torch.sparse_coo_tensor(x._indices(), x._values().log(),
                                               x.size(), dtype=x.dtype, device=x.device)

            # Check dim out of bounds
            with self.assertRaisesRegex(IndexError, r"Dimension out of range"):
                torch.sparse.softmax(x, x.dim())
            with self.assertRaisesRegex(IndexError, r"Dimension out of range"):
                torch.sparse.softmax(x, -x.dim() - 1)

            for dim in range(x.dim()):
                # Check sparse softmax definition

                # check Python sparse softmax
                y = sparse_softmax(x, dim)
                r1 = softmax_to_dense(x, dim)
                r2 = y.to_dense()
                self.assertEqual(r1, r2)

                # check C++ sparse softmax
                for d in (dim, dim - x.dim()):
                    y1 = torch.sparse.softmax(x, d)
                    self.assertEqual(y, y1)

                    # check C++ sparse log_softmax
                    ly1 = torch.sparse.log_softmax(x, d)
                    self.assertEqual(ly1, sparse_log(y1))

                # Check autograd support on sparse softmax

                # check softmax Jacobian definition for dense input
                x1 = to_dense(x, fill_value=float('-inf'))
                J = softmax_jacobian_analytic(x1, dim)
                assert J.shape[0] == x.shape[dim]
                assert J.shape[dim + 1] == x.shape[dim]

                # check softmax Jacobian from autograd, dense input
                J2 = softmax_jacobian_autograd(x1, dim)
                self.assertEqual(J, J2)

                # check softmax Jacobian from autograd, sparse input
                J3 = softmax_jacobian_autograd(x, dim)
                self.assertEqual(J, J3)

                '''
                y = softmax(x, dim)
                z = log(y) = log_softmax(x, dim)
                Dy/Dx = J
                Dz/Dx = Dz/Dy Dy/Dx = 1/y * J
                => J = J_log * y
                '''
                # log_softmax Jacobian from autograd, dense input
                J2_log = softmax_jacobian_autograd(x1, dim, log=True)

                # log_softmax Jacobian from autograd, sparse input
                J3_log = softmax_jacobian_autograd(x, dim, log=True)

                J = J.transpose(0, dim + 1)
                J2_log = J2_log.transpose(0, dim + 1)
                J3_log = J3_log.transpose(0, dim + 1)
                self.assertEqual(J, J2_log * r1)
                self.assertEqual(J, J3_log * r1)

                if dim == 0:
                    # check dtype argument
                    other_dtype = torch.float32
                    y2 = torch.sparse.softmax(x, dim, dtype=other_dtype)
                    self.assertEqual(y2.dtype, other_dtype)
                    self.assertEqual(y2, y1.type(other_dtype))

                    ly2 = torch.sparse.log_softmax(x, dim, dtype=other_dtype)
                    self.assertEqual(ly2.dtype, other_dtype)
                    self.assertEqual(ly2, ly1.type(other_dtype))

        test_op(1, 10, [3], coalesced)
        test_op(1, 10, [2, 3], coalesced)
        test_op(1, 10, [3, 2], coalesced)
        test_op(2, 10, [2, 3, 4], coalesced)
        test_op(2, 10, [3, 4], coalesced)
        test_op(2, 5, [5, 4], coalesced)
        test_op(2, 10, [3, 4, 2], coalesced)
        test_op(3, 10, [3, 4, 2], coalesced)
        test_op(3, 100, [3, 4, 2], coalesced)
        test_op(3, 100, [3, 4, 2, 3], coalesced)
        test_op(3, 100, [3, 4, 2, 3, 5, 2], coalesced)
        test_op(4, 100, [3, 4, 2, 3, 5, 2], coalesced)


    def _check_zero_nnz_softmax_op(self, func, ndim, device, dtype):
        # create a sparse tensor with shape (0,..., 3) it has no materialize values
        t = torch.sparse_coo_tensor([[] for _ in range(ndim)], [], (0,) * (ndim - 1) + (3,), device=device, dtype=dtype)
        out = func(t, 0)
        self.assertEqual(out, torch.zeros_like(t))

        def f(t):
            res = func(t, 0)
            # NOTE: res = res.sparse_mask(res) is not needed!
            # This can only imply that sparse.softmax backward
            # already does the projection.
            return res.to_dense(masked_grad=False)

        # gradient
        t = t.requires_grad_()
        gradcheck(f, (t,))


    @dtypes(torch.double, torch.float)
    @unittest.skipIf(TEST_WITH_CROSSREF, "generator unsupport triggers assertion error")
    def test_softmax_zero_nnz(self, device, dtype):
        self._check_zero_nnz_softmax_op(torch.sparse.softmax, 1, device, dtype)
        self._check_zero_nnz_softmax_op(torch.sparse.softmax, 10, device, dtype)

    @dtypes(torch.double, torch.float)
    @unittest.skipIf(TEST_WITH_CROSSREF, "generator unsupport triggers assertion error")
    def test_log_softmax_zero_nnz(self, device, dtype):
        self._check_zero_nnz_softmax_op(torch.sparse.log_softmax, 1, device, dtype)
        self._check_zero_nnz_softmax_op(torch.sparse.log_softmax, 10, device, dtype)

    # TODO: Check after why ROCm's cusparseXcsrgemm2Nnz function doesn't return the same nnz value as CUDA
    @skipIfRocm
    @coalescedonoff
    @dtypes(*floating_and_complex_types())
    @dtypesIfCUDA(*floating_types_and(*[torch.half] if SM53OrLater else [],
                                      *[torch.bfloat16] if SM80OrLater else [],
                                      torch.complex64,
                                      *[torch.complex128] if CUSPARSE_SPMM_COMPLEX128_SUPPORTED else []))
    @unittest.skipIf(TEST_WITH_CROSSREF, "not working with fake tensor")
    @precisionOverride({torch.bfloat16: 1e-2, torch.float16: 1e-2, torch.complex64: 1e-2, torch.float32: 1e-2})
    def test_sparse_matmul(self, device, dtype, coalesced):
        """
        This function test `torch.sparse.mm` when both the mat1 and mat2 are sparse tensors.
        """

        def ref_sparse_mm(a, b):
            return a.to_dense() @ b.to_dense()

        def grad_with_custom_sparsity_pattern_test_helper(sparse_dims, nnz, shape_a, shape_b):
            def test_grad_dense(a_s, b_s, g_s):
                a = a_s.to_dense().detach()
                b = b_s.to_dense().detach()
                g = g_s.to_dense().detach()

                a.requires_grad_(True)
                b.requires_grad_(True)
                c = a @ b
                c.backward(g)
                return a.grad.sparse_mask(a_s.coalesce()), b.grad.sparse_mask(b_s.coalesce())

            a, _, _ = self._gen_sparse(sparse_dims, nnz, shape_a, dtype, device, coalesced)
            b, _, _ = self._gen_sparse(sparse_dims, nnz, shape_b, dtype, device, coalesced)
            a.requires_grad_(True)
            b.requires_grad_(True)

            c = torch.sparse.mm(a, b)
            c2 = c.to_dense().detach()
            c2 = torch.rand_like(c2)
            g = c2.sparse_mask(c.coalesce())

            c.backward(g)

            a_grad, b_grad = test_grad_dense(a, b, g)

            # We convert grad to dense since dense and sparse mm
            # implementations handle materialized zeroes differently.
            self.assertEqual(a.grad.to_dense(), a_grad.to_dense())
            self.assertEqual(b.grad.to_dense(), b_grad.to_dense())

        def test_sparse_matmul(sparse_dims, nnz, shape_a, shape_b):
            a, i_a, v_a = self._gen_sparse(sparse_dims, nnz, shape_a, dtype, device, coalesced)
            b, i_b, v_b = self._gen_sparse(sparse_dims, nnz, shape_b, dtype, device, coalesced)

            # dense implementation
            r1 = ref_sparse_mm(a, b)

            # cpp implementation
            r2 = torch.sparse.mm(a, b)
            self.assertEqual(r1, r2.to_dense())

            # Check result is truly coalesced
            self.assertTrue(r2.is_coalesced() and is_coalesced_indices(r2))

            if dtype in [torch.double, torch.cdouble]:
                a.requires_grad_(True)
                b.requires_grad_(True)

                # check autograd support on sparse matmul
                def fn(D1, D2):
                    return torch.sparse.mm(D1, D2).to_dense(masked_grad=False)

                if a.is_cuda:
                    # For cuda, `nondet_tol` is set with `1e-5`
                    # This is because cuSparse sometimes returns approximate zero values like `~e-323`
                    # TODO: Check this cuSparse issue.
                    # This happens when you do chain multiplication `torch.sparse.mm` operations
                    gradcheck(fn, (a, b), nondet_tol=1e-5)
                else:
                    gradcheck(fn, (a, b))
                grad_with_custom_sparsity_pattern_test_helper(sparse_dims, nnz, shape_a, shape_b)

        def test_error_cases():
            def fn(sparse_dims, nnz, shape_a, shape_b):
                a, i_a, v_a = self._gen_sparse(sparse_dims, nnz, shape_a, dtype, device, coalesced)
                b, i_b, v_b = self._gen_sparse(sparse_dims, nnz, shape_b, dtype, device, coalesced)
                r2 = torch.sparse.mm(a, b)

            # This is not a matrix
            self.assertRaises(RuntimeError, lambda: fn(3, 4, [2, 2, 2], [2, 2, 2]))

            # Shapes does not
            self.assertRaisesRegex(RuntimeError,
                                   r"mat1 and mat2 shapes cannot be multiplied \(2x3 and 4x2\)",
                                   lambda: fn(2, 10, [2, 3], [4, 2]))

            def different_dtypes():
                a, i_a, v_a = self._gen_sparse(2, 10, [2, 2], dtype, device, coalesced)
                b, i_b, v_b = self._gen_sparse(2, 10, [2, 2], dtype, device, coalesced)
                r2 = torch.sparse.mm(a.to(torch.float64), a.to(torch.float32))

            self.assertRaisesRegex(RuntimeError, 'mat1 dtype Double does not match mat2 dtype Float', different_dtypes)

        for n in range(2, 5):
            for m in range(2, 8):
                for p in range(2, 8):
                    test_sparse_matmul(2, 10, [n, m], [m, p])

        test_sparse_matmul(2, 0, [0, 0], [0, 0])
        test_sparse_matmul(2, 0, [0, 10], [10, 0])
        test_error_cases()

    @coalescedonoff
    @dtypes(torch.double)
    def test_assign(self, device, dtype, coalesced):
        def assign_to():
            a, i_a, v_a = self._gen_sparse(2, 5, [2, 3], dtype, device, coalesced)
            a[0] = 100

        self.assertRaises(TypeError, assign_to)

    @dtypes(torch.double, torch.cdouble)
    def test_full_broadcast_to(self, device, dtype):
        def can_broadcast(s0, s1):
            s0 = tuple(reversed(s0))
            s1 = tuple(reversed(s1))
            for i in range(len(s0)):
                if s0[i] != 1 and s0[i] != s1[i]:
                    return False
            return True
        sizes = (
            (), (1,), (2,), (1, 1), (3, 1), (3, 2), (4, 1, 1), (4, 3, 2)
        )
        for s0, s1 in itertools.combinations(sizes, r=2):
            t = make_tensor(s0, dtype=dtype, device=device, low=-9, high=9)
            for sparse_dims in range(1, len(s0) + 1):
                s = t.to_sparse(sparse_dims)
                if can_broadcast(s0, s1):
                    t_res = torch.broadcast_to(t, s1)
                    s_res = torch._sparse_broadcast_to(s, s1)
                    torch._validate_sparse_coo_tensor_args(s_res._indices(), s_res._values(), s_res.shape)
                    if s_res.is_coalesced():
                        # ensure that is_coalesced is estimated correctly
                        self.assertEqual(s_res, torch.sparse_coo_tensor(s_res._indices(), s_res._values(), s_res.shape).coalesce())
                    self.assertEqual(s_res.to_dense(), t_res)
                else:
                    with self.assertRaisesRegex(RuntimeError,
                                                r"The expanded size of the tensor \(\d\) "
                                                r"must match the existing size \(\d\)"):
                        torch._sparse_broadcast_to(s, s1)

    @coalescedonoff
    @dtypes(torch.double, torch.cdouble)
    def test_sparse_broadcast_to(self, device, dtype, coalesced):
        def test(sparse_dims, nnz, with_size, new_size):
            x = self._gen_sparse(sparse_dims, nnz, with_size, dtype, device, coalesced)[0]
            y = self.safeToDense(x)
            x1 = torch._sparse_broadcast_to(x, new_size)
            y1 = y.broadcast_to(new_size)
            self.assertEqual(self.safeToDense(x1), y1)

        test(4, 6, [7, 3, 1, 3, 0], [7, 3, 4, 3, 0])
        test(4, 6, [7, 3, 1, 3, 0], [2, 7, 3, 1, 3, 0])
        test(4, 6, [7, 3, 1, 3, 1, 3], [7, 3, 1, 3, 2, 3])
        test(4, 6, [7, 3, 1, 3, 2, 1], [7, 3, 1, 3, 2, 3])

    def _test_mul_skips(self, device, dtype, coalesced):
        skipTestIfUncoalesced = False
        # This case always coalesce inputs and that could lead to loss of precision,
        # hence it is inhibited for float16/bfloat16 by providing already coalesced tensors.
        if not coalesced and dtype in {torch.float16, torch.bfloat16}:
            skipTestIfUncoalesced = True
        # to_dense is problematic for boolean non-coalesced CUDA tensors
        # see https://github.com/pytorch/pytorch/issues/81648
        if not coalesced and dtype == torch.bool and torch.device(device).type == "cuda":
            skipTestIfUncoalesced = True

        if skipTestIfUncoalesced:
            self.skipTest(f"Test with dtype={dtype}, device={device} runs only with coalesced inputs")

    @coalescedonoff
    # NOTE: addcmul_out is not implemented for bool.
    @dtypes(*all_types_and_complex_and(torch.bfloat16, torch.float16))
    @precisionOverride({torch.bfloat16: 1e-2, torch.float16: 1e-2})
    def test_sparse_sparse_mul(self, device, dtype, coalesced):
        self._test_mul_skips(device, dtype, coalesced)

        shape = (2, 3, 4, 10)
        nnz = 10

        def check(self, x, y):
            res_sparse = x * y
            res_dense = x.to_dense() * y.to_dense()
            self.assertEqual(res_sparse.to_dense(), res_dense)

        def check_empty(sparse_shape, nnz, dense_shape, coalesce):
            from itertools import product
            for nnz_val, shape_suffix in product((nnz, 0), ((), (0,))):
                empty_sparse_shape = sparse_shape + shape_suffix
                empty_dense_shape = dense_shape + shape_suffix
                x = self._gen_sparse(sparse_dim, nnz_val, empty_sparse_shape, dtype, device, coalesce)[0]
                check(self, x, x)

        # TODO: uncomment once backward is implemented for sparse tensors that broadcast in dense dims.
        # def check_autograd(x, y):
        #     if dtype in {torch.double, torch.cdouble}:
        #         xa = x.detach().clone().requires_grad_(True)
        #         ya = y.detach().clone().requires_grad_(True)
        #         gradcheck(lambda a, b: (a * b).to_dense(masked_grad=False), (xa, ya))
        #         gradcheck(lambda a, b: (a * b).to_dense(masked_grad=False), (ya, xa))

        for dim in range(len(shape) + 1):
            sub_shape = shape[dim:]
            sparse_dim = len(sub_shape) // 2

            check_empty(sub_shape, nnz, shape, coalesced)

            x = self._gen_sparse(sparse_dim, nnz, sub_shape, dtype, device, coalesced)[0]
            y = self._gen_sparse(sparse_dim, nnz, sub_shape, dtype, device, coalesced)[0]
            check(self, x, y)
            # TODO: uncomment once supported
            # check_autograd(x, y)

            # check broadcasting in dense dims
            for d in range(sparse_dim, len(sub_shape)):
                new_shape = sub_shape[:d] + (1,) + sub_shape[d + 1:]
                y = self._gen_sparse(sparse_dim, nnz, new_shape, dtype, device, coalesced)[0]
                check(self, x, y)
                # TODO: uncomment once supported
                # check_autograd(x, y)

    @coalescedonoff
    @dtypes(*all_types_and_complex_and(torch.bool, torch.half, torch.bfloat16))
    @precisionOverride({torch.bfloat16: 1e-2, torch.float16: 1e-2})
    def test_sparse_dense_mul(self, device, dtype, coalesced):
        self._test_mul_skips(device, dtype, coalesced)

        shape = (2, 3, 4, 10)
        nnz = 10

        def check(self, s, d):
            res = d * s

            # check commutativity
            self.assertEqual(res, s * d)

            # check correctness
            self.assertEqual(res.to_dense(), s.to_dense() * d)

            # check in-placeness for dense
            if d.dim() >= s.dim():
                dc = d.clone()
                self.assertEqual(d.mul_(s), dc.mul_(s.to_dense()))

            # check in-placeness for sparse
            if s.dim() >= d.dim():
                # for sparse
                sc = s.clone()
                self.assertEqual(s.mul_(d).to_dense(), sc.to_dense().mul_(d))

        for dim in range(len(shape) + 1):
            sub_shape = shape[dim:]
            sparse_dim = len(sub_shape) // 2

            def check_empty(sparse_shape, nnz, dense_shape, coalesce):
                from itertools import product
                for nnz_val, shape_suffix in product((nnz, 0), ((), (0,))):
                    empty_sparse_shape = sparse_shape + shape_suffix
                    empty_dense_shape = dense_shape + shape_suffix
                    s = self._gen_sparse(sparse_dim, nnz_val, empty_sparse_shape, dtype, device, coalesce)[0]
                    d = make_tensor(empty_dense_shape, dtype=dtype, device=device)
                    check(self, s, d)

            # check scalar multiplication
            s = self._gen_sparse(sparse_dim, nnz, sub_shape, dtype, device, coalesced)[0]
            for scalar in (True, 1, 1.0):
                res_sparse_right = s * scalar
                res_sparse_left = scalar * s
                res_dense = s.to_dense() * scalar
                # check correctness and dtype
                self.assertEqual(s.to(res_sparse_right.dtype), res_sparse_right)
                self.assertEqual(res_sparse_right, res_sparse_left)
                self.assertEqual(res_sparse_right.dtype, res_dense.dtype)
                self.assertEqual(res_sparse_left.dtype, res_dense.dtype)
                # check scalar as 0-dim sparse tensor
                tscalar = torch.tensor(scalar, device=device)
                sscalar = tscalar.to_sparse()
                res_sparse_right = s * sscalar
                res_sparse_left = sscalar * s
                self.assertEqual(res_sparse_right, res_sparse_left)
                self.assertEqual(s.to(res_sparse_right.dtype), res_sparse_right)

            # check non-coalesced 0-dim scalar
            # we skip torch.bool because for such tensors
            # coalesce.to_dense != to_dense
            if dtype == torch.bool:
                return

            for scalar_dtype in (int, float):
                scalar = scalar_dtype(1)
                idx = torch.tensor([], device=device).reshape(0, 2)
                val = torch.tensor([scalar, scalar], device=device)
                sscalar = torch.sparse_coo_tensor(idx, val, ())
                res_dense = s.to_dense() * sscalar.to_dense()
                self.assertEqual((s * sscalar).to_dense(), res_dense)
                self.assertEqual((sscalar * s).to_dense(), res_dense)

            # Case 1: sparse broadcasts over dense
            s = self._gen_sparse(sparse_dim, nnz, sub_shape, dtype, device, coalesced)[0]
            d = make_tensor(shape, dtype=dtype, device=device)
            check(self, s, d)
            check_empty(sub_shape, nnz, shape, coalesced)

            # Case 2: dense broadcasts over sparse
            s = self._gen_sparse(3, nnz, shape, dtype, device, coalesced)[0]
            d = make_tensor(sub_shape, dtype=dtype, device=device)
            check(self, s, d)
            check_empty(shape, nnz, sub_shape, coalesced)

    @unittest.skipIf(not TEST_NUMPY, "NumPy is not available")
    @onlyCPU
    @dtypes(*all_types_and_complex_and(torch.bool))
    def test_sparse_spdiags(self, device, dtype):

        make_diags = functools.partial(make_tensor, dtype=dtype, device=device)
        make_offsets = functools.partial(torch.tensor, dtype=torch.long, device=device)

        if TEST_SCIPY:
            def reference(diags, offsets, shape):
                return scipy.sparse.spdiags(diags, offsets, *shape).toarray()

        else:
            def reference(diags, offsets, shape):
                result = torch.zeros(shape, dtype=dtype, device=device)
                for i, off in enumerate(offsets):
                    res_view = result.diagonal(off)
                    data = diags[i]
                    if off > 0:
                        data = data[off:]

                    m = min(res_view.shape[0], data.shape[0])
                    res_view[:m] = data[:m]
                return result

        def check_valid(diags, offsets, shape, layout=None):
            ref_out = reference(diags, offsets, shape)
            out = torch.sparse.spdiags(diags, offsets, shape, layout=layout)
            if layout is None:
                ex_layout = torch.sparse_coo
            else:
                ex_layout = layout
            out_dense = out.to_dense()
            self.assertTrue(out.layout == ex_layout, f"Output layout {out.layout} expected {ex_layout}")
            self.assertEqual(out_dense, ref_out, f"Result:\n{out_dense} does not match reference:\n{ref_out}")

        def check_invalid(args, error):
            with self.assertRaisesRegex(RuntimeError, error):
                torch.sparse.spdiags(*args)

        def valid_cases():
            # some normal cases
            yield (make_diags((1, 5)), make_offsets([0]), (5, 5))
            yield (make_diags((3, 3)), make_offsets([-1, 0, 1]), (4, 4))
            # noncontigous diags
            yield (make_diags((5, 4), noncontiguous=True), make_offsets([-1, 1, 0, 2, -2]), (5, 5))
            # noncontigous offsets
            yield (make_diags((3, 4)), make_offsets([1, -1, 0, -2, 2])[::2], (5, 5))
            # noncontigous diags + offsets
            yield (make_diags((3, 4), noncontiguous=True), make_offsets([1, -1, 0, -2, 2])[::2], (5, 5))
            # correct dimensionality, 2d, 2d , and shapes match, but the number of diagonals is zero
            yield (make_diags((0, 3)), make_offsets([]), (3, 3))
            # forward rotation of upper diagonals
            yield (make_diags((3, 8)), make_offsets([1, 2, 3]), (4, 4))
            # rotation exausts input space to read from
            yield (make_diags((2, 3)), make_offsets([2, 1]), (3, 3))
            # Simple cases repeated with special output format
            yield (make_diags((1, 5)), make_offsets([0]), (5, 5), torch.sparse_csc)
            yield (make_diags((3, 3)), make_offsets([-1, 0, 1]), (4, 4), torch.sparse_csr)
            # vector diags
            yield (make_diags((3, )), make_offsets([1]), (4, 4))
            # Scalar offset
            yield (make_diags((1, 3)), make_offsets(2), (4, 4))
            # offsets out of range
            yield (make_diags((1, 3)), make_offsets([3]), (3, 3))
            yield (make_diags((1, 3)), make_offsets([-3]), (3, 3))

        for case in valid_cases():
            check_valid(*case)

        def invalid_cases():
            yield (make_diags((1, 3)), make_offsets([0]), (3, 2, 3)), "Output shape must be 2d"
            yield (make_diags((2, 3)), make_offsets([[1, 2], [0, 3]]), (3, 3)), "Offsets must be scalar or vector"
            yield (make_diags((3, 2, 3)), make_offsets([0, 1, 2]), (4, 4)), "Diagonals must be vector or matrix"
            yield (make_diags((3, 3)), make_offsets([-1, 0]), (3, 3)),\
                r"Number of diagonals \(\d\) does not match the number of offsets \(\d\)"
            yield (make_diags((5,)), make_offsets([0, 1, 2, 3, 4]), (3, 3)),\
                r"Number of diagonals \(\d\) does not match the number of offsets \(\d\)"
            yield (make_diags((2, 2)), make_offsets([-1, 0]), (2, 3), torch.strided),\
                r"Only output layouts \(\w+, \w+, \w+\) are supported, got \w+"
            yield (make_diags((2, 5)), make_offsets([0, 0]), (5, 5)), "Offset tensor contains duplicate values"
            yield (make_diags((1, 5)), make_offsets([0]).to(torch.int32), (5, 5)), r"Offset Tensor must have dtype Long but got \w+"


        for case, error_regex in invalid_cases():
            check_invalid(case, error_regex)

    def test_small_nnz_coalesced(self):
        # creating a coo tensor with nnz == 0 is always coalesced
        self.assertTrue(torch.sparse_coo_tensor([[], []], [], (2, 2)).is_coalesced())
        # same for a coo tensor with only 1 nnz
        self.assertTrue(torch.sparse_coo_tensor([[0], [0]], [1], (2, 2)).is_coalesced())
        # two or more nnz coalesced is false as it can't be verified without an expensive check
        self.assertFalse(torch.sparse_coo_tensor([[0, 0], [0, 0]], [1, 2], (2, 2)).is_coalesced())
        # even if there are no duplicates
        self.assertFalse(torch.sparse_coo_tensor([[0, 1], [0, 1]], [1, 2], (2, 2)).is_coalesced())

    @coalescedonoff
    @dtypes(*all_types_and_complex_and(torch.bool))
    def test_sum(self, device, dtype, coalesced):
        def run_test(shape, nnz):
            a = self._gen_sparse(2, nnz, shape, dtype, device, coalesced)[0]
            self.assertEqual(a.sum(), a._values().sum())
            if dtype.is_floating_point or dtype.is_complex:
                a.requires_grad_(True)
                a_inter = a.sum()
                a_inter.abs().backward()
                with torch.no_grad():
                    self.assertEqual(a.grad, torch.ones(shape, dtype=dtype, device=device) * torch.sgn(a_inter))
        for shape in [(10, 5), (10, 10)]:
            run_test(shape, 0)
            run_test(shape, max(shape))
            run_test(shape, shape[0] * shape[1])


class TestSparseOneOff(TestCase):
    @unittest.skipIf(not TEST_CUDA, 'CUDA not available')
    def test_cuda_from_cpu(self):
        with self.assertRaisesRegex(
                RuntimeError,
                "Expected all tensors to be on the same device, but found at least two devices, cuda:0 and cpu!"):
            torch.sparse_coo_tensor(torch.zeros(1, 4).long().cuda(),
                                    torch.randn(4, 4, 4),
                                    [3, 4, 4])

        with self.assertRaisesRegex(
                RuntimeError,
                "Expected all tensors to be on the same device, but found at least two devices, cuda:0 and cpu!"):
            torch.sparse_coo_tensor(torch.zeros(1, 4).long().cuda(),
                                    torch.randn(4, 4, 4, 0),
                                    [3, 4, 4, 0])

        with self.assertRaisesRegex(
                RuntimeError,
                "Expected all tensors to be on the same device, but found at least two devices, cuda:0 and cpu!"):
            torch.sparse_coo_tensor(torch.empty(1, 0).long().cuda(),
                                    torch.randn(0, 4, 4, 0),
                                    [0, 4, 4, 0])

    @unittest.skipIf(not TEST_CUDA, 'CUDA not available')
    def test_cuda_sparse_cpu_dense_add(self):
        x = torch.zeros(3, 4, 4)
        sparse_y = torch.sparse_coo_tensor(torch.zeros(1, 4).long().cuda(),
                                           torch.randn(4, 4, 4).cuda(),
                                           [3, 4, 4])
        with self.assertRaisesRegex(RuntimeError, "add: expected 'self' to be a CUDA tensor, but got a CPU tensor"):
            x + sparse_y

        x = torch.zeros(3, 4, 4, 0)
        sparse_y = torch.sparse_coo_tensor(torch.zeros(1, 4).long().cuda(),
                                           torch.randn(4, 4, 4, 0).cuda(),
                                           [3, 4, 4, 0])
        with self.assertRaisesRegex(RuntimeError, "add: expected 'self' to be a CUDA tensor, but got a CPU tensor"):
            x + sparse_y

        x = torch.zeros(0, 4, 4, 0)
        sparse_y = torch.sparse_coo_tensor(torch.empty(1, 0).long().cuda(),
                                           torch.randn(0, 4, 4, 0).cuda(),
                                           [0, 4, 4, 0])
        with self.assertRaisesRegex(RuntimeError, "add: expected 'self' to be a CUDA tensor, but got a CPU tensor"):
            x + sparse_y


def _sparse_to_dense(tensor, masked_grad=False):
    if tensor.dtype != torch.bool:
        return tensor.to_dense(masked_grad=masked_grad)

    # to_dense uses coalesce which isn't implemented for bool
    return tensor.to(torch.int8).to_dense().to(torch.bool)


_sparse_unary_ops = ops(sparse_unary_ufuncs, dtypes=OpDTypes.supported,
                        allowed_dtypes=all_types_and_complex())
class TestSparseUnaryUfuncs(TestCase):
    exact_dtype = True


    @_sparse_unary_ops
    def test_sparse_consistency(self, device, dtype, op):
        sample = first_sample(self, op.sample_inputs(device, dtype))
        assert isinstance(sample.input, torch.Tensor)

        expected = op(sample.input, *sample.args, **sample.kwargs)
        assert torch.is_tensor(expected)
        output = op(sample.input.to_sparse(), *sample.args, **sample.kwargs)
        assert torch.is_tensor(output)
        self.assertEqual(_sparse_to_dense(output), expected)

    @_sparse_unary_ops
    def test_out(self, device, dtype, op):
        if not op.supports_out:
            self.skipTest("Skipped! Out not supported")

        sample = first_sample(self, op.sample_inputs(device, dtype))
        sample.input = sample.input.to_sparse()
        expect = op(sample.input, *sample.args, **sample.kwargs)

        out = torch.sparse_coo_tensor(sample.input.shape, device=device,
                                      dtype=expect.dtype)
        op(sample.input, *sample.args, **sample.kwargs, out=out)
        self.assertEqual(out, expect)

    @_sparse_unary_ops
    def test_inplace(self, device, dtype, op):
        if op.inplace_variant is None:
            self.skipTest("Skipped! Out not supported")

        sample = first_sample(self, op.sample_inputs(device, dtype))
        sample.input = sample.input.to_sparse().coalesce()
        expect = op(sample.input, *sample.args, **sample.kwargs)

        if not torch.can_cast(expect.dtype, dtype):
            with self.assertRaisesRegex(RuntimeError, "result type .* can't be cast to"):
                op.inplace_variant(sample.input, *sample.args, **sample.kwargs)
            return

        actual = op.inplace_variant(sample.input, *sample.args, **sample.kwargs)
        self.assertIs(actual, sample.input)
        self.assertEqual(actual, expect)

    @_sparse_unary_ops
    def test_sparse_zero_dims(self, device, dtype, op):
        # test 0x0 sparse_coo_tensor
        indices = torch.empty(2, 0, dtype=torch.int64)
        values = torch.empty(0, dtype=dtype)
        sparse_0x0 = torch.sparse_coo_tensor(indices, values, (0, 0))
        expected = torch.sparse_coo_tensor(indices, op(values), (0, 0))
        actual = op(sparse_0x0)
        self.assertEqual(expected, actual)

    @_sparse_unary_ops
    def test_sparse_zeros(self, device, dtype, op):
        samples = op.sample_inputs(device, dtype)

        zero_input = torch.zeros((), device=device, dtype=dtype)
        sparse_input = torch.sparse_coo_tensor((), dtype=dtype, device=device)

        expect = op(zero_input)
        actual = op(sparse_input)
        self.assertEqual(expect, _sparse_to_dense(actual))

    @ops(sparse_unary_ufuncs, dtypes=OpDTypes.supported,
         allowed_dtypes=[torch.double, torch.cdouble])
    def test_sparse_fn_grad(self, device, dtype, op):
        if not op.supports_autograd:
            self.skipTest("Skipped! Op doesn't support autograd")

        for sample in op.sample_inputs(device, dtype):
            sparse_input = sample.input.to_sparse().detach().requires_grad_(True)

            def fn(x):
                return _sparse_to_dense(
                    op(x, *sample.args, **sample.kwargs))

            self.assertTrue(gradcheck(
                fn,
                (sparse_input,),
                check_batched_grad=False,
                check_grad_dtypes=True,
                nondet_tol=op.gradcheck_nondet_tol,
                fast_mode=op.gradcheck_fast_mode))


class TestSparseMaskedReductions(TestCase):
    exact_dtype = True

    @ops(sparse_masked_reduction_ops)
    def test_future_empty_dim(self, device, dtype, op):
        """Currently, `dim=()` in reductions operations means "reduce over
        all dimensions" while in future, it will read "no reduce". See
        https://github.com/pytorch/pytorch/issues/29137

        For sparse masked reductions, we'll implement the current behavior.

        For testing, we'll use samples with `dim=0` and map it to
        `dim=()` until
        torch.testing._internal.common_methods_invocations._generate_reduction_kwargs
        is made to generate samples with `dim=()` for non-scalar
        inputs. With this and after gh-29137 is resolved, this test
        can be deleted. See also `torch.masked._canonical_dim`
        implementation about changing the `dim=()` behavior.
        """

        samples = op.sample_inputs_func(op, device, dtype, requires_grad=False)
        op_name = op.name.replace('masked.', '')
        for sample_input in samples:
            if sample_input.kwargs.get('dim') != 0:
                continue
            sample_input_kwargs = dict(sample_input.kwargs)
            sample_input_kwargs['dim'] = ()    # reduce over all dimensions

            t = sample_input.input
            mask = sample_input_kwargs.get('mask')
            if mask is None and op_name in {'prod', 'amax', 'amin'}:
                # FIXME: for now reductions with non-zero reduction identity and
                # unspecified mask are not supported for sparse COO
                # tensors, see torch.masked.prod implementation
                # for details.
                continue
            sparse_op_kwargs = dict(sample_input_kwargs)
            actual = op(t.to_sparse(), *sample_input.args, **sample_input_kwargs)
            self.assertEqual(actual.layout, torch.sparse_coo)

            expected = op(t, *sample_input.args, **sample_input_kwargs).to_sparse()
            self.assertEqual(actual, expected)


class TestSparseMeta(TestCase):
    exact_dtype = True

    def test_basic(self):
        r = torch.empty(4, 4, layout=torch.sparse_coo, device='meta')
        self.assertTrue(r.is_meta)
        self.assertEqual(r.device.type, "meta")
        r2 = torch.empty_like(r)
        self.assertTrue(r2.is_meta)
        self.assertEqual(r, r2)
        r3 = torch.sparse_coo_tensor(size=(4, 4), device='meta')
        self.assertTrue(r3.is_meta)
        self.assertEqual(r, r3)
        r.sparse_resize_((4, 4), 1, 1)
        r.sparse_resize_and_clear_((4, 4, 4), 2, 1)
        self.assertEqual(r.sparse_dim(), 2)
        self.assertEqual(r.dense_dim(), 1)
        self.assertEqual(r._dimV(), 1)
        self.assertEqual(r._nnz(), 0)
        # nnz zero sparse tensors should always be coalesced at creation
        self.assertEqual(r.is_coalesced(), True)
        # but we can force them into the uncoalesed state
        r._coalesced_(False)
        self.assertEqual(r.is_coalesced(), False)
        # return the coalesced state for indices/values access
        r._coalesced_(True)
        # TODO: this sort of aliasing will need to be handled by
        # functionalization
        self.assertEqual(r._indices(), torch.empty(2, 0, device='meta', dtype=torch.int64))
        self.assertEqual(r._values(), torch.empty(0, 4, device='meta'))
        self.assertEqual(r.indices(), torch.empty(2, 0, device='meta', dtype=torch.int64))
        self.assertEqual(r.values(), torch.empty(0, 4, device='meta'))


class TestSparseAny(TestCase):

    @onlyCPU
    @all_sparse_layouts('layout', include_strided=False)
    @torch.sparse.check_sparse_tensor_invariants(enable=False)
    def test_check_sparse_tensor_invariants(self, layout):

        if layout is torch.sparse_coo:

            def create_invalid_tensor(check_invariants=None):
                shape = (2, 2)
                invalid_indices = torch.tensor([[0], [3]])  # column index is out of range
                values = torch.tensor([1])
                if check_invariants is None:
                    return torch.sparse_coo_tensor(invalid_indices, values, shape)
                else:
                    return torch.sparse_coo_tensor(invalid_indices, values, shape, check_invariants=check_invariants)

            expected_exception_message = 'size is inconsistent with indices: for dim 1, size is 2 but found index 3'

        elif layout in {torch.sparse_csr, torch.sparse_csc, torch.sparse_bsr, torch.sparse_bsc}:

            def create_invalid_tensor(check_invariants=None):
                shape = (2, 2)
                compressed_indices = torch.tensor([0, 0, 1])
                invalid_plain_indices = torch.tensor([3])  # index is out of range
                if layout in {torch.sparse_bsr, torch.sparse_bsc}:
                    values = torch.tensor([[[1]]])
                else:
                    values = torch.tensor([1])
                if check_invariants is None:
                    return torch.sparse_compressed_tensor(compressed_indices, invalid_plain_indices, values, shape, layout=layout)
                else:
                    return torch.sparse_compressed_tensor(compressed_indices, invalid_plain_indices, values, shape, layout=layout,
                                                          check_invariants=check_invariants)

            if layout in {torch.sparse_csr, torch.sparse_bsr}:
                expected_exception_message = r'`0 <= col_indices < ncols` is not satisfied.'
            else:
                expected_exception_message = r'`0 <= row_indices < nrows` is not satisfied.'

        else:
            raise NotImplementedError(layout)

        # First, consider the case where invariant checks are disabled
        # "globally" (read: within the context of this test method
        # caller) as defined by check_sparse_tensor_invariants(False)
        # decorator:
        self.assertFalse(torch.sparse.check_sparse_tensor_invariants.is_enabled())

        # Enable the invariant checks in a local context:
        with torch.sparse.check_sparse_tensor_invariants():
            self.assertTrue(torch.sparse.check_sparse_tensor_invariants.is_enabled())

        # Leaving the local context must restore the "global" state of
        # the invariant check feature:
        self.assertFalse(torch.sparse.check_sparse_tensor_invariants.is_enabled())

        # Since invariant checks are disabled by default, we can
        # create an invalid sparse tensor without raising an
        # exception:
        r = create_invalid_tensor()
        self.assertEqual(r.layout, layout)

        # Or, when disabling the invariants check explicitly:
        r = create_invalid_tensor(check_invariants=False)
        self.assertEqual(r.layout, layout)

        # Enabling invariant check via constructor's optional argument
        # will raise an exception when sparse tensor invariants are
        # violated:
        with self.assertRaisesRegex(RuntimeError, expected_exception_message):
            create_invalid_tensor(check_invariants=True)

        # Check that the global invariant check flag has been restored
        # after raising the exception above:
        self.assertFalse(torch.sparse.check_sparse_tensor_invariants.is_enabled())

        # Next, consider the case where invariant checks are enabled
        # within a local context:
        with torch.sparse.check_sparse_tensor_invariants():
            self.assertTrue(torch.sparse.check_sparse_tensor_invariants.is_enabled())

            # Since invariant checks are now enabled by default, an
            # attempt to create an invalid sparse tensor will lead to
            # an exception:
            with self.assertRaisesRegex(RuntimeError, expected_exception_message):
                create_invalid_tensor()

            # Similarly, when enabling the invariant checks
            # explicitly, invalid sparse tensor construction will lead
            # to an exception:
            with self.assertRaisesRegex(RuntimeError, expected_exception_message):
                create_invalid_tensor(check_invariants=True)

            # However, invariants check can be disabled via
            # constructor's optional argument so that the invalid
            # tensor is succesfully constructed:
            r = create_invalid_tensor(check_invariants=False)
            self.assertEqual(r.layout, layout)

            # Check that the invariant check flag has been restored
            # when leaving the constructor:
            self.assertTrue(torch.sparse.check_sparse_tensor_invariants.is_enabled())

        # Double-check restoring the global state when leaving the
        # local context:
        self.assertFalse(torch.sparse.check_sparse_tensor_invariants.is_enabled())

        # Test nesting of pre-defined context managers
        check_ctx = torch.sparse.check_sparse_tensor_invariants(True)
        no_check_ctx = torch.sparse.check_sparse_tensor_invariants(False)
        with check_ctx:
            self.assertTrue(torch.sparse.check_sparse_tensor_invariants.is_enabled())
            with no_check_ctx:
                self.assertFalse(torch.sparse.check_sparse_tensor_invariants.is_enabled())
            self.assertTrue(torch.sparse.check_sparse_tensor_invariants.is_enabled())
        self.assertFalse(torch.sparse.check_sparse_tensor_invariants.is_enabled())

        # Test an attempt to re-use an activate context manager instance
        check_ctx2 = torch.sparse.check_sparse_tensor_invariants(True)
        with check_ctx:
            self.assertTrue(torch.sparse.check_sparse_tensor_invariants.is_enabled())
            with no_check_ctx:
                self.assertFalse(torch.sparse.check_sparse_tensor_invariants.is_enabled())
                with self.assertRaisesRegex(RuntimeError, "This context manager instance is already activated."
                                            " Use a different context manager instance for context nesting"):
                    with check_ctx:
                        self.assertTrue(torch.sparse.check_sparse_tensor_invariants.is_enabled())
                self.assertFalse(torch.sparse.check_sparse_tensor_invariants.is_enabled())
                with check_ctx2:
                    self.assertTrue(torch.sparse.check_sparse_tensor_invariants.is_enabled())
                self.assertFalse(torch.sparse.check_sparse_tensor_invariants.is_enabled())
            self.assertTrue(torch.sparse.check_sparse_tensor_invariants.is_enabled())
        self.assertFalse(torch.sparse.check_sparse_tensor_invariants.is_enabled())

    def test_generate_simple_inputs(self):
        layouts = [torch.strided, torch.sparse_coo, torch.sparse_csr, torch.sparse_csc, torch.sparse_bsr, torch.sparse_bsc]

        tested_combinations = set()
        for tensors in zip(*map(self.generate_simple_inputs, layouts)):
            for i, t in enumerate(tensors):
                self.assertEqual(t.layout, layouts[i])

                # all layouts must produce semantically the same tensors
                self.assertEqual(t, tensors[0])

                if t.layout is torch.strided:
                    is_hybrid = None
                else:
                    is_hybrid = t.dense_dim() > 0
                if t.layout in {torch.sparse_csr, torch.sparse_bsr}:
                    is_batch = t.crow_indices().ndim > 1
                elif t.layout in {torch.sparse_csc, torch.sparse_bsc}:
                    is_batch = t.ccol_indices().ndim > 1
                else:
                    is_batch = None
                if t.layout in {torch.sparse_bsr, torch.sparse_bsc}:
                    blocksize = t.values().shape[1:3]
                    nontrivial_blocksize = 1 not in blocksize
                else:
                    nontrivial_blocksize = None
                if t.layout in {torch.sparse_csr, torch.sparse_bsr}:
                    contiguous_indices = t.crow_indices().is_contiguous() and t.col_indices().is_contiguous()
                    contiguous_values = t.values().is_contiguous()
                elif t.layout in {torch.sparse_csc, torch.sparse_bsc}:
                    contiguous_indices = t.ccol_indices().is_contiguous() and t.row_indices().is_contiguous()
                    contiguous_values = t.values().is_contiguous()
                elif t.layout is torch.sparse_coo:
                    contiguous_indices = t._indices().is_contiguous()
                    contiguous_values = t._values().is_contiguous()
                else:
                    contiguous_indices = None
                    contiguous_values = t.is_contiguous()

                tested_combinations.add((t.layout, is_hybrid, is_batch, nontrivial_blocksize,
                                         contiguous_indices, contiguous_values))

        # Ensure that the inputs generation covers all layout,
        # non-hybrid/hybrid, non-batch/batch, and contiguity
        # combinations:
        untested_combinations = set()
        for layout in layouts:
            for is_hybrid in [False, True]:
                if layout is torch.strided:
                    is_hybrid = None
                for is_batch in [False, True]:
                    if layout in {torch.sparse_coo, torch.strided}:
                        is_batch = None
                    for nontrivial_blocksize in [False, True]:
                        if layout not in {torch.sparse_bsr, torch.sparse_bsc}:
                            nontrivial_blocksize = None
                        for contiguous_indices in [False, True]:
                            if layout is torch.strided:
                                contiguous_indices = None
                            elif not is_batch:
                                # indices are contiguous per-patch
                                contiguous_indices = True
                            for contiguous_values in [False, True]:
                                key = (layout, is_hybrid, is_batch, nontrivial_blocksize,
                                       contiguous_indices, contiguous_values)
                                if key not in tested_combinations:
                                    untested_combinations.add(
                                        f'layout={layout}, is_hybrid={is_hybrid}, is_batch={is_batch},'
                                        f' nontrivial_blocksize={nontrivial_blocksize},'
                                        f' contiguous_indices{contiguous_indices}, contiguous_values={contiguous_values}')
        assert not untested_combinations, untested_combinations

    @all_sparse_layouts('from_layout', include_strided=False)
    @dtypes(*all_types_and_complex_and(torch.half, torch.bool, torch.bfloat16))
    @parametrize("index_dtype", [torch.int32, torch.int64])
    def test_to_dense(self, from_layout, device, dtype, index_dtype):
        """
        This test tests conversion from any layout to strided layout.
        """
        for t in self.generate_simple_inputs(
                from_layout, device=device, dtype=dtype, index_dtype=index_dtype):
            r = t.to_dense()
            self.assertEqual(r.layout, torch.strided)
            self.assertEqual(r, t)

    @all_sparse_layouts('from_layout', include_strided=False)
    @dtypes(torch.float64, torch.complex128)
    @parametrize("index_dtype", [torch.int64])
    @gradcheck_semantics()
    def test_gradcheck_to_dense(self, from_layout, device, dtype, index_dtype, gradcheck):
        for t in self.generate_simple_inputs(
                from_layout, device=device, dtype=dtype, index_dtype=index_dtype):
            batch_dim = t.dim() - t.dense_dim() - t.sparse_dim()
            if batch_dim > 0:
                # TODO: implement batch support in _convert_indices_from_csr_to_coo
                continue
            t = t.clone().detach().requires_grad_(True)
            r = gradcheck(lambda x: torch.Tensor.to_dense(x, masked_grad=gradcheck.masked), t)
            self.assertTrue(r)

    @all_sparse_layouts('from_layout', include_strided=True)
    @all_sparse_layouts('to_layout', include_strided=False)
    @dtypes(*all_types_and_complex_and(torch.half, torch.bool, torch.bfloat16))
    @parametrize("index_dtype", [torch.int32, torch.int64])
    def test_to_sparse(self, from_layout, to_layout, device, dtype, index_dtype):
        """
        This test tests conversion from any layout to any sparse layout.
        """
        for t in self.generate_simple_inputs(
                from_layout, device=device, dtype=dtype, index_dtype=index_dtype,
                enable_hybrid=(
                    # TODO: to support conversion strided->hybrid
                    # CSR/CSC/BSR/BSC, to_sparse() requires extra keyword
                    # argument, either nof_batch_dims or
                    # nof_dense_dims
                    not (from_layout is torch.strided and to_layout in
                         {torch.sparse_bsr, torch.sparse_bsc, torch.sparse_csr, torch.sparse_csc}))):

            if to_layout in {torch.sparse_bsr, torch.sparse_bsc}:
                if from_layout == torch.sparse_bsr:
                    batch_ndim = t.crow_indices().dim() - 1
                    blocksize = t.values().shape[batch_ndim + 1:batch_ndim + 3]
                elif from_layout == torch.sparse_bsc:
                    batch_ndim = t.ccol_indices().dim() - 1
                    blocksize = t.values().shape[batch_ndim + 1:batch_ndim + 3]
                else:
                    blocksize = (1, 1)
            else:
                blocksize = None

            if from_layout is torch.strided:
                is_batch = None
                is_hybrid = None
            else:
                is_batch = t.dim() > (t.sparse_dim() + t.dense_dim())
                is_hybrid = t.dense_dim() > 0

            def explicit_to_sparse(x):
                # Used to check that the explicit conversion methods
                # are consistent with the `to_sparse(*, layout,
                # blocksize)` method.
                if to_layout is torch.sparse_coo:
                    return x.to_sparse_coo()
                elif to_layout is torch.sparse_csr:
                    return x.to_sparse_csr()
                elif to_layout is torch.sparse_csc:
                    return x.to_sparse_csc()
                elif to_layout is torch.sparse_bsr:
                    return x.to_sparse_bsr(blocksize)
                elif to_layout is torch.sparse_bsc:
                    return x.to_sparse_bsc(blocksize)
                else:
                    assert 0  # unreachable

            # TODO: The following exception cases all correspond to
            # not implemented conversions
            if from_layout in {
                    torch.sparse_csr, torch.sparse_csc} and to_layout in {torch.sparse_bsr, torch.sparse_bsc} and is_batch:
                with self.assertRaisesRegex(
                        RuntimeError,
                        r"conversion from Sparse(Csr|Csc) to Sparse(Bsr|Bsc) for batched inputs is not supported"):
                    t.to_sparse(layout=to_layout, blocksize=blocksize)
                with self.assertRaisesRegex(
                        RuntimeError,
                        r"conversion from Sparse(Csr|Csc) to Sparse(Bsr|Bsc) for batched inputs is not supported"):
                    explicit_to_sparse(t)
                continue
            elif from_layout is torch.sparse_coo and to_layout in {
                    torch.sparse_csr, torch.sparse_csc, torch.sparse_bsr, torch.sparse_bsc} and t.sparse_dim() != 2:
                with self.assertRaisesRegex(
                        RuntimeError,
                        r"conversion from Sparse to .* for input tensors with sparse_dim\(\)!=2 is not supported"):
                    t.to_sparse(layout=to_layout, blocksize=blocksize)
                with self.assertRaisesRegex(
                        RuntimeError,
                        r"conversion from Sparse to .* for input tensors with sparse_dim\(\)!=2 is not supported"):
                    explicit_to_sparse(t)
                continue
            elif from_layout in {torch.sparse_csr, torch.sparse_csc,
                                 torch.sparse_bsr, torch.sparse_bsc} and to_layout is torch.sparse_coo and is_batch:
                with self.assertRaisesRegex(RuntimeError,
                                            "crow_indices is supposed to be a vector, but got \\d+ dimensional tensor"):
                    t.to_sparse(layout=to_layout, blocksize=blocksize)
                with self.assertRaisesRegex(RuntimeError,
                                            "crow_indices is supposed to be a vector, but got \\d+ dimensional tensor"):
                    explicit_to_sparse(t)
                continue
            elif (from_layout, to_layout) in {(torch.sparse_bsc, torch.sparse_csr), (torch.sparse_bsc, torch.sparse_csc),
                                              (torch.sparse_bsr, torch.sparse_csr), (torch.sparse_bsr, torch.sparse_csc)}:
                with self.assertRaisesRegex(
                        RuntimeError,
                        r"sparse_compressed_to_sparse_(csr|csc|bsr|bsc): expected\s*(Sparse(Csc|Csr)[,]|)\s*Sparse(Csr|Bsr)"
                        " or Sparse(Csc|Bsc) layout but got Sparse(Csr|Csc|Bsr|Bsc)"):
                    t.to_sparse(layout=to_layout, blocksize=blocksize)
                with self.assertRaisesRegex(
                        RuntimeError,
                        r"sparse_compressed_to_sparse_(csr|csc|bsr|bsc): expected\s*(Sparse(Csc|Csr)[,]|)\s*Sparse(Csr|Bsr)"
                        " or Sparse(Csc|Bsc) layout but got Sparse(Csr|Csc|Bsr|Bsc)"):
                    explicit_to_sparse(t)
                self.skipTest('NOT IMPL')
            else:
                r = t.to_sparse(layout=to_layout, blocksize=blocksize)

                self.assertEqual(r.layout, to_layout)

                # to_sparse method uses unsafe construction of sparse
                # tensors. Here we explicitly validate the results to
                # make sure that the sparse tensors are consistent
                # with the corresponding sparse tensor invariants.
                if r.layout in {torch.sparse_csr, torch.sparse_bsr, torch.sparse_csc, torch.sparse_bsc}:
                    if r.layout in {torch.sparse_csr, torch.sparse_bsr}:
                        compressed_indices, plain_indices = r.crow_indices(), r.col_indices()
                    else:
                        compressed_indices, plain_indices = r.ccol_indices(), r.row_indices()
                    torch._validate_sparse_compressed_tensor_args(compressed_indices, plain_indices, r.values(),
                                                                  r.shape, r.layout)
                    if from_layout in {torch.strided, torch.sparse_coo}:
                        self.assertEqual(compressed_indices.dtype, torch.int64)
                        self.assertEqual(plain_indices.dtype, torch.int64)
                    else:
                        self.assertEqual(compressed_indices.dtype, index_dtype)
                        self.assertEqual(plain_indices.dtype, index_dtype)
                    self.assertEqual(r.values().dtype, dtype)
                elif r.layout is torch.sparse_coo:
                    if t.layout is torch.sparse_coo:
                        self.assertEqual(t.is_coalesced(), r.is_coalesced())

                    # Check r is truly coalesced when r.is_coalesced == True
                    if r.is_coalesced():
                        self.assertTrue(is_coalesced_indices(r))

                    torch._validate_sparse_coo_tensor_args(r._indices(), r._values(), r.shape)
                    self.assertEqual(r._indices().dtype, torch.int64)
                    self.assertEqual(r._values().dtype, dtype)
                else:
                    assert 0  # unreachable

                # Finally, we'll test tensor equality:
                self.assertEqual(r, t)

                # Also, check consistency with explicit conversion methods:
                r2 = explicit_to_sparse(t)
                self.assertEqual(r2, r)

                # Check inverse conversion from sparse compressed block tensors
                if from_layout == torch.sparse_bsr:
                    batch_ndim = t.crow_indices().dim() - 1
                    from_blocksize = t.values().shape[batch_ndim + 1:batch_ndim + 3]
                elif from_layout == torch.sparse_bsc:
                    batch_ndim = t.ccol_indices().dim() - 1
                    from_blocksize = t.values().shape[batch_ndim + 1:batch_ndim + 3]
                else:
                    continue
                if r.ndim != 2:
                    continue

                t2 = r.to_sparse(layout=from_layout, blocksize=from_blocksize)
                self.assertEqual(t2, t)

        # extra tests
        if (from_layout, to_layout) == (torch.sparse_csr, torch.sparse_bsr):
            # See gh-90910
            t = torch.tensor([[0, 0, 1, 0], [0, 1, 0, 0]], dtype=dtype, device=device).to_sparse_csr()
            r = t.to_sparse_bsr((2, 2))
            torch._validate_sparse_compressed_tensor_args(r.crow_indices(), r.col_indices(), r.values(), r.shape, r.layout)
            self.assertEqual(r, t)

        if (from_layout, to_layout) in {(torch.sparse_csr, torch.sparse_csc),
                                        (torch.sparse_csc, torch.sparse_csr)}:
            # See gh-91007
            compressed_indices = torch.tensor([0, 4, 8, 8, 12, 16, 20], dtype=index_dtype, device=device)
            plain_indices = torch.tensor([0, 1, 2, 3] * 5, dtype=index_dtype, device=device)
            t = torch.sparse_compressed_tensor(compressed_indices, plain_indices, range(20),
                                               dtype=dtype, device=device, layout=from_layout)
            r = t.to_sparse(layout=to_layout)
            if r.layout in {torch.sparse_csr, torch.sparse_bsr}:
                compressed_indices, plain_indices = r.crow_indices(), r.col_indices()
            else:
                compressed_indices, plain_indices = r.ccol_indices(), r.row_indices()
            torch._validate_sparse_compressed_tensor_args(compressed_indices, plain_indices, r.values(), r.shape, r.layout)
            self.assertEqual(r, t)

    @onlyNativeDeviceTypes
    @suppress_warnings
    @ops(reduction_ops_with_sparse_support)
    @precisionOverride({torch.bfloat16: 5e-4, torch.float16: 5e-3})
    @all_sparse_layouts('layout', include_strided=False)
    def test_reductions(self, layout, device, dtype, op):
        count = 0
        for sample in op.sample_inputs_sparse(layout, device, dtype):
            count += 1

            t_inp, t_args, t_kwargs = sample.input, sample.args, sample.kwargs
            result = op.op(t_inp, *t_args, **t_kwargs)

            #  Checking invariant rop(inp, ...).to_dense() == rop(inp.to_dense(), ...)
            dense = op.op(t_inp.to_dense(), *t_args, **t_kwargs)
            self.assertEqual(result, dense)

        if count == 0:
            # we count samples to avoid false-positive test reports
            self.skipTest('no sample inputs')

    @onlyNativeDeviceTypes
    @suppress_warnings
    @ops(reduction_ops_with_sparse_support, allowed_dtypes=(torch.float32, torch.float64, torch.complex64, torch.complex128))
    @all_sparse_layouts('layout', include_strided=False)
    def test_reductions_backward(self, layout, device, dtype, op):
        count = 0
        for sample in op.sample_inputs_sparse(layout, device, dtype, requires_grad=True):
            t_inp, t_args, t_kwargs = sample.input, sample.args, sample.kwargs
            r = op.op(t_inp, *t_args, **t_kwargs)
            if r.numel() != 0:
                r = r.sum()

            if op.name == 'sum':
                count += 1
                r.abs().backward()
                self.assertEqual(t_inp.grad, torch.ones(t_inp.shape, dtype=dtype, device=device) * torch.sgn(r))
            else:
                self.skipTest('NOT IMPL')

        if count == 0:
            # we count samples to avoid false-positive test reports
            self.skipTest('no sample inputs')

    @onlyNativeDeviceTypes
    @suppress_warnings
    @parametrize("mth", [subtest(mth, name=mth.__name__)
                         for mth in [torch.Tensor.is_coalesced,
                                     torch.Tensor.coalesce,
                                     torch.Tensor.indices,
                                     torch.Tensor.values,
                                     torch.Tensor.crow_indices,
                                     torch.Tensor.col_indices,
                                     torch.Tensor.ccol_indices,
                                     torch.Tensor.row_indices,
                                     ]])
    @all_sparse_layouts('layout', include_strided=True)
    def test_unsupported_backend_error_message(self, mth, layout, device):
        inp = torch.tensor([[1, 2], [3, 4]], device=device).to_sparse(
            layout=layout,
            blocksize=(1, 1) if layout in {torch.sparse_bsr, torch.sparse_bsc} else None)
        assert inp.layout is layout

        expected_behaviour = dict(
            # <mth name> = (<supported layouts>, <exception message on other layouts>)
            is_coalesced=({torch.sparse_coo},
                          "is_coalesced expected sparse coordinate tensor layout but got (Sparse(Csr|Csc|Bsr|Bsc)|Strided)"),
            coalesce=({torch.sparse_coo},
                      "coalesce expected sparse coordinate tensor layout but got (Sparse(Csr|Csc|Bsr|Bsc)|Strided)"),
            indices=({torch.sparse_coo},
                     "indices expected sparse coordinate tensor layout but got (Sparse(Csr|Csc|Bsr|Bsc)|Strided)"),
            values=({torch.sparse_coo, torch.sparse_csr, torch.sparse_csc, torch.sparse_bsr, torch.sparse_bsc},
                    "values expected sparse tensor layout but got Strided"),
            crow_indices=({torch.sparse_csr, torch.sparse_bsr},
                          "crow_indices expected sparse row compressed tensor layout but got (Sparse(Csc|Bsc|)|Strided)"),
            col_indices=({torch.sparse_csr, torch.sparse_bsr},
                         "col_indices expected sparse row compressed tensor layout but got (Sparse(Csc|Bsc|)|Strided)"),
            ccol_indices=({torch.sparse_csc, torch.sparse_bsc},
                          "ccol_indices expected sparse column compressed tensor layout but got (Sparse(Csr|Bsr|)|Strided)"),
            row_indices=({torch.sparse_csc, torch.sparse_bsc},
                         "row_indices expected sparse column compressed tensor layout but got (Sparse(Csr|Bsr|)|Strided)"),
        )[mth.__name__]

        if layout in expected_behaviour[0]:
            mth(inp)
        else:
            with self.assertRaisesRegex(RuntimeError, expected_behaviour[1]):
                mth(inp)

    @onlyNativeDeviceTypes
    @all_sparse_layouts('layout', include_strided=not True)
    @dtypes(torch.float64, torch.cdouble)
    @parametrize("masked", [subtest(False, name='sparse'), subtest(True, name='masked')])
    @parametrize("fast_mode", [subtest(False, name='slow'), subtest(True, name='fast')])
    def test_gradcheck_mm(self, layout, dtype, device, masked, fast_mode):
        # This function does not check the following cases:
        # - batch or hybrid tensors because addmm does not support
        #   such inputs yet
        # - check_forward_ad=True because of the lack of sparse tensor
        #   support in aten::view_as_real, torch._VF._make_dual, etc.

        ref_x = torch.tensor([[1, 2, 0, 0],
                              [0, 6, 0, 0],
                              [0, 0, 0, 0],
                              [13, 14, 0, 15]], dtype=dtype, device=device)
        ref_y = torch.tensor([[11, 12, 13, 14],
                              [21, 22, 23, 24],
                              [31, 32, 33, 34],
                              [41, 42, 43, 44]],
                             dtype=dtype, device=device)

        mm = torch.sparse.mm if masked else torch.mm

        blocksize = (2, 2) if layout in {torch.sparse_bsr, torch.sparse_bsc} else None
        x = ref_x.to_sparse(layout=layout, blocksize=blocksize).requires_grad_(True)
        y = ref_y.requires_grad_(True)

        if layout is torch.sparse_bsr and not masked or layout is torch.sparse_bsc:
            with self.assertRaisesRegex(
                    RuntimeError,
                    r"addmm: computation on (CPU|CUDA) is not implemented for Strided \+ Sparse(Bsr|Bsc) @ Strided"):
                torch.autograd.gradcheck(mm, (x, y), fast_mode=fast_mode, masked=masked)
            self.skipTest('NOT IMPL')
        elif layout in {torch.sparse_csc, torch.sparse_bsr, torch.sparse_bsc} and masked:
            with self.assertRaisesRegex(
                    RuntimeError,
                    r"(sparse_addmm_sparse_backward: unsupported combination of layouts,"
                    r" grad: Strided, mat1: Sparse(Csc|Bsr|Bsc), mat2: Strided"
                    r"|addmm: computation on (CPU|CUDA) is not implemented for "
                    r"Strided \+ Sparse(Csc|Bsr|Bsc) @ Strided without MKL)"):
                torch.autograd.gradcheck(mm, (x, y), fast_mode=fast_mode, masked=masked)
            self.skipTest('NOT IMPL')
        else:
            torch.autograd.gradcheck(mm, (x, y), fast_mode=fast_mode, masked=masked)

    @onlyNativeDeviceTypes
    @suppress_warnings
    @ops(binary_ufuncs_with_sparse_support)
    @all_sparse_layouts('layout', include_strided=False)
    def test_binary_operation(self, layout, device, dtype, op):
        if not op.supports_sparse_layout(layout):
            self.skipTest(f'{layout} is not supported in `{op.name}` OpInfo definition. Skipping!')

        for sample in op.sample_inputs_sparse(layout, device, dtype):
            if validate_sample_input_sparse(op, sample, check_validate=False) is not sample:
                # that is, the validation returns the sparse sample
                # wrapped within ErrorInput instance
                continue
            t_inp, t_args, t_kwargs = sample.input, sample.args, sample.kwargs
            batch_dim = t_inp.dim() - t_inp.dense_dim() - t_inp.sparse_dim()
            result = op.op(t_inp, *t_args, **t_kwargs)

            # Check rop(inp, ...).shape == inp.shape
            self.assertEqual(result.shape, t_inp.shape)

            # Check rop(inp, ...).sparse_dim() == inp.sparse_dim()
            self.assertEqual(result.sparse_dim(), t_inp.sparse_dim())

            # Check rop(inp, ...).dense_dim() == inp.dense_dim()
            self.assertEqual(result.dense_dim(), t_inp.dense_dim())

            # Check invariant rop(inp, ...).to_dense() == rop(inp.to_dense(), ...)
            try:
                dense = op.op(t_inp.to_dense(), *(t_args[0].to_dense(), *t_args[1:]), **t_kwargs)
            except Exception as msg:
                # this is strided op issue, so skipping the sample silently here
                if "\"cpublas_axpy_impl\" not implemented for 'ComplexHalf'" in str(msg):
                    continue
                raise
            self.assertEqual(result, dense)


    @onlyCUDA
    @unittest.skipIf(TEST_WITH_ROCM, "ROCm doesn't support CUTLASS")
    @dtypes(torch.int8, torch.half, torch.bfloat16)
    def test_structured_sparse_linear(self, device, dtype):
        def make_tensor(shape, dtype):
            if dtype.is_complex:
                return torch.zeros(shape, dtype=dtype)
            elif dtype.is_floating_point:
                return torch.randn(shape, dtype=dtype) / 10
            else:
                return torch.randint(-5, 5, shape, dtype=dtype)

        def random_mask_choice(i=None):
            choices = [
                [1, 1, 0, 0],
                [1, 0, 1, 0],
                [1, 0, 0, 1],
                [0, 1, 1, 0],
                [0, 1, 0, 1],
                [0, 0, 1, 1]
            ]
            if i is None:
                i = random.randint(0, len(choices) - 1)
            return choices[i]

        def run_test(batch_shape, m, n, k, device, dtype, dtype_out, add_bias, activation, rtol, atol):
            weight = make_tensor((m, k), dtype).to(device)
            input = make_tensor((*batch_shape, n, k), dtype).to(device)
            bias = make_tensor((m,), dtype_out).to(device) if add_bias else None

            for meta_choice in (list(range(6)) + [None]):
                mask_entries = [random_mask_choice(meta_choice) for i in range(m * (k // 4))]
                mask = torch.tensor(mask_entries, dtype=torch.bool).view(m, k).to(device)
                weight = weight.masked_fill(~mask, 0)

                dtype_dense = torch.float
                input_dense = input.to(dtype_dense)
                weight_dense = weight.to(dtype_dense)
                bias_dense = bias.to(dtype_dense) if add_bias else None
                output0 = torch.nn.functional.linear(input_dense, weight_dense, bias=bias_dense)
                if activation == "relu":
                    relu = torch.nn.ReLU()
                    output0 = relu(output0)
                elif activation == "silu":
                    silu = torch.nn.SiLU()
                    output0 = silu(output0)

                weight_sparse = weight.masked_select(mask).view(m, k // 2)

                output1, meta = torch._structured_sparse_linear(input, weight_sparse, mask, bias=bias, activation=activation)
                torch.testing.assert_close(output1.to(dtype_dense), output0, rtol=rtol, atol=atol)

                output1, _ = torch._structured_sparse_linear(input, weight_sparse, meta, bias=bias, activation=activation)
                torch.testing.assert_close(output1.to(dtype_dense), output0, rtol=rtol, atol=atol)

        is_sm8x = torch.cuda.get_device_capability(0)[0] == 8
        if not is_sm8x:
            return

        batch_shapes = [[], [3], [3, 1]]
        dtype_out = {torch.int8: torch.int32, torch.half: torch.half, torch.bfloat16: torch.bfloat16}
        activations = [None, "relu", "silu"]
        rtol, atol = 1e-3, 1e-3
        if dtype == torch.bfloat16:
            rtol, atol = 5e-3, 5e-3
        for (batch_shape, m, n, k, add_bias, activation) in \
                itertools.product(batch_shapes, range(3), range(3), range(3), (False, True), activations):
            if activation == "silu" and dtype == torch.int8:
                continue  # SiLU not supported for integer inputs

            m = 2 ** m * 32
            n = 2 ** n * 32
            k = 2 ** k * 128
            run_test(batch_shape, m, n, k, device, dtype, dtype_out[dtype], add_bias, activation, rtol, atol)

    @onlyCPU
    @all_sparse_layouts('layout', include_strided=True)
    @dtypes(torch.double)
    def test_to_sparse_identity(self, device, layout, dtype):
        for dense_dim in range(4):
            x_dense = torch.eye(dense_dim, dtype=dtype, device=device)
            for sparse_dim_in in range(1, dense_dim):
                x_sparse = x_dense.to_sparse(sparse_dim_in)
                for sparse_dim_out in range(0, dense_dim):
                    if sparse_dim_out == sparse_dim_in:
                        self.assertTrue(x_sparse.to_sparse(sparse_dim_out).sparse_dim() == sparse_dim_out)
                    else:
                        with self.assertRaisesRegex(
                                RuntimeError,
                                r"to_sparse: conversion from Sparse to Sparse with sparse_dim argument !=self.sparse_dim\(\)"
                                " is not supported"):
                            x_sparse.to_sparse(sparse_dim_out)


    @onlyNativeDeviceTypes
    @suppress_warnings
    @ops(like_fns_with_sparse_support)
    @all_sparse_layouts('layout', include_strided=False)
    def test_like_fns(self, layout, device, dtype, op):

        for sample in op.sample_inputs_sparse(layout, device, dtype):
            t_inp, t_args, t_kwargs = sample.input, sample.args, sample.kwargs
            batch_dim = t_inp.dim() - t_inp.dense_dim() - t_inp.sparse_dim()
            if t_inp.layout in {torch.sparse_bsr, torch.sparse_bsc}:
                expected_blocksize = t_inp.values().shape[batch_dim + 1:batch_dim + 3]
            else:
                expected_blocksize = None
            expected_dtype = t_kwargs.get('dtype', dtype)
            expected_device = torch.device(t_kwargs.get('device', device))
            expected_layout = t_kwargs.get('layout', layout)

            result = op.op(t_inp, *t_args, **t_kwargs)

            self.assertEqual(result.dtype, expected_dtype)
            self.assertEqual(result.device.type, expected_device.type)
            self.assertEqual(result.layout, expected_layout)

            if result.layout in {torch.sparse_bsr, torch.sparse_bsc}:
                result_batch_dim = result.dim() - result.dense_dim() - result.sparse_dim()
                blocksize = result.values().shape[result_batch_dim + 1:result_batch_dim + 3]
                self.assertEqual(blocksize, expected_blocksize)

            # Check op(inp).shape == inp.shape
            self.assertEqual(result.shape, t_inp.shape)

            if expected_layout is torch.strided:
                self.assertEqual(result.sparse_dim(), 0)
                # Check op(inp, layout=torch.strided).dense_dim() == inp.dim()
                self.assertEqual(result.dense_dim(), t_inp.dim())
            elif expected_layout is torch.sparse_coo:
                # Check op(inp, layout=torch.sparse_coo).sparse_dim() == batch_dim + inp.sparse_dim()
                self.assertEqual(result.sparse_dim(), batch_dim + t_inp.sparse_dim())
                # Check op(inp, layout=torch.sparse_coo).dense_dim() == inp.dense_dim()
                self.assertEqual(result.dense_dim(), t_inp.dense_dim())

                torch._validate_sparse_coo_tensor_args(result._indices(), result._values(), result.shape)
            else:
                # Check op(inp).sparse_dim() == inp.sparse_dim()
                self.assertEqual(result.sparse_dim(), t_inp.sparse_dim())
                # Check op(inp).dense_dim() == inp.dense_dim()
                self.assertEqual(result.dense_dim(), t_inp.dense_dim())

                if result.layout in {torch.sparse_csr, torch.sparse_bsr}:
                    compressed_indices, plain_indices = result.crow_indices(), result.col_indices()
                else:
                    compressed_indices, plain_indices = result.ccol_indices(), result.row_indices()

                torch._validate_sparse_compressed_tensor_args(compressed_indices, plain_indices, result.values(),
                                                              result.shape, result.layout)

# e.g., TestSparseUnaryUfuncsCPU and TestSparseUnaryUfuncsCUDA
instantiate_device_type_tests(TestSparseUnaryUfuncs, globals(), except_for='meta')

instantiate_device_type_tests(TestSparseMaskedReductions, globals(), except_for='meta')

# e.g., TestSparseCPU and TestSparseCUDA
instantiate_device_type_tests(TestSparse, globals(), except_for='meta')

instantiate_device_type_tests(TestSparseAny, globals(), except_for='meta')

instantiate_parametrized_tests(TestSparseLegacyAndDeprecation)

if __name__ == '__main__':
    run_tests()<|MERGE_RESOLUTION|>--- conflicted
+++ resolved
@@ -2019,38 +2019,6 @@
         self.assertEqual(self.safeToDense(y1), expected)
         self.assertEqual(self.safeToDense(y2), expected)
 
-<<<<<<< HEAD
-    @dtypes(torch.double, torch.cdouble)
-    @skipIfCrossRef
-    def test_sparse_mask_backward(self, device, dtype):
-        from itertools import product, repeat
-
-        shape = (5, 5)
-        sparse_dims = len(shape)
-        nnzs = (0, 5, 15, 25)
-
-        lhs_data = torch.arange(1, 26, device=device).reshape(shape).to(dtype).to_sparse(sparse_dims)
-        rhs_data = lhs_data.clone()
-
-        for nnz in nnzs:
-            for lhs_is_coalesced, rhs_is_coalesced in product(*repeat((True, False), 2)):
-                lhs = torch.sparse_coo_tensor(
-                    lhs_data._indices()[:, :nnz],
-                    lhs_data._values()[:nnz],
-                    lhs_data.shape
-                )._coalesced_(lhs_is_coalesced).requires_grad_(True)
-
-                rhs = torch.sparse_coo_tensor(
-                    lhs_data._indices()[:, -nnz:],
-                    lhs_data._values()[-nnz:],
-                    lhs_data.shape
-                )._coalesced_(rhs_is_coalesced).requires_grad_(True)
-
-                gradcheck(lambda t: t.sparse_mask(rhs).to_dense(masked_grad=False), (lhs,))
-                gradcheck(lambda t: t.sparse_mask(lhs.detach()).to_dense(masked_grad=False), (lhs,))
-
-=======
->>>>>>> 025defa1
     @coalescedonoff
     @dtypes(torch.double, torch.cdouble)
     def test_sparse_mask(self, device, dtype, coalesced):
