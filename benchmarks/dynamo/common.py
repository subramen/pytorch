#!/usr/bin/env python3
import argparse
import collections
import contextlib
import copy
import csv
import functools
import importlib
import itertools
import logging
import os
import random
import signal
import subprocess
import sys
import time
from contextlib import contextmanager

from typing import NamedTuple
from unittest.mock import MagicMock

import numpy as np
import pandas as pd
import psutil
import torch

import torch._dynamo
import torch._dynamo.utils
import torch.distributed
from scipy.stats import gmean, ttest_ind
from torch._dynamo.exc import BackendCompilerFailed
from torch._dynamo.profiler import fx_insert_profiling, Profiler
from torch._dynamo.testing import dummy_fx_compile, format_speedup, same
from torch._dynamo.utils import clone_inputs, graph_break_reasons
from torch._functorch.aot_autograd import set_model_name
from torch._inductor import config as inductor_config
from torch._inductor.utils import fresh_inductor_cache
from torch._subclasses.fake_tensor import FakeTensorMode
from torch.distributed.fsdp import FullyShardedDataParallel as FSDP
from torch.nn.parallel import DistributedDataParallel as DDP
from torch.utils._pytree import tree_map, tree_map_only

from tqdm.auto import tqdm, trange

try:
    from .microbenchmarks.operator_inp_utils import OperatorInputsMode
except ImportError:
    from microbenchmarks.operator_inp_utils import OperatorInputsMode

try:
    import torch_xla.core.xla_model as xm
except ImportError:
    # ignore the error if torch_xla is not installed
    pass

log = logging.getLogger(__name__)

# We are primarily interested in TF32
torch.backends.cuda.matmul.allow_tf32 = True

current_name = ""
current_device = ""
current_batch_size = None
output_filename = None


class CI(NamedTuple):
    backend: str  # aot_eager or inductor
    training: bool
    dynamic: bool = False
    device: str = "cuda"


CI_SKIP = collections.defaultdict(list)


# Skips for dynamic=False

# Here eager really means dynamo+eager
CI_SKIP[CI("eager", training=False)] = [
    # TorchBench
    "DALLE2_pytorch",  # AttributeError: text_encodings
    # TypeError: pad_center() takes 1 positional argument but 2 were given
    "tacotron2",
    # torchrec_dlrm requires gcc-11, https://github.com/pytorch/benchmark/pull/1427
    "torchrec_dlrm",
    "nanogpt_generate",  # invalid multinomial distribution (sum of probabilities <= 0)
    # Huggingface
    "DebertaV2ForQuestionAnswering",  # OOM
]

CI_SKIP[CI("eager", training=True)] = [
    *CI_SKIP[CI("eager", training=False)],
    # TorchBench
    "BERT_pytorch",  # accuracy
    "Background_Matting",  # fp64_OOM
    "hf_BigBird",  # fp64_OOM
    "hf_T5_base",  # fp64_OOM
    "vision_maskrcnn",  # eager_two_runs_differ
    "llama",  # Accuracy failed: allclose not within tol=0.001
    # Huggingface
    "XGLMForCausalLM",  # OOM
    # TIMM
    "cait_m36_384",  # fp64_OOM
    "convit_base",  # fp64_OOM
    "mobilenetv2_100",  # accuracy
    "xcit_large_24_p8_224",  # fp64_OOM,
]

CI_SKIP[CI("aot_eager", training=False)] = [
    *CI_SKIP[CI("eager", training=False)],
    # all dynamic shapes errors for detectron variants
    "demucs",  # OOM
    "detectron2_fasterrcnn_r_101_c4",
    "detectron2_fasterrcnn_r_101_dc5",
    "detectron2_fasterrcnn_r_101_fpn",
    "detectron2_fasterrcnn_r_50_c4",
    "detectron2_fasterrcnn_r_50_dc5",
    "detectron2_fasterrcnn_r_50_fpn",
    "detectron2_fcos_r_50_fpn",
    "detectron2_maskrcnn_r_101_c4",
    "detectron2_maskrcnn_r_101_fpn",
    "detectron2_maskrcnn_r_50_c4",
    "detectron2_maskrcnn_r_50_fpn",
    "moco",  # Please convert all Tensors to FakeTensors first
    "hf_BigBird",  # OOM
    "tacotron2",  # AssertionError: Deduped args out of bounds
    # Huggingface
    "BartForConditionalGeneration",  # OOM
    "DebertaV2ForQuestionAnswering",  # OOM
    # Torchbench
    "speech_transformer",  # https://github.com/pytorch/pytorch/issues/99893
    "pyhpc_isoneutral_mixing",  # https://github.com/pytorch/pytorch/issues/99893
    "pyhpc_turbulent_kinetic_energy",  # https://github.com/pytorch/pytorch/issues/99893
]

CI_SKIP[CI("aot_eager", training=True)] = [
    *CI_SKIP[CI("aot_eager", training=False)],
    # TorchBench
    "Background_Matting",  # fp64_OOM
    "hf_T5_base",  # fp64_OOM
    "mobilenet_v2_quantized_qat",  # fp64_OOM
    "resnet50_quantized_qat",  # fp64_OOM
    "moco",
    "pytorch_struct",
    "vision_maskrcnn",
    # Huggingface
    "MBartForConditionalGeneration",  # OOM
    "M2M100ForConditionalGeneration",  # OOM
    "XGLMForCausalLM",  # OOM
    # TIMM
    "cait_m36_384",  # fp64_OOM
    "convit_base",  # fp64_OOM
    "fbnetv3_b",  # Accuracy (blocks.2.2.bn1.weight.grad)
    "levit_128",  # Accuracy (patch_embed.0.c.weight.grad)
    "lcnet_050",  # Accuracy (blocks.1.0.bn2.weight.grad)
    "sebotnet33ts_256",  # Accuracy (stem.conv1.conv.weight.grad)
    "xcit_large_24_p8_224",  # fp64_OOM,
]

CI_SKIP[CI("inductor", training=False)] = [
    # TorchBench
    "DALLE2_pytorch",  # AttributeError: text_encodings
    # torchrec_dlrm requires gcc-11, https://github.com/pytorch/benchmark/pull/1427
    "torchrec_dlrm",
    "demucs",  # OOM
    "detectron2_fasterrcnn_r_101_c4",
    "detectron2_fasterrcnn_r_101_dc5",
    "detectron2_fasterrcnn_r_101_fpn",
    "detectron2_fasterrcnn_r_50_c4",
    "detectron2_fasterrcnn_r_50_dc5",
    "detectron2_fasterrcnn_r_50_fpn",
    "detectron2_fcos_r_50_fpn",
    "detectron2_maskrcnn_r_101_c4",
    "detectron2_maskrcnn_r_101_fpn",
    "detectron2_maskrcnn_r_50_c4",
    "detectron2_maskrcnn_r_50_fpn",
    # TorchBench
    "detectron2",
    "densenet121",  # flaky accuracy
    "hf_T5",  # accuracy
    "hf_BigBird",  # accuracy
    "hf_GPT2_large",  # OOM
    "maml",  # accuracy
    "mobilenet_v2_quantized_qat",  # The eval test only supports CPU
    "moco",  # accuracy
    "pytorch_struct",  # Test eval is not implemented
    "pyhpc_equation_of_state",  # Accuracy
    "pyhpc_turbulent_kinetic_energy",  # Accuracy
    "tacotron2",
    "vision_maskrcnn",  # accuracy
]

CI_SKIP[CI("inductor", training=False, device="cpu")] = [
    # TorchBench
    "drq",  # Need to update torchbench
    "detectron2_fasterrcnn_r_101_c4",
    "detectron2_fasterrcnn_r_101_dc5",
    "detectron2_fasterrcnn_r_101_fpn",
    "detectron2_fasterrcnn_r_50_c4",
    "detectron2_fasterrcnn_r_50_dc5",
    "detectron2_fasterrcnn_r_50_fpn",
    "detectron2_fcos_r_50_fpn",
    "detectron2_maskrcnn_r_101_c4",
    "detectron2_maskrcnn_r_101_fpn",
    "detectron2_maskrcnn_r_50_c4",
    "detectron2_maskrcnn_r_50_fpn",
    "doctr_det_predictor",  # requires newer gcc
    "doctr_reco_predictor",  # requires newer gcc
    "gat",  # does not work with fp32
    "gcn",  # does not work with fp32
    "hf_Bert_large",  # OOM
    "hf_GPT2_large",  # Intermittent failure on CI
    "hf_T5_base",  # OOM
    "mobilenet_v2_quantized_qat",
    "pyhpc_turbulent_kinetic_energy",
    "vision_maskrcnn",
    "resnet50_quantized_qat",  # Eager model failed to run(Quantize only works on Float Tensor, got Double)
    "sage",  # does not work with fp32
    # torchrec_dlrm requires gcc-11, https://github.com/pytorch/benchmark/pull/1427
    "torchrec_dlrm",
    # Huggingface
    "AllenaiLongformerBase",
    "BartForConditionalGeneration",  # OOM
    "DebertaV2ForQuestionAnswering",  # OOM
    "MBartForConditionalGeneration",  # Accuracy https://github.com/pytorch/pytorch/issues/94793
    "PLBartForConditionalGeneration",  # Accuracy https://github.com/pytorch/pytorch/issues/94794
    # TIMM
    "cait_m36_384",  # Accuracy
    "pnasnet5large",  # OOM
    "xcit_large_24_p8_224",  # OOM https://github.com/pytorch/pytorch/issues/95984
    "opacus_cifar10",  # Fails to run https://github.com/pytorch/pytorch/issues/99201
]

CI_SKIP[CI("inductor", training=True)] = [
    *CI_SKIP[CI("inductor", training=False)],
    # TorchBench
    "Background_Matting",  # fp64_OOM
    "dlrm",  # Fails on CI - unable to repro locally
    "hf_T5_base",  # accuracy
    "mobilenet_v3_large",  # accuracy
    "resnet50_quantized_qat",  # Eager model failed to run
    "crossvit_9_240",  # fails to run on timm 0.8.22 with cudagraphs, mempools
    "deit_base_distilled_patch16_224",  # fails to run in timm 0.8.22, cudagraphs
    "mobilevit_s",
    "pit_b_224",
    "twins_pcpvt_base",
    "visformer_small",
    "vit_base_patch16_224",
    "xcit_large_24_p8_224",
]

# Skips for dynamic=True

CI_SKIP[CI("aot_eager", training=False, dynamic=True)] = [
    *CI_SKIP[CI("aot_eager", training=False)],
    "cm3leon_generate",  # Could not validate constraint UnspecConstraint
    "hf_T5_generate",  # Could not validate constraint UnspecConstraint
]

CI_SKIP[CI("aot_eager", training=True, dynamic=True)] = [
    *CI_SKIP[CI("aot_eager", training=True)],
    *CI_SKIP[CI("aot_eager", training=False, dynamic=True)],
    "llama",  # AssertionError: cannot compute free_symbols of True
]

CI_SKIP[CI("inductor", training=False, dynamic=True)] = [
    *CI_SKIP[CI("aot_eager", training=False, dynamic=True)],
    *CI_SKIP[CI("inductor", training=False)],
]

CI_SKIP[CI("inductor", training=True, dynamic=True)] = [
    # NB: Intentionally omitting for symmetry with dynamic=False
    # *CI_SKIP[CI("aot_eager", training=True, dynamic=True)],
    *CI_SKIP[CI("inductor", training=False, dynamic=True)],
    *CI_SKIP[CI("inductor", training=True)],
    "levit_128",  # Accuracy fails on A10G, passes on A100
    "sebotnet33ts_256",  # Flaky accuracy failed
]

CI_SKIP_OPTIMIZER = {
    # TIMM
    "convmixer_768_32",  # accuracy
    "hrnet_w18",  # Stack issue in fx
    # TorchBench
    "dlrm",  # symbolic shapes error
    # HF
    "pnasnet5large",  # Stack issue in fx
    "MobileBertForMaskedLM",  # Stack issue in fx
    "MobileBertForQuestionAnswering",  # Stack issue in fx
    "PegasusForConditionalGeneration",  # OOM
}


def model_specified_by_path(path_and_class_str):
    return ":" in path_and_class_str


def load_model_from_path(path_and_class_str):
    configs = {}
    for kvstr in path_and_class_str.split(","):
        k, v = kvstr.split(":")
        configs[k] = v

    for name in ["path", "class"]:
        if name not in configs:
            raise RuntimeError(
                "Invalid --only arguments. Check help message for the correct format"
            )

    path = configs["path"]
    class_name = configs["class"]

    if path[:1] != "/":
        raise RuntimeError(
            "Use absolute path since dynamo may change the current working directory which makes using relative path tricky"
        )

    spec = importlib.util.spec_from_file_location("module_name", path)
    module = importlib.util.module_from_spec(spec)
    spec.loader.exec_module(module)

    model_class = getattr(module, class_name)
    assert issubclass(model_class, torch.nn.Module)
    model = model_class()
    assert hasattr(model, "get_example_inputs")
    inputs = model.get_example_inputs()
    return model, inputs


def output_csv(filename, headers, row):
    if os.path.exists(filename):
        with open(filename, "r") as fd:
            lines = list(csv.reader(fd)) or [[]]
            if headers and len(headers) > len(lines[0]):
                # if prior results failed the header might not be filled in yet
                lines[0] = headers
            else:
                headers = lines[0]
    else:
        lines = [headers]
    lines.append([(f"{x:.6f}" if isinstance(x, float) else x) for x in row])
    with open(filename, "w") as fd:
        writer = csv.writer(fd, lineterminator="\n")
        for line in lines:
            writer.writerow(line + ["0"] * (len(headers) - len(line)))


def nothing(f):
    return f


@functools.lru_cache(None)
def patch_torch_manual_seed():
    """Make torch manual seed deterministic. Helps with accuracy testing."""

    def deterministic_torch_manual_seed(*args, **kwargs):
        from torch._C import default_generator

        seed = 1337
        import torch.cuda

        if not torch.cuda._is_in_bad_fork():
            torch.cuda.manual_seed_all(seed)
        return default_generator.manual_seed(seed)

    torch.manual_seed = deterministic_torch_manual_seed


def synchronize():
    pass


def summarize_graph_break(filename):
    """
    Sorts and de-dupes the graphs breaks on the reason string. Note that this
    function is just a best effort to reduce the logging information. We could
    miss some graph breaks because of de-duping. We can further refine this
    function as need arises.
    """
    log_file = f"{filename.rstrip('.csv')}_graph_breaks.csv"
    if os.path.exists(log_file):
        df = pd.read_csv(log_file)
        df = df.sort_values("reason").drop_duplicates(subset="reason")

        # Specialize for multi tensor sgd as reason is not identical
        multi_tensor_sgd_row = df.loc[df["reason"].str.contains("_multi_tensor_sgd")]
        if len(multi_tensor_sgd_row):
            df = df[
                ~df["reason"].str.contains("_multi_tensor_sgd")
            ]  # Drop all sgd rows
            df = pd.concat(
                [df, pd.DataFrame([multi_tensor_sgd_row.iloc[0]])], axis=0
            )  # Add back a single row
        df.to_csv(f"{log_file.rstrip('.csv')}_deduped.csv", index=False)


def print_summary(filename):
    if not (filename and os.path.exists(filename)):
        return
    data = pd.read_csv(filename)
    if "tag" in data.columns:
        for tag in data.tag.unique():
            if tag == "0.0000":
                continue  # This happens for failed runs
            print(f"\nSummary for tag={tag}:")
            print_summary_table(data[data.tag == tag])
    else:
        print_summary_table(data)
    summarize_graph_break(filename)


def print_summary_table(data):
    width = max(map(len, data.columns))
    for col in data.columns:
        try:
            if col in ("dev", "name", "batch_size", "tag"):
                continue
            elif col in ("pct_ops", "pct_time"):
                print(col.ljust(width), f"{data[col].mean():.3%}")
            elif col in ("graphs", "graph_calls", "captured_ops", "total_ops"):
                print(col.ljust(width), f"{data[col].mean():.3f}")
            elif col in ("compilation_latency"):
                print(col.ljust(width), f"mean={data[col].mean():.3f} seconds")
            elif col in ("compression_ratio"):
                print(col.ljust(width), f"mean={data[col].mean():.3f}x")
            elif col in ("accuracy"):
                pass_rate = (data[col] == "pass").mean()
                print(col.ljust(width), f"pass_rate={100*pass_rate:.2f}%")
            else:
                cdata = data[col]
                print(
                    col.ljust(width),
                    f"gmean={gmean(cdata):.2f}x mean={cdata.mean():.3f}x",
                )
        except Exception as e:
            pass


def tensor_is_on_xla(tensors):
    def visit(x: torch.Tensor):
        nonlocal result
        if x.device.type == "xla":
            result = True

    result = False
    tree_map_only(torch.Tensor, visit, tensors)
    return result


def timed(
    model,
    model_iter_fn,
    example_inputs,
    times=1,
    return_result=False,
    collect_outputs=False,
):
    use_xla = tensor_is_on_xla(example_inputs)
    synchronize()

    if use_xla:
        xm.mark_step()
        xm.wait_device_ops()

    time_total = 0
    # Dont collect outputs to correctly measure timing
    for _ in range(times):
        # Put this call inside the loop to reset the seed for each iteration.
        # Don't include reset_rng_state() to correctly measure timing
        reset_rng_state(use_xla)
        t_iter_begin = time.perf_counter()
        result = model_iter_fn(model, example_inputs, collect_outputs=collect_outputs)

        # instead of calling sync on result_list, we should call mark_step.
        # In training case, result_list may be empty, but we want to
        # send all the pending graphs for compilation.
        if use_xla:
            # For the model running on regular torchxla (baseline), we need the
            # mark step to send the accumulated graph for compilation.
            #
            # For the model running with dynamo/torchxla bridge, in training case,
            # we need the mark step to send the optimizer graph out for
            # compilation.
            xm.mark_step()
        t_iter_end = time.perf_counter()
        time_total += t_iter_end - t_iter_begin

    t_0 = time.perf_counter()
    if use_xla:
        xm.wait_device_ops()
    synchronize()
    t_1 = time.perf_counter()
    time_total += t_1 - t_0
    return (time_total, result) if return_result else time_total


class Stats:
    totals = collections.defaultdict(collections.Counter)

    @classmethod
    def reset_counters(cls):
        for k, v in torch._dynamo.utils.counters.items():
            cls.totals[k].update(v)
        ok = torch._dynamo.utils.counters["frames"]["ok"]
        total = torch._dynamo.utils.counters["frames"]["total"]
        torch._dynamo.utils.counters.clear()
        return ok, total

    @classmethod
    def print_summary(cls):
        for k, v in sorted(cls.totals.items()):
            lines = "\n  ".join(map(str, v.most_common(50)))
            print(f"STATS {k}\n  {lines}")

    @classmethod
    def aot_summary(cls):
        return [cls.totals["aot_autograd"]["total"], cls.totals["aot_autograd"]["ok"]]


def coverage_experiment(args, model_iter_fn, model, example_inputs):
    """
    Test operator/model coverage of TorchDynamo and record statistics
    taken from a profiler.  This target is mainly intended to check
    correctness.

    Writes to ./coverage.csv
    """
    profiler = Profiler()
    frozen_model_iter_fn = torch._dynamo.run(model_iter_fn)
    with profiler.prof:
        frozen_model_iter_fn(model, example_inputs)
    coverage_result = profiler.results()
    output_csv(
        output_filename,
        (
            "dev",
            "name",
            "batch_size",
            "graphs",
            "graph_calls",
            "captured_ops",
            "total_ops",
            "pct_ops",
            "pct_time",
        ),
        [
            current_device,
            current_name,
            current_batch_size,
        ]
        + coverage_result.tocsv(),
    )
    return coverage_result


def speedup_experiment_fx2trt(args, model_iter_fn, model, example_inputs):
    """
    Measure speedups over eager using the trt inference backend. TRT backend is based fx graph
    generated by torch._dynamo.
    Writes to ./speedups_fx2trt.csv
    """
    return speedup_experiment(args, model_iter_fn, model, example_inputs)


def recompile_profiler_experiment(args, model_iter_fn, model, example_inputs):
    with torch._dynamo.utils.CompileProfiler() as prof:
        opt_model_iter_fn = torch._dynamo.optimize(prof, nopython=args.nopython)(
            model_iter_fn
        )
        opt_model_iter_fn(model, example_inputs)
        output_csv(
            output_filename, ["model", "profiler report"], [current_name, prof.report()]
        )
        met = prof.get_metrics()
        guard_failures = len(met["guard_failures"])
        return [guard_failures]


def randomize_input(inputs):
    if isinstance(inputs, (list, tuple)):
        return type(inputs)([randomize_input(x) for x in inputs])
    elif isinstance(inputs, torch.Tensor):
        if inputs.dtype in (torch.float32, torch.float64):
            torch._dynamo.utils.counters["randomize_input"]["times"] += 1
            return torch.randn_like(inputs)
        elif inputs.dtype == torch.int64:
            # Note: we can not simply tune integer tensors as follows
            #   `return torch.randint_like(inputs, high=inputs.max().item())`
            # This may break some invariants between tensors.
            # E.g. in embedding lookup case, one tensor is the length
            # and another is an indices tensor.
            return inputs
        else:
            raise RuntimeError(
                f"randomize_input need support tensor of type {inputs.dtype}"
            )
    else:
        raise RuntimeError(
            f"randomize_input can not handle input of type {type(inputs)}"
        )


def maybe_mark_step(args):
    if args.trace_on_xla:
        xm.mark_step()


def speedup_experiment(args, model_iter_fn, model, example_inputs, **kwargs):
    """
    Measure speedups over eager.

    Writes to ./speedups.csv
    """
    # if args.dynamic_shapes:
    #     return speedup_experiment_ds(args, model_iter_fn, model, example_inputs)

    timings = np.zeros((args.repeat, 2), np.float64)
    # if we randomize the input, we should also check the result is correct
    should_check_result = should_randomize_input = args.randomize_input

    import contextlib

    from torch._inductor.utils import maybe_profile

    @contextlib.contextmanager
    def maybe_mark_profile(*args, **kwargs):
        prof: torch.profiler.profile = kwargs.pop("p", None)
        mark = kwargs.pop("mark", None)
        if prof:
            with torch.profiler.record_function(mark):
                yield
        else:
            yield

    times = args.iterations_per_run

    # Use higher tolerance for XLA since XLA cause numerical unstability when
    # graph size changes
    tolerance = args.xla_tolerance if args.trace_on_xla else 1e-4
    torch._dynamo.config.repro_tolerance = tolerance

    with maybe_profile(args.export_profiler_trace) as p:
        frozen_model_iter_fn = torch._dynamo.run(model_iter_fn)
        for rep in trange(args.repeat, desc="running benchmark"):
            inputs = (
                randomize_input(copy.deepcopy(example_inputs))
                if should_randomize_input
                else example_inputs
            )
            # need call mark_step to perform the computation
            # on randomize_input. Otherwise the first call using the
            # inputs will incur high penalty then the next one.
            maybe_mark_step(args)

            # interleave the runs to handle frequency scaling and load changes
            with maybe_mark_profile(p=p, mark="expected"):
                timings[rep, 0], expected_output = timed(
                    model,
                    model_iter_fn,
                    inputs,
                    return_result=True,
                    times=times,
                    collect_outputs=args.collect_outputs,
                )

            # call mark_step between the 2 calls to make the comparison fair.
            maybe_mark_step(args)

            with maybe_mark_profile(p=p, mark="actual"):
                timings[rep, 1], actual_output = timed(
                    model,
                    frozen_model_iter_fn,
                    inputs,
                    return_result=True,
                    times=times,
                    collect_outputs=args.collect_outputs,
                )

            if should_check_result:
                is_correct = is_correct and same(
                    expected_output, actual_output, tol=tolerance
                )

    if args.export_profiler_trace:
        name = args.profiler_trace_name + "_" + model.name + ".json"
        name = os.path.join(torch._dynamo.config.base_dir, name)
        p.export_chrome_trace(name)
    median = np.median(timings, axis=0)
    speedup = median[0] / median[1]
    if args.dump_raw_metrics:
        np.save(
            f"{output_filename[:-4]}-raw_timings-{current_name}-{current_device}.npy",
            timings,
        )

    first_headers = ["dev", "name", "batch_size"]
    first_fields = [current_device, current_name, current_batch_size]
    if "tag" in kwargs:
        first_headers.append("tag")
        first_fields.append(kwargs["tag"])
    headers = first_headers + ["speedup", "abs_latency"]
    row = first_fields + [float(speedup), median[1] * 1000]
    msg = f"{speedup:.3f}x"
    if args.baseline:
        headers.extend(
            [
                "baseline",
                "speedup_vs_baseline",
            ]
        )
        df = pd.read_csv(args.baseline)
        try:
            baseline_speedup = df[df["name"] == current_name]["speedup"].item()
            row.extend([baseline_speedup, speedup / baseline_speedup])
            msg = f"{baseline_speedup:.3f}x -> {speedup:.3f}x [{speedup / baseline_speedup:.3f}x]"
        except (KeyError, ZeroDivisionError):
            row.extend(
                [
                    0.0,
                    0.0,
                ]
            )
    if "compilation_latency" in kwargs:
        headers += [
            "compilation_latency",
            "compression_ratio",
            "eager_peak_mem",
            "dynamo_peak_mem",
        ]
        row.append(kwargs["compilation_latency"])
        row.append(kwargs["compression_ratio"])
        row.append(kwargs["eager_peak_mem"])
        row.append(kwargs["dynamo_peak_mem"])
    if "dynamo_stats" in kwargs:
        for k, v in kwargs["dynamo_stats"].items():
            headers.append(k)
            row.append(v)
    output_csv(
        output_filename,
        headers,
        row,
    )
    headers, data = torch._dynamo.utils.compile_times(repr="csv", aggregate=True)
    assert (
        output_filename.find(".csv") > 0
    ), f"expected output_filename to be a .csv, but got {output_filename}"
    output_csv(
        output_filename[:-4] + "_compilation_metrics.csv",
        first_headers + headers,
        first_fields + data,
    )
    return msg


def speedup_experiment_ds(args, model_iter_fn, model, example_inputs):
    """
    Run dynamic shapes benchmarks.

    Requires dynamic shape compatible models, which provide a list of example inputs.

    Warms up using the first input example and then iterates the inputs,
    measuring (and expecting minimal) variance between the runtime for different examples.

    """
    timings = np.zeros((args.repeat, len(example_inputs), 2), np.float64)

    if args.repeat > 5:
        print(
            f"\ndynamic shapes experiments are slow, consider setting --repeat less than {args.repeat}\n"
        )

    nwarmup = 4
    for rep in range(args.repeat):
        # Start each rep fresh, e.g. only warmup on example 0
        torch._dynamo.reset()
        optimized_model_iter_fn = optimize_ctx(model_iter_fn)
        for _ in range(nwarmup):
            optimized_model_iter_fn(model, example_inputs[0])

        for input_idx, inputs in enumerate(example_inputs):
            # interleave the runs to handle frequency scaling and load changes
            timings[rep, input_idx, 0] = timed(
                model, model_iter_fn, inputs, return_result=False
            )
            # different from regular speedup_experiment, we _DO_ want to allow recompilation
            timings[rep, input_idx, 1] = timed(
                model, optimized_model_iter_fn, inputs, return_result=False
            )
    medians = np.median(timings, axis=0)
    speedups = list(medians[:, 0] / medians[:, 1])
    speedups_mean = np.mean(speedups)
    speedups_median = np.median(speedups)
    speedups_var = np.var(speedups)

    # TODO this x[0] is not going to work in general but bert only has 1 input
    shapes = [x[0].shape for x in example_inputs]
    shape_keys = sorted(set(shapes))
    shape_speedups = {
        shape: [
            it[1] for it in filter(lambda it: it[0] == shape, zip(shapes, speedups))
        ]
        for shape in shape_keys
    }
    output_str = (
        f"mean: {speedups_mean:.3f}, median: {speedups_median:.3f}, var: {speedups_var:.3f}"
        + "\nSpeedups by shape: "
        + "\n".join(
            [
                f"{shape}: "
                + ", ".join([f"{speedup: .3g}" for speedup in shape_speedups[shape]])
                for shape in shape_keys
            ]
        )
    )
    output_csv(
        output_filename,
        ("dev", "name", "batch_size", "speedup mean", "speedup median", "speedup var"),
        [
            current_device,
            current_name,
            current_batch_size,
            speedups_mean,
            speedups_median,
            speedups_var,
        ],
    )
    return output_str


def overhead_experiment(*args, model_iter_fn):
    """
    Measure overheads of TorchDynamo by running with no backend (only
    eager+FX), and reporting speedup/slowdown over eager.

    Writes to ./overheads.csv
    """
    return speedup_experiment(*args, model_iter_fn)


def print_fx(gm, example_inputs):
    print(gm.graph)
    return gm


def print_aten_ops(gm, example_inputs):
    from functorch.compile import aot_module

    def trace_printer(gm, _):
        print(gm.graph)
        return gm

    return aot_module(gm, fw_compiler=trace_printer, bw_compiler=trace_printer)


def baselines(models, model_iter_fn, example_inputs, args):
    """
    Common measurement code across all baseline experiments.
    """
    models = list(models)
    for idx, (name, model) in enumerate(models):
        if idx == 0:
            result0 = model_iter_fn(model, example_inputs)
        elif model is not None:
            try:
                result = model_iter_fn(model, example_inputs)
                if same(result0, result):
                    continue
                print(name, "is INCORRECT")
            except Exception:
                log.exception("error checking %s", name)
            models[idx] = (name, None)
    timings = np.zeros((args.repeat, len(models)), np.float64)
    timings.fill(1.0e10)
    for rep in range(args.repeat):
        for idx, (name, model) in enumerate(models):
            if model is not None:
                try:
                    timings[rep, idx] = timed(model, model_iter_fn, example_inputs)
                except Exception:
                    pass
    pvalue = [
        ttest_ind(timings[:, 0], timings[:, i]).pvalue
        for i in range(1, timings.shape[1])
    ]
    median = np.median(timings, axis=0)
    speedup = median[0] / median[1:]
    for idx, (name, model) in enumerate(models[1:]):
        if model is None:
            speedup[idx] = 0.0
    result = " ".join(
        [
            format_speedup(s, p, m is not None)
            for s, p, m in zip(speedup, pvalue, [m for n, m in models[1:]])
        ]
    )
    output_csv(
        output_filename,
        ("dev", "name", "batch_size") + tuple(n for n, m in models[1:]),
        [current_device, current_name, current_batch_size]
        + [f"{x:.4f}" for x in speedup],
    )
    return result


def xla(args, model_iter_fn, model, example_inputs):
    xla_dev = xm.xla_device(devkind=current_device)
    model_xla = copy.deepcopy(model).to("cpu").to(device=xla_dev)
    example_inputs_xla = tree_map_only(
        torch.Tensor, lambda x: x.to("cpu").to(device=xla_dev), example_inputs
    )
    for _ in range(3):  # warmup
        timed(model, model_iter_fn, example_inputs)
        timed(model_xla, model_iter_fn, example_inputs_xla)
    timings = np.zeros((args.repeat, 2), np.float64)
    timings.fill(1.0e10)
    for rep in range(args.repeat):
        timings[rep, 0] = timed(model, model_iter_fn, example_inputs)
        timings[rep, 1] = timed(model_xla, model_iter_fn, example_inputs_xla)

    pvalue = ttest_ind(timings[:, 0], timings[:, 1]).pvalue
    time_baseline, time_xla = np.median(timings, axis=0)
    speedup = time_baseline / time_xla
    output_csv(
        output_filename,
        ("dev", "name", "batch_size", "speedup", "time_baseline", "time_xla"),
        [
            current_device,
            current_name,
            current_batch_size,
            speedup,
            time_baseline,
            time_xla,
        ],
    )
    return format_speedup(speedup, pvalue)


def try_script(model, example_inputs):
    try:
        return torch.jit.script(model)
    except Exception:
        return None


<<<<<<< HEAD
=======
def download_retry_decorator(download_fn):
    """
    Decorator function for applying retry logic to a download function.

    The wrapped function will be called up to 5 times and raises an exception if the function fails each time.
    After each unsuccessful attempt, there is a delay before the next attempt, which is increased linearly with the number of tries.

    Usage:
    @download_retry_decorator
    def download_function(model_name: str):
        # download logic goes here
    """

    @functools.wraps(download_fn)
    def wrapper(self, *args, **kwargs) -> Any:
        tries = 0
        total_allowed_tries = MAX_DOWNLOAD_ATTEMPTS
        while tries <= total_allowed_tries:
            try:
                model = download_fn(self, *args, **kwargs)
                return model
            except Exception as e:
                tries += 1
                if tries <= total_allowed_tries:
                    wait = tries * 30
                    print(
                        f"Failed to load model: {e}. Trying again ({tries}/{total_allowed_tries}) after {wait}s"
                    )
                    time.sleep(wait)
                else:
                    raise RuntimeError(
                        f"Failed to load model '{args}' with following error(s): {str(e)}."
                    )

    return wrapper


>>>>>>> 07e759ec
def read_batch_size_from_file(args, filename, model_name):
    batch_size = None
    if os.path.exists("benchmarks"):
        filename = os.path.join("benchmarks", filename)
    assert os.path.exists(filename), filename
    with open(filename, "r") as f:
        lines = f.readlines()
        lines = [i.split(",") for i in lines if len(i.strip()) > 0]
        for val in lines:
            cur_name, b = val
            if model_name == cur_name:
                batch_size = int(b)
    if batch_size is None:
        log.warning("Could not find batch size for %s", model_name)
    elif batch_size == -1:
        raise RuntimeError(
            f"Batch size is unset for {model_name} in {args.batch_size_file}"
        )
    print(f"batch size: {batch_size}")
    return batch_size


class TimeOutException(Exception):
    pass


def alarm_handler(signum, frame):
    raise TimeOutException()


def exit_after(s):
    """
    Decorator to raise TimeoutException if the fn is taking more than s seconds
    to run.
    """

    def outer(fn):
        def inner(*args, **kwargs):
            signal.signal(signal.SIGALRM, alarm_handler)
            signal.alarm(s)
            try:
                result = fn(*args, **kwargs)
            finally:
                signal.alarm(0)
            return result

        return inner

    return outer


def get_peak_memory():
    return torch.cuda.max_memory_allocated() / 10**9


def null_experiment(args, model_iter_fn, model, example_inputs):
    """
    A no-op experiment useful for making sure TorchBenchark alone works properly.
    """

    return []


def cast_to(dtype, model, inputs):
    # cast model and inputs to fp16
    if dtype == torch.float16:
        model = model.half()
    else:
        model = model.to(dtype)

    inputs = tree_map(
        lambda x: x.to(dtype)
        if isinstance(x, torch.Tensor) and x.is_floating_point()
        else x,
        inputs,
    )
    return model, inputs


def cast_to_bf16(model, inputs):
    return cast_to(torch.bfloat16, model, inputs)


def cast_to_fp16(model, inputs):
    return cast_to(torch.float16, model, inputs)


def cast_to_fp64(model, inputs):
    return cast_to(torch.float64, model, inputs)


def cast_to_fp32(model, inputs):
    return cast_to(torch.float32, model, inputs)


def reset_rng_state(use_xla=False):
    torch.manual_seed(1337)
    random.seed(1337)
    np.random.seed(1337)
    if use_xla:
        xm.set_rng_state(1337, str(xm.xla_device()))


class DummyGradScaler:
    def scale(self, loss):
        return loss


def get_dynamo_stats():
    # TODO: consider deepcopy'ing the entire counters struct and
    # adding a helper to do subtraction on it
    return collections.Counter(
        {
            "calls_captured": torch._dynamo.utils.counters["stats"]["calls_captured"],
            "unique_graphs": torch._dynamo.utils.counters["stats"]["unique_graphs"],
            "graph_breaks": sum(torch._dynamo.utils.counters["graph_break"].values()),
            # NB: The plus removes zero counts
            "unique_graph_breaks": len(+torch._dynamo.utils.counters["graph_break"]),
        }
    )


def maybe_fresh_cache(fn, is_cold_start):
    def inner(*args, **kwargs):
        cache_minder = contextlib.nullcontext()
        if is_cold_start:
            cache_entries = {}
            cache_minder = fresh_inductor_cache(cache_entries)

        try:
            with cache_minder:
                return fn(*args, **kwargs)
        finally:
            dump_cache = False
            if dump_cache and is_cold_start:
                output_csv(
                    output_filename[:-4] + "_triton_cache.csv",
                    ["dev", "name", "batch_size", "triton_cache"],
                    [
                        current_device,
                        current_name,
                        current_batch_size,
                        cache_entries,
                    ],
                )

    return inner


@contextmanager
def maybe_init_distributed(should_init_distributed, port="6789", rank=0, world_size=1):
    # To avoid multiple inheritance from _dynamo.test_case.TestCase and MultiProcessTestCase,
    # Just manually implement the most important part of the dynamo behavior to reset/clear.
    try:
        if should_init_distributed:
            torch.cuda.set_device(rank)
            os.environ["MASTER_ADDR"] = "localhost"
            os.environ["MASTER_PORT"] = port
            torch.distributed.init_process_group(
                "nccl", rank=rank, world_size=world_size
            )
        yield
    finally:
        if should_init_distributed:
            torch.distributed.destroy_process_group()


class BenchmarkRunner:
    def __init__(self):
        self.model_iter_fn = None
        self.grad_scaler = DummyGradScaler()
        self.autocast = contextlib.nullcontext
        self.optimizer = None
        self._args = None

    def setup_amp(self):
        if self.args.amp and self.args.training and self.args.devices == ["cuda"]:
            # AMP training can lead to small loss values which can undeflow
            # gradient values returning in zero gradients. To solve this
            # problem, PyTorch introduces GradScaler. GradScaler is a stateful
            # structure, that scales the loss values to prevent underflow. Loss
            # values are big at the beginning of training (therefore not
            # requiring scaling), while loss value tends to be small as network
            # starts getting better (requiring scaling). GradScaler manages all
            # of this fine tuning, checking the gradients are turning to inf,
            # discarding such batches.

            # Since we are not running a long iteration, default value of
            # init_scale 65536 is going to turn all gradients to inf. Therefore,
            # we just use a init_scale of 2.0 for benchmarking purpose.

            # Disabling Gradscaler because
            #  1) Benchmark setup runs 2 iterations of fwd-bwd. So, not useful.
            #  2) Current setup shares grad_scaler for eager and dynamo model,
            #  which is bad as Gradscaler has state and can adjust the scaling
            #  factor between eager and dynamo run, making accuracy check
            #  harder.
            # self.grad_scaler = torch.cuda.amp.GradScaler(init_scale=2.0)
            self.autocast = torch.cuda.amp.autocast
        elif (self.args.bfloat16 or self.args.amp) and self.args.devices == ["cpu"]:
            self.autocast = torch.cpu.amp.autocast

    def init_optimizer(self, name, device, params):
        if device == "cuda" and self.args.training and name not in CI_SKIP_OPTIMIZER:
            self.optimizer = torch.optim.SGD(params, lr=0.01)
        else:
            self.optimizer = None

    @property
    def args(self):
        return self._args

    @args.setter
    def args(self, args):
        self._args = args

    @property
    def skip_models(self):
        return set()

    @property
    def skip_models_for_cuda(self):
        return set()

    @property
    def skip_models_for_cpu(self):
        return set()

    @property
    def slow_models(self):
        return set()

    @property
    def very_slow_models(self):
        return set()

    @property
    def non_deterministic_models(self):
        return set()

    @property
    def skip_not_suitable_for_training_models(self):
        return set()

    @property
    def failing_torchinductor_models(self):
        return set()

    @property
    def failing_fx2trt_models(self):
        return set()

    @property
    def failing_dynamic_shape_models(self):
        return set()

    @property
    def skip_accuracy_checks_large_models_dashboard(self):
        return set()

    @property
    def skip_accuracy_check_as_eager_non_deterministic(self):
        return set()

    @property
    def get_tolerance_and_cosine_flag(self, is_training, current_device, name):
        raise NotImplementedError()

    @property
    def equal_nan(self):
        equal_nan = True
        if self.args.float32:
            equal_nan = False
        return equal_nan

    def iter_models(self, args):
        for model_name in self.iter_model_names(args):
            for device in args.devices:
                try:
                    yield self.load_model(
                        device,
                        model_name,
                        batch_size=args.batch_size,
                    )
                except NotImplementedError:
                    continue  # bad benchmark implementation

    def validate_model(self, model, example_inputs):
        """
        Runs the eager model with example inputs to ensure that eager passes.
        """
        model = copy.deepcopy(model)
        example_inputs = clone_inputs(example_inputs)
        if self.args.float32:
            model, example_inputs = cast_to_fp32(model, example_inputs)
        elif self.args.float16:
            model, example_inputs = cast_to_fp16(model, example_inputs)
        elif self.args.bfloat16:
            model, example_inputs = cast_to_bf16(model, example_inputs)

        try:
            self.model_iter_fn(model, example_inputs)
        except Exception as e:
            raise NotImplementedError("Eager model failed to run") from e

    def maybe_cast(self, model, example_inputs):
        model = copy.deepcopy(model)
        example_inputs = clone_inputs(example_inputs)
        if self.args.float32:
            model, example_inputs = cast_to_fp32(model, example_inputs)
        elif self.args.float16:
            model, example_inputs = cast_to_fp16(model, example_inputs)
        elif self.args.bfloat16:
            model, example_inputs = cast_to_bf16(model, example_inputs)
        return model, example_inputs

    def decay_batch_exp(self, batch_size, factor=0.5, divisor=2):
        out_batch_size = batch_size * factor
        if out_batch_size > divisor:
            out_batch_size = (out_batch_size + 1) // divisor * divisor
        else:
            out_batch_size = batch_size - 1
        return max(0, int(out_batch_size))

    def batch_size_finder(self, device, model_name, initial_batch_size=1024):
        batch_size = initial_batch_size
        while batch_size >= 1:
            torch.cuda.empty_cache()
            try:
                device, name, model, example_inputs, _ = self.load_model(
                    device,
                    model_name,
                    batch_size,
                )
                self.model_iter_fn(model, example_inputs)
                return batch_size
            except RuntimeError as e:
                error_str = str(e)
                if "channels_last" in error_str:
                    break
            batch_size = self.decay_batch_exp(batch_size)
        return 1

    def run_n_iterations(self, mod, inputs):
        n = self.args.iterations
        for _ in range(n - 1):
            self.model_iter_fn(mod, inputs, collect_outputs=False)
        return self.model_iter_fn(mod, inputs, collect_outputs=True)

    def optimizer_zero_grad(self, mod):
        if self.optimizer is not None:
            self.optimizer.zero_grad(True)
        else:
            mod.zero_grad(True)

    def optimizer_step(self):
        if self.optimizer is not None:
            self.optimizer.step()

    def get_benchmark_indices(self, length):
        start = self._args.partition_id * (length // self._args.total_partitions)
        end = (
            (self._args.partition_id + 1) * (length // self._args.total_partitions)
            if self._args.partition_id < self._args.total_partitions - 1
            else length
        )
        return start, end

    def check_accuracy(
        self, name, model, example_inputs, optimize_ctx, experiment, tag
    ):
        """
        Checks accuracy.
        1) Collect the outputs with fp64 datatype. This is useful for error checking.
        2) Checks if eager itself has variations.
        """
        start_stats = get_dynamo_stats()

        def record_status(accuracy_status, dynamo_start_stats):
            """
            Records the status in the csv file
            """
            if current_name in self.non_deterministic_models:
                if accuracy_status in (
                    "pass",
                    "eager_two_runs_differ",
                    "fail_accuracy",
                ):
                    accuracy_status = "pass"

            headers = ["dev", "name", "batch_size", "accuracy"]
            fields = [current_device, current_name, current_batch_size, accuracy_status]

            if tag is not None:
                headers.insert(3, "tag")
                fields.insert(3, tag)

            dynamo_stats = get_dynamo_stats()
            dynamo_stats.subtract(dynamo_start_stats)
            for k, v in dynamo_stats.items():
                headers.append(k)
                fields.append(v)

            output_csv(output_filename, headers, fields)
            return accuracy_status

        if name in self.skip_accuracy_checks_large_models_dashboard:
            return record_status("pass_due_to_skip", dynamo_start_stats=start_stats)

        def deepcopy_and_maybe_ddp(model):
            model = copy.deepcopy(model)
            if self.args.ddp:
                model = DDP(model, find_unused_parameters=True)
            elif self.args.fsdp:
                model = FSDP(model, use_orig_params=True)
                if torch._inductor.config.triton.cudagraphs:
                    log.warning("Disabling cudagraphs for FSDP compatibility")
                    torch._inductor.config.triton.cudagraphs = False
            return model

        # Collect the fp64 reference outputs to be used later for accuracy checking.
        fp64_outputs = None
        try:
            model_fp64, inputs_fp64 = cast_to_fp64(
                deepcopy_and_maybe_ddp(model),
                clone_inputs(example_inputs),
            )
            self.init_optimizer(name, current_device, model_fp64.parameters())
            fp64_outputs = self.run_n_iterations(model_fp64, inputs_fp64)
        except Exception:
            log.warning(
                "fp64 golden ref were not generated for %s. Setting accuracy check to cosine",
                name,
            )
            self.args.cosine = True
            fp64_outputs = None

        tolerance, cos_similarity = self.get_tolerance_and_cosine_flag(
            self.args.training, current_device, name
        )

        # Cast the model to float16/float32 as necessary
        model, example_inputs = self.maybe_cast(model, example_inputs)
        accuracy_status = "pass"

        with self.pick_grad(name, self.args.training):
            # Get results of native pytorch
            reset_rng_state()
            try:
                model_copy = deepcopy_and_maybe_ddp(model)
                self.init_optimizer(name, current_device, model_copy.parameters())
                correct_result = self.run_n_iterations(
                    model_copy, clone_inputs(example_inputs)
                )
            except Exception as e:
                accuracy_status = (
                    "eager_1st_run_OOM"
                    if isinstance(e, torch.cuda.OutOfMemoryError)
                    else "eager_1st_run_fail"
                )
                return record_status(accuracy_status, dynamo_start_stats=start_stats)

            # Rerun native pytorch
            reset_rng_state()
            try:
                model_copy = deepcopy_and_maybe_ddp(model)
                self.init_optimizer(name, current_device, model_copy.parameters())
                correct_rerun_result = self.run_n_iterations(
                    model_copy, clone_inputs(example_inputs)
                )
            except Exception as e:
                accuracy_status = (
                    "eager_2nd_run_OOM"
                    if isinstance(e, torch.cuda.OutOfMemoryError)
                    else "eager_2nd_run_fail"
                )
                return record_status(accuracy_status, dynamo_start_stats=start_stats)

            # Two eager runs should have exactly same result
            if (
                name not in self.skip_accuracy_check_as_eager_non_deterministic
                and not same(
                    correct_result,
                    correct_rerun_result,
                    fp64_ref=None,
                    cos_similarity=False,
                    tol=0,
                    equal_nan=self.equal_nan,
                )
            ):
                accuracy_status = "eager_two_runs_differ"
                return record_status(accuracy_status, dynamo_start_stats=start_stats)
            correct_rerun_result = None

            # Run with Dynamo
            # Sometime CI fails with random triton compilation failure which will be skipped for now
            # TODO: revisit this after switching to new Triton runtime
            reset_rng_state()
            torch._dynamo.reset()
            try:
                model_copy = deepcopy_and_maybe_ddp(model)
                self.init_optimizer(name, current_device, model_copy.parameters())
                optimized_model_iter_fn = optimize_ctx(self.run_n_iterations)
                new_result = optimized_model_iter_fn(model_copy, example_inputs)
            except Exception as e:
                log.exception(e)
                if (
                    self.args.ci
                    and isinstance(e, BackendCompilerFailed)
                    and (
                        "Internal Triton PTX codegen error" in str(e)
                        or "cubin" in str(e)
                    )
                ):
                    accuracy_status = "pass_due_to_skip"
                    return record_status(
                        accuracy_status, dynamo_start_stats=start_stats
                    )
                else:
                    print(
                        "TorchDynamo optimized model failed to run because of following error"
                    )
                    accuracy_status = (
                        "OOM"
                        if isinstance(e, torch.cuda.OutOfMemoryError)
                        else "fail_to_run"
                    )
                    return record_status(
                        accuracy_status, dynamo_start_stats=start_stats
                    )

            if name in self.skip_accuracy_check_as_eager_non_deterministic:
                return record_status("pass_due_to_skip", dynamo_start_stats=start_stats)

            if not same(
                correct_result,
                new_result,
                fp64_outputs,
                equal_nan=self.equal_nan,
                cos_similarity=cos_similarity,
                tol=tolerance,
            ):
                if self.args.skip_accuracy_check:
                    accuracy_status = "pass_due_to_skip"
                else:
                    accuracy_status = "fail_accuracy"
                return record_status(accuracy_status, dynamo_start_stats=start_stats)

        return record_status(accuracy_status, dynamo_start_stats=start_stats)

    def run_performance_test(
        self, name, model, example_inputs, optimize_ctx, experiment, tag=None
    ):
        if self.args.xla:
            with self.pick_grad(name, self.args.training):
                return experiment(*self.maybe_cast(model, example_inputs))

        def warmup(fn, model, example_inputs, mode, niters=5):
            peak_mem = 0
            start_stats = get_dynamo_stats()
            try:
                if current_device == "cuda":
                    torch.cuda.reset_peak_memory_stats()
                    torch.cuda.empty_cache()
                t0 = time.perf_counter()
                for _ in range(niters):
                    fn(model, example_inputs)
                t1 = time.perf_counter()
                latency = t1 - t0
                if current_device == "cuda":
                    peak_mem = get_peak_memory()
                elif current_device == "cpu":
                    total = psutil.virtual_memory().total
                    percentage = psutil.Process(os.getpid()).memory_percent()
                    peak_mem = percentage * total / 10**9
            except Exception:
                log.exception("Backend %s failed in warmup()", mode)
                return sys.exit(-1)
            dynamo_stats = get_dynamo_stats()
            dynamo_stats.subtract(start_stats)
            return latency, peak_mem, dynamo_stats

        # Cast the model to float16/float32 as necessary
        model, example_inputs = self.maybe_cast(model, example_inputs)
        self.init_optimizer(name, current_device, model.parameters())
        with self.pick_grad(name, self.args.training):
            ok, total = Stats.reset_counters()
            experiment_kwargs = {}
            if tag is not None:
                experiment_kwargs["tag"] = tag
            results = []

            eager_latency, eager_peak_mem, _ = warmup(
                self.model_iter_fn, model, example_inputs, "eager"
            )
            optimized_model_iter_fn = optimize_ctx(self.model_iter_fn)
            dynamo_latency, dynamo_peak_mem, dynamo_stats = warmup(
                optimized_model_iter_fn, model, example_inputs, "dynamo"
            )

            compilation_time = dynamo_latency - eager_latency
            compression_ratio = (
                eager_peak_mem / dynamo_peak_mem if dynamo_peak_mem else 0.0
            )
            if self.args.print_memory:
                print(
                    f"memory: eager: {eager_peak_mem:.2f} GB, "
                    f"dynamo: {dynamo_peak_mem:.2f} GB, "
                    f"ratio: {compression_ratio:.2f}"
                )

            if experiment.func is speedup_experiment:
                experiment_kwargs["compilation_latency"] = compilation_time
                experiment_kwargs["compression_ratio"] = compression_ratio
                experiment_kwargs["eager_peak_mem"] = eager_peak_mem
                experiment_kwargs["dynamo_peak_mem"] = dynamo_peak_mem
                experiment_kwargs["dynamo_stats"] = dynamo_stats

            if experiment.func is coverage_experiment:
                ok, total = Stats.reset_counters()
                results = []
                # run with torch._dynamo few times to populate the cache
                for _ in range(3):
                    optimized_model_iter_fn(model, example_inputs)
                _, frames_second_pass = Stats.reset_counters()  # should be 0
                if frames_second_pass > 0:
                    optimized_model_iter_fn(model, example_inputs)
                    _, frames_third_pass = Stats.reset_counters()  # should be 0
                else:
                    frames_third_pass = 0

                results.append(
                    f"{ok:3}/{total:3} +{frames_third_pass} frames {compilation_time:3.0f}s"
                )

            if not hasattr(model, name):
                model.name = name
            results.append(experiment(model, example_inputs, **experiment_kwargs))
            return " ".join(map(str, results))

    def run_one_model(
        self,
        name,
        model,
        example_inputs,
        optimize_ctx,
        experiment,
        explain=False,
        tag=None,
    ):
        mode = "train" if self.args.training else "eval"
        msg = f"{current_device:4} {mode:5} {current_name:34} "
        if tag:
            msg += f" {tag:26}"
        print(msg, flush=True)

        start_stats = get_dynamo_stats()

        if self.args.accuracy:
            status = self.check_accuracy(
                name, model, example_inputs, optimize_ctx, experiment, tag
            )
            print(status)
        elif self.args.performance:
            status = self.run_performance_test(
                name, model, example_inputs, optimize_ctx, experiment, tag
            )
            print(status)
        if self.args.timing:
            from torch._dynamo.utils import op_count, print_time_report
            from torch.utils._stats import simple_call_counter

            print_time_report()
            stats = "STATS: "
            stats = stats + " | ".join(
                itertools.chain(
                    [f"call_* op count: {op_count}"],
                    (f"{key}:{value}" for key, value in simple_call_counter.items()),
                )
            )
            print(stats)
        stats = get_dynamo_stats()
        stats.subtract(start_stats)

        if explain:
            print(
                f"Dynamo produced {stats['unique_graphs']} graphs "
                f"covering {stats['calls_captured']} ops with "
                f"{stats['graph_breaks']} graph breaks ({stats['unique_graph_breaks']} unique)"
            )

        if explain or self.args.log_graph_breaks or self.args.print_graph_breaks:
            filename = f"{output_filename.rstrip('.csv')}_graph_breaks.csv"

            def add_double_quotes(x):
                # Delimiter because reason could have comma
                return f'"{x}"'

            for graph_break in graph_break_reasons:
                reason = add_double_quotes(graph_break.reason)
                user_stack = add_double_quotes(
                    ", ".join([str(x) for x in graph_break.user_stack])
                )
                output_csv(
                    filename,
                    ["model", "reason", "user_stack"],
                    [current_name, reason, user_stack],
                )

        if self.args.stats:
            Stats.print_summary()


def help(fn):
    return fn.__doc__


diff_branch_default = "DIFF-BRANCH-DEFAULT"


def should_diff_branch(args):
    return args.diff_branch != diff_branch_default


def parse_args(args=None):
    parser = argparse.ArgumentParser()
    parser.add_argument(
        "--filter", "-k", action="append", help="filter benchmarks with regexp"
    )
    parser.add_argument(
        "--exclude", "-x", action="append", help="filter benchmarks with regexp"
    )
    parser.add_argument(
        "--exclude-exact", action="append", help="filter benchmarks with exact match"
    )
    parser.add_argument(
        "--total-partitions",
        type=int,
        default=1,
        choices=range(1, 10),
        help="Total number of partitions we want to divide the benchmark suite into",
    )
    parser.add_argument(
        "--partition-id",
        type=int,
        default=0,
        help="ID of the benchmark suite partition to be run. Used to divide CI tasks",
    )
    parser.add_argument(
        "--devices", "--device", "-d", action="append", help="cpu or cuda"
    )
    parser.add_argument("--device-index", help="CUDA device index")
    parser.add_argument(
        "--repeat", "-n", type=int, default=30, help="number of timing runs"
    )
    iterations_per_run_help = """
        Run this may iterations for each time measurement. This is mainly used for
        XLA training. We want to run multiple iterations per measurement so the
        tracing and computation for different iteartions can overlap with each
        other. This makes sure we have an accurate xla baseline.
    """
    parser.add_argument(
        "--iterations-per-run", type=int, default=1, help=iterations_per_run_help
    )
    parser.add_argument(
        "--randomize-input",
        action="store_true",
        help="Whether to randomize the input values. Dimensions will be kept the same.",
    )
    parser.add_argument(
        "--threads",
        "-t",
        type=int,
        help="number of threads to use for eager and inductor",
    )
    parser.add_argument(
        "--nopython", action="store_true", help="Turn graph breaks into errors"
    )
    parser.add_argument(
        "--no-skip",
        action="store_true",
        help="run models that are in the global SKIP list",
    )
    parser.add_argument(
        "--prims-nvfuser", action="store_true", help="user prims + nvfuser backend"
    )
    parser.add_argument(
        "--dump-raw-metrics",
        action="store_true",
        help="dump raw timing metrics from speedup experiment",
    )
    parser.add_argument(
        "--log-operator-inputs",
        action="store_true",
        default=False,
    )
    parser.add_argument(
        "--channels-last",
        action="store_true",
        default=False,
        help="use channels last format",
    )
    parser.add_argument(
        "--batch-size", "--batch_size", type=int, help="batch size for benchmarking"
    )
    parser.add_argument(
        "--iterations", type=int, default=2, help="how many iterations to run"
    )
    parser.add_argument(
        "--batch-size-file", type=str, help="String to load batch size from"
    )
    parser.add_argument("--cosine", action="store_true", help="use cosine similarity")
    parser.add_argument(
        "--cpp-wrapper", action="store_true", help="turn on cpp/cuda wrapper codegen"
    )
    parser.add_argument(
        "--ci", action="store_true", help="Flag to tell that its a CI run"
    )
    parser.add_argument(
        "--dynamic-ci-skips-only",
        action="store_true",
        help=(
            "Run only the models that would have been skipped in CI "
            "if dynamic-shapes, compared to running without dynamic-shapes.  "
            "This is useful for checking if more models are now "
            "successfully passing with dynamic shapes.  "
            "Implies --dynamic-shapes and --ci"
        ),
    )
    parser.add_argument(
        "--dashboard", action="store_true", help="Flag to tell that its a Dashboard run"
    )
    parser.add_argument(
        "--skip-fp64-check", action="store_true", help="skip accuracy check using fp64"
    )
    parser.add_argument(
        "--fast", "-f", action="store_true", help="skip slow benchmarks"
    )
    parser.add_argument(
        "--only",
        help="""Run just one model from torchbench. Or
        specify the path and class name of the model in format like:
        --only=path:<MODEL_FILE_PATH>,class:<CLASS_NAME>

        Due to the fact that dynamo changes current working directory,
        the path should be an absolute path.

        The class should have a method get_example_inputs to return the inputs
        for the model. An example looks like
        ```
        class LinearModel(nn.Module):
            def __init__(self):
                super().__init__()
                self.linear = nn.Linear(10, 10)

            def forward(self, x):
                return self.linear(x)

            def get_example_inputs(self):
                return (torch.randn(2, 10),)
        ```
    """,
    )
    parser.add_argument(
        "--ddp",
        action="store_true",
        help="Wraps model in DDP before running it, and uses dynamo DDPOptmizer (graph breaks) by default.",
    )
    parser.add_argument(
        "--fsdp",
        action="store_true",
        help="""Wraps model in FSDP before running it. Disables cudagraphs by default.
        Doesn't recursively wrap, mainly useful for checking dynamo UnspecNNModule compatibility
    """,
    )
    parser.add_argument(
        "--no-optimize-ddp",
        action="store_true",
        help="Disables dynamo DDPOptimizer (graph breaks). (Applies only when using --ddp benchmark mode).",
    )
    parser.add_argument(
        "--distributed-master-port",
        default="6789",
        help="Port to bind for for torch.distributed.  Use the default unless it's conflicting with another user",
    )
    parser.add_argument(
        "--dynamic-shapes",
        action="store_true",
        help="Runs a dynamic shapes version of the benchmark, if available.",
    )
    parser.add_argument(
        "--dynamic-batch-only",
        action="store_true",
        help="Only assume batch dimension is dynamic.  Implies --dynamic-shapes",
    )
    parser.add_argument(
        "--specialize-int", action="store_true", help="Run with specialize_int=True."
    )
    parser.add_argument(
        "--use-eval-mode",
        action="store_true",
        help="sets model.eval() to reduce randomness",
    )
    parser.add_argument(
        "--skip-accuracy-check",
        action="store_true",
        help="keeps running even when accuracy fails",
    )
    parser.add_argument(
        "--generate-aot-autograd-stats",
        action="store_true",
        help="Generates AOT Autograd stats like how mnay graphs are sent to AOT",
    )
    parser.add_argument(
        "--inductor-settings",
        action="store_true",
        help="Use same settings as --inductor for baseline comparisons",
    )
    parser.add_argument(
        "--suppress-errors",
        action="store_true",
        help="Suppress errors instead of raising them",
    )
    parser.add_argument(
        "--output",
        help="Overrides the output filename",
    )
    parser.add_argument(
        "--output-directory",
        help="Overrides the directory to place output files.",
    )
    parser.add_argument(
        "--baseline",
        help="Compare with a prior --output",
    )
    parser.add_argument(
        "--part",
        default=None,
        help="Specify the part of the model to run.",
    )
    parser.add_argument(
        "--export-profiler-trace",
        action="store_true",
        help="exports trace of kineto profiler",
    )
    parser.add_argument(
        "--profiler-trace-name",
        "--profiler_trace_name",
        help="Overwrites exported trace name",
    )
    parser.add_argument(
        "--diff-branch",
        default=diff_branch_default,
        help="delta current branch against given branch.",
    )
    parser.add_argument(
        "--tag", default=None, help="Specify a tag to be included in csv files."
    )
    parser.add_argument(
        "--explain",
        action="store_true",
        help="print some graph/op statistics during the run, similar to .explain()",
    )
    parser.add_argument(
        "--stats",
        action="store_true",
        help="print graph counter stats",
    )
    parser.add_argument(
        "--print-memory",
        action="store_true",
        help="print extra memory statistics",
    )
    parser.add_argument(
        "--cold-start-latency",
        "--cold_start_latency",
        action="store_true",
        help="Use a fresh triton cachedir when running each model, to force cold-start compile.",
    )
    parser.add_argument(
        "--disable-cudagraphs",
        action="store_true",
        help="Disables cudagraphs for Inductor",
    )
    parser.add_argument(
        "--disable-split-reductions",
        action="store_true",
        help="Disables split reductions for Inductor",
    )
    parser.add_argument(
        "--disable-persistent-reductions",
        action="store_true",
        help="Disables split reductions for Inductor",
    )
    parser.add_argument(
        "--disable-divisible-by-16",
        action="store_true",
        help="Disables divisible by 16 hint to Triton for Inductor",
    )
    parser.add_argument(
        "--inductor-compile-mode",
        default=None,
        help="torch.compile mode argument for inductor runs.",
    )
    parser.add_argument(
        "--print-graph-breaks",
        action="store_true",
        help="Show a warning whenever graph break",
    )
    parser.add_argument(
        "--log-graph-breaks",
        action="store_true",
        help="log graph breaks in a file",
    )
    parser.add_argument(
        "--trace-on-xla",
        action="store_true",
        help="Whether to trace the model on XLA or on eager device",
    )
    parser.add_argument(
        "--xla-tolerance",
        type=float,
        default=1e-2,
        help="XLA needs a loose tolerance to pass the correctness check",
    )
    parser.add_argument(
        "--collect-outputs",
        action="store_true",
        help="""Whether to collect outputs for training. Set this to true if we
        want to verify the numerical correctness of graidents. But that may
        cause time measurement not accurate""",
    )
    parser.add_argument("--timing", action="store_true", help="Emits phase timing")

    parser.add_argument(
        "--progress",
        action="store_true",
        help="Print n/k models message between each model run.",
    )

    parser.add_argument(
        "--timeout",
        type=int,
        default=1800,
        help="timeout (second) for benchmarking.",
    )

    parser.add_argument(
        "--per_process_memory_fraction",
        type=float,
        default=1,
        help="Set per-process GPU memory fraction (limit) for reducing usable size and reproducing OOMs",
    )
    group_fuser = parser.add_mutually_exclusive_group()
    # --nvfuser is now the default, keep the option to not break scripts
    group_fuser.add_argument("--nvfuser", action="store_true", help=argparse.SUPPRESS)
    group_fuser.add_argument("--nnc", action="store_true", help="enable NNC for GPUs")

    group_prec = parser.add_mutually_exclusive_group()
    group_prec.add_argument("--float16", action="store_true", help="cast model to fp16")
    group_prec.add_argument(
        "--bfloat16", action="store_true", help="cast model to bf16"
    )
    group_prec.add_argument("--float32", action="store_true", help="cast model to fp32")
    group_prec.add_argument(
        "--amp", action="store_true", help="use automatic mixed precision"
    )

    group_printout = parser.add_mutually_exclusive_group()
    group_printout.add_argument(
        "--verbose", "-v", action="store_true", help="enable verbose debug printouts"
    )
    group_printout.add_argument(
        "--quiet", "-q", action="store_true", help="suppress debug printouts"
    )

    group = parser.add_mutually_exclusive_group()
    group.add_argument(
        "--coverage", action="store_true", help="(default) " + help(coverage_experiment)
    )
    group.add_argument(
        "--overhead", action="store_true", help=help(overhead_experiment)
    )
    group.add_argument(
        "--speedup-dynamo-ts",
        action="store_true",
        help="TorchDynamo frontend with torchscript backend",
    )
    group.add_argument(
        "--speedup-fx2trt", action="store_true", help=help(speedup_experiment_fx2trt)
    )
    group.add_argument(
        "--speedup-fx2trt-fp16",
        action="store_true",
        help=help(speedup_experiment_fx2trt),
    )
    group.add_argument(
        "--print-fx",
        action="store_true",
        help="Print fx traces captured from model",
    )
    group.add_argument(
        "--print-aten-ops",
        action="store_true",
        help="Print traces of aten ops captured by AOT autograd",
    )
    group.add_argument(
        "--inductor",
        action="store_true",
        help="Measure speedup with TorchInductor",
    )
    group.add_argument(
        "--xla", action="store_true", help="Compare TorchXLA to eager PyTorch"
    )
    group.add_argument(
        "--backend",
        choices=torch._dynamo.list_backends(exclude_tags=None),
        help="measure speedup with a given backend",
    )
    group.add_argument("--nothing", action="store_true", help=help(null_experiment))
    group.add_argument(
        "--log-conv-args",
        action="store_true",
        help="Dump convolution input/weight/bias's shape/stride/dtype and other options to json",
    )
    group.add_argument(
        "--recompile-profiler",
        "--recompile_profiler",
        action="store_true",
        help="Run the dynamo recompilation profiler on each model.",
    )
    group.add_argument(
        "--find-batch-sizes",
        action="store_true",
        help="finds the largest batch size that could fit on GPUs",
    )

    mode_group = parser.add_mutually_exclusive_group(required=True)
    mode_group.add_argument(
        "--accuracy",
        action="store_true",
        help="Checks accuracy with small batch size and eval mode",
    )
    mode_group.add_argument(
        "--performance", action="store_true", help="Measures performance speedup"
    )

    run_mode_group = parser.add_mutually_exclusive_group(required=True)
    run_mode_group.add_argument(
        "--training",
        action="store_true",
        help="Performs training",
    )
    run_mode_group.add_argument(
        "--inference", action="store_true", help="Performs inference"
    )
    return parser.parse_args(args)


def main(runner, original_dir=None):
    if original_dir:
        os.chdir(original_dir)
    args = parse_args()
    if args.baseline:
        args.baseline = os.path.abspath(args.baseline)

    if should_diff_branch(args):
        import git

        # We do this here so we error out earlier if there's an issue
        repo = git.Repo()
        if repo.is_dirty():
            raise RuntimeError(
                "--diff-branch called on dirty branch. Commit, stash, or reset."
            )
        main_branch = repo.active_branch.name
        if main_branch == args.diff_branch:
            raise RuntimeError(
                f"--diff-branch: current branch is same as {args.diff_branch} branch, what are you diffing?"
            )

    with maybe_init_distributed(
        (args.ddp or args.fsdp) and args.only, port=args.distributed_master_port
    ):
        return maybe_fresh_cache(
            run, (args.cold_start_latency and args.only) or args.ci
        )(runner, args, original_dir)


def run(runner, args, original_dir=None):
    # Pass the parsed args object to benchmark runner object
    runner.args = args

    args.filter = args.filter or [r"."]
    args.exclude = args.exclude or [r"^$"]
    args.exclude_exact = args.exclude_exact or []

    if args.inductor:
        assert args.backend is None
        args.backend = "inductor"
    if args.dynamic_ci_skips_only:
        args.dynamic_shapes = True
        args.ci = True
    if args.dynamic_batch_only:
        args.dynamic_shapes = True
        torch._dynamo.config.assume_static_by_default = True
    if args.dynamic_shapes:
        torch._dynamo.config.dynamic_shapes = True
        if not args.dynamic_batch_only:
            torch._dynamo.config.assume_static_by_default = False
    if args.specialize_int:
        torch._dynamo.config.specialize_int = True
    if args.ci:
        if args.accuracy:
            # Run fewer iterations when checking accuracy
            args.repeat = 2
        if args.dynamic_ci_skips_only:
            # Test only the incremental set of jobs whose skipped was
            # caused solely by turning on dynamic shapes
            assert args.dynamic_shapes
            ci = functools.partial(CI, args.backend, training=args.training)
            args.filter = list(
                set(CI_SKIP[ci(dynamic=True)]) - set(CI_SKIP[ci(dynamic=False)])
            )
        else:
            ci = functools.partial(
                CI, args.backend, training=args.training, dynamic=args.dynamic_shapes
            )
            for device in args.devices:
                args.exclude_exact.extend(CI_SKIP[ci(device=device)])
    if args.ddp:
        # TODO: we could also hook DDP bench up to --speedup bench, _not_ for mgpu e2e perf,
        # but just to measure impact on singlenode of performing graph-breaks.
        # Left it as a follow up to keep this PR isolated.
        assert (
            args.accuracy
        ), "DDP benchmark is currently only hooked up to --accuracy bench"
        assert args.training, "DDP benchmark requires --training mode"
        if args.no_optimize_ddp:
            torch._dynamo.config.optimize_ddp = False
        else:
            # TODO(whc) after enabling DDPOptimizer by default this could be removed or assert
            torch._dynamo.config.optimize_ddp = True
        if args.only == "dlrm":
            log.error(
                "DLRM+DDP is unsupported as it requires sharding the embedding layer separately from DDP"
            )
            return sys.exit(-1)
    if args.accuracy:
        # Use small batch size. We use >1 batch size to ensure we test
        # batch_norm type of operators that work on batch dims.
        # TODO - Go through the failures for batch size = 2
        if args.batch_size is None:
            if runner.suite_name == "huggingface":
                args.batch_size = 1
            elif runner.suite_name == "torchbench":
                args.batch_size = 4
            else:
                # Larger batch size of TIMM models to have stable batch_norm
                assert runner.suite_name == "timm_models"
                args.batch_size = 8

        # Remove sources of randomness
        if runner.suite_name != "timm_models":
            # TODO - Using train mode for timm_models. Move to train mode for HF and Torchbench as well.
            args.use_eval_mode = True
        inductor_config.fallback_random = True
        if args.only is not None and args.only not in {
            "alexnet",
            "Background_Matting",
            "pytorch_CycleGAN_and_pix2pix",
            "pytorch_unet",
            "Super_SloMo",
            "vgg16",
            "vision_maskrcnn",
        }:
            # some of the models do not support use_deterministic_algorithms
            torch.use_deterministic_algorithms(True)
        os.environ["CUBLAS_WORKSPACE_CONFIG"] = ":4096:8"
        torch.backends.cudnn.deterministic = True
        torch.backends.cudnn.allow_tf32 = False
        torch.backends.cudnn.benchmark = False
        torch.backends.cuda.matmul.allow_tf32 = False

        # Remove randomeness when torch manual seed is called
        patch_torch_manual_seed()

        # Some models e.g. yolov3 assert batch size on n_gpus
        if "CUDA_VISIBLE_DEVICES" not in os.environ:
            args.device_index = "0"

        # Stricter check to disable fallbacks
        args.suppress_errors = False

    if args.device_index is not None:
        os.environ["CUDA_VISIBLE_DEVICES"] = args.device_index

    elif args.performance:
        # Ensure that we test on real scenarios
        args.use_eval_mode = False

    if args.partition_id > args.total_partitions or args.partition_id < 0:
        print("Invalid partition id")
        return sys.exit(-1)

    if not args.devices:
        if torch.cuda.is_available():
            args.devices = ["cuda"]
        else:
            log.warning("torch.cuda.is_available() == False, using CPU")
            args.devices = ["cpu"]

    if args.devices != ["cpu"] and torch.cuda.is_available():
        global synchronize
        synchronize = torch.cuda.synchronize

    if (
        args.devices == ["cuda"]
        and torch.cuda.get_device_properties(0).total_memory < 25 * 2**30
    ):
        # OOM errors on an RTX 3090 with 24gb RAM
        runner.skip_models.update(
            {
                # torchbench
                "hf_Longformer",
                "timm_nfnet",
                "timm_efficientdet",
            }
        )
        if args.training:
            runner.skip_models.add("hf_T5")

    if torch._dynamo.config.dynamic_shapes:
        # TODO(jansel): fix bugs in these
        runner.skip_models.update(runner.failing_dynamic_shape_models)

    if args.nnc:
        torch._C._jit_override_can_fuse_on_cpu(True)
        torch._C._jit_override_can_fuse_on_gpu(True)
        torch._C._jit_set_texpr_fuser_enabled(True)
        torch._C._jit_set_nvfuser_enabled(False)

    if args.threads:
        torch.set_num_threads(args.threads)

    if args.verbose:
        torch._logging.set_logs(dynamo=logging.DEBUG)

    if args.print_graph_breaks:
        torch._dynamo.config.print_graph_breaks = True

    if args.quiet:
        torch._logging.set_logs(dynamo=logging.ERROR)

    torch._dynamo.config.suppress_errors = args.suppress_errors

    if args.training:
        runner.model_iter_fn = runner.forward_and_backward_pass
        runner.skip_models.update(runner.skip_not_suitable_for_training_models)
    else:
        runner.model_iter_fn = runner.forward_pass

    if args.fast:
        runner.skip_models.update(runner.slow_models)

    if args.devices == ["cpu"]:
        runner.skip_models.update(runner.very_slow_models)
        runner.skip_models.update(runner.skip_models_for_cpu)
    elif args.devices == ["cuda"]:
        runner.skip_models.update(runner.skip_models_for_cuda)

    if args.inductor or args.inductor_settings:
        runner.skip_models.update(runner.failing_torchinductor_models)
        if args.float16:
            # TODO(jansel): check if correctness issue is real
            runner.skip_models.add("yolov3")

    if args.float16:
        # these give `INCORRECT - Variation in Eager runs itself` sometimes
        runner.non_deterministic_models.update(
            {
                "demucs",
                "pyhpc_equation_of_state",
                "timm_efficientdet",
                "pyhpc_isoneutral_mixing",
                "pyhpc_turbulent_kinetic_energy",
                "shufflenet_v2_x1_0",
            }
        )

    if args.no_skip:
        runner.skip_models.clear()

    experiment = null_experiment
    global current_name, current_device, current_batch_size, output_filename, optimize_ctx
    optimize_ctx = contextlib.nullcontext()

    if args.overhead:
        optimize_ctx = torch._dynamo.optimize(dummy_fx_compile, nopython=args.nopython)
        experiment = speedup_experiment
        output_filename = "overheads.csv"
    elif args.inductor:
        inductor_config.debug = args.verbose
        if (
            args.ci
            and args.accuracy
            and args.training
            and args.only in {"dla102", "gernet_l"}
        ):
            # Log generated code for flaky tests, to check if there is any codegen difference
            inductor_config.debug = True

        if args.threads:
            inductor_config.cpp.threads = args.threads

        optimize_ctx = functools.partial(
            torch.compile,
            backend="inductor",
            fullgraph=args.nopython,
            mode=args.inductor_compile_mode,
        )
        experiment = speedup_experiment
        output_filename = "inductor.csv"
    elif args.xla:
        (dev,) = args.devices
        os.environ["PJRT_DEVICE"] = {"cuda": "GPU", "cpu": "CPU"}[dev]
        torch._dynamo.mark_dynamic = MagicMock()
        experiment = xla
        output_filename = "xla.csv"
    elif args.speedup_dynamo_ts:
        optimize_ctx = torch._dynamo.optimize("ts", nopython=args.nopython)
        experiment = speedup_experiment
        output_filename = "speedup_dynamo_ts.csv"
    elif args.prims_nvfuser:
        optimize_ctx = torch._dynamo.optimize("prims_nvfuser", nopython=args.nopython)
        experiment = speedup_experiment
        backend_str = "prims_nvfuser"
        output_filename = f"accuracy_aot_{backend_str}.csv"
    elif args.print_fx:
        optimize_ctx = torch._dynamo.optimize(
            print_fx,
            nopython=args.nopython,
        )
    elif args.print_aten_ops:
        optimize_ctx = torch._dynamo.optimize(
            print_aten_ops,
            nopython=args.nopython,
        )
    elif args.nothing:
        optimize_ctx = nothing
        experiment = speedup_experiment
        output_filename = "nothing.csv"
    elif args.backend:
        optimize_ctx = torch._dynamo.optimize(args.backend, nopython=args.nopython)
        experiment = speedup_experiment
        if args.accuracy:
            output_filename = f"accuracy_{args.backend}.csv"
        else:
            output_filename = f"speedup_{args.backend}.csv"
    elif args.recompile_profiler:
        output_filename = "recompile_profiler_log.csv"
        experiment = recompile_profiler_experiment
    else:
        optimize_ctx = torch._dynamo.optimize(
            fx_insert_profiling, nopython=args.nopython
        )
        experiment = coverage_experiment
        output_filename = "coverage.csv"

    if args.inductor or args.backend == "inductor":
        inductor_config.triton.cudagraphs = not args.disable_cudagraphs
        inductor_config.triton.persistent_reductions = (
            not args.disable_persistent_reductions
        )
        inductor_config.split_reductions = not args.disable_split_reductions
        inductor_config.triton.divisible_by_16 = not args.disable_divisible_by_16
        inductor_config.cpp_wrapper = args.cpp_wrapper

    runner.setup_amp()

    if args.output:
        output_filename = args.output

    if output_filename:
        if args.output_directory:
            output_filename = os.path.join(args.output_directory, output_filename)
        else:
            output_filename = os.path.join(
                torch._dynamo.config.base_dir, output_filename
            )

    if args.find_batch_sizes and args.only:
        for device in args.devices:
            batch_size = runner.batch_size_finder(device, args.only)
            print(args.only, batch_size)
            output_csv(output_filename, [], [args.only, batch_size])
        return

    if args.export_profiler_trace:
        if args.profiler_trace_name is None:
            if args.backend:
                args.profiler_trace_name = args.backend
            elif args.inductor:
                args.profiler_trace_name = "inductor"
            else:
                args.profiler_trace_name = "profile"
        else:
            args.profiler_trace_name = args.profiler_trace_name

    experiment = functools.partial(experiment, args, runner.model_iter_fn)

    if args.only and should_diff_branch(args):
        import git

        repo = git.Repo()
        main_branch = repo.active_branch.name
        try:
            # Adding diff-branch again to the args will override previous value
            call_args = (
                [sys.executable] + sys.argv + [f"--diff-branch={diff_branch_default}"]
            )
            # Run for main branch
            subprocess.check_call(call_args + [f"--tag={main_branch}"])
            # Run for comparison branch
            repo.git.checkout(args.diff_branch)
            subprocess.check_call(call_args + [f"--tag={args.diff_branch}"])
        finally:
            # Go back to main branch
            repo.git.checkout(main_branch)
    elif args.only:
        model_name = args.only
        for device in args.devices:
            batch_size = args.batch_size
            if args.batch_size_file:
                batch_size = read_batch_size_from_file(
                    args, args.batch_size_file, model_name
                )
            if model_specified_by_path(args.only):
                model, example_inputs = load_model_from_path(args.only)
                name = model.__class__.__name__
                model = model.to(device=device)
                example_inputs = tree_map_only(
                    torch.Tensor, lambda x: x.to(device=device), example_inputs
                )
            else:
                try:
                    with tqdm(desc="loading model"):
                        if args.part:
                            (
                                device,
                                name,
                                model,
                                example_inputs,
                                batch_size,
                            ) = runner.load_model(
                                device,
                                model_name,
                                batch_size=batch_size,
                                part=args.part,
                            )
                        else:
                            (
                                device,
                                name,
                                model,
                                example_inputs,
                                batch_size,
                            ) = runner.load_model(
                                device, model_name, batch_size=batch_size
                            )
                except NotImplementedError as e:
                    print(e)
                    import traceback

                    print(traceback.format_exc())
                    logging.warning("%s failed to load", args.only)
                    continue  # bad benchmark implementation

            if args.trace_on_xla:
                xla_dev = xm.xla_device()
                model = model.to(device=xla_dev)
                example_inputs = tree_map_only(
                    torch.Tensor, lambda x: x.to(device=xla_dev), example_inputs
                )

            current_name = name
            current_device = device
            current_batch_size = batch_size
            set_model_name(name)

            if args.float32:
                model, example_inputs = cast_to_fp32(model, example_inputs)
            elif args.float16:
                model, example_inputs = cast_to_fp16(model, example_inputs)
            elif args.bfloat16:
                model, example_inputs = cast_to_bf16(model, example_inputs)

            # Look for stuff that looks like batch size, and mark it dynamic.
            # Better integration would integrate directly with benchmark suite
            # but cannot conveniently do this
            # NB: This must be done late enough so that we don't do more
            # conversions on the inputs
            # NB: Assumes only the first batch-y like dimension is the batch
            marked = False

            def detect_and_mark_batch(t):
                nonlocal marked
                for i, s in enumerate(t.size()):
                    if s == batch_size:
                        torch._dynamo.mark_dynamic(t, i)
                        marked = True
                        break

            if args.dynamic_batch_only and batch_size > 1:
                tree_map_only(torch.Tensor, detect_and_mark_batch, example_inputs)
                assert marked, f"nothing in example_inputs had a dim with {batch_size}"

            if args.log_operator_inputs:
                log_operator_inputs(
                    model, example_inputs, runner.model_iter_fn, name, args
                )
                continue

            if args.per_process_memory_fraction != 1:
                torch.cuda.set_per_process_memory_fraction(
                    args.per_process_memory_fraction
                )

            runner.run_one_model(
                name,
                model,
                example_inputs,
                optimize_ctx,
                experiment,
                explain=args.explain,
                tag=args.tag,
            )
        if args.generate_aot_autograd_stats:
            stats_file = output_filename.split(".csv")[0] + "_stats.csv"
            output_csv(
                stats_file,
                ("dev", "name", "batch_size", "total_aot_graphs", "ok_aot_graphs"),
                [
                    current_device,
                    current_name,
                    current_batch_size,
                    *Stats.aot_summary(),
                ],
            )
    else:
        if output_filename and os.path.exists(output_filename):
            os.unlink(output_filename)
        if original_dir:
            os.chdir(original_dir)
        model_names = list(runner.iter_model_names(args))
        nmodels = len(model_names)
        for i, name in enumerate(model_names):
            current_name = name
            placeholder_batch_size = 0
            if args.progress:
                print(f"Running model {i+1}/{nmodels}", flush=True)

            def write_csv(status):
                for device in args.devices:
                    output_csv(
                        output_filename,
                        ["dev", "name", "batch_size", "accuracy"],
                        [device, name, placeholder_batch_size, status],
                    )

            try:
                timeout = args.timeout
                if should_diff_branch(args):
                    timeout *= 2
                subprocess.check_call(
                    [sys.executable] + sys.argv + [f"--only={name}"], timeout=timeout
                )
            except subprocess.TimeoutExpired:
                print("TIMEOUT", file=sys.stderr)
                write_csv("timeout")
            except subprocess.SubprocessError:
                print("ERROR", file=sys.stderr)
                write_csv("infra_error")
        print_summary(output_filename)


def log_operator_inputs(model, example_inputs, model_iter_fn, name, args):
    mode = "training" if args.training else "eval"
    output = os.path.join(os.path.dirname(args.output), f"{name}_{mode}.txt")

    # TODO - add option for coalescing inputs over multiple runs
    if os.path.exists(output):
        print(f"Skipping {name}, {output} already exists")
        return

    print(f"Running {name}")

    operator_mode = OperatorInputsMode()
    fake_tensor_mode = FakeTensorMode()

    with torch._subclasses.fake_tensor.FakeCopyMode(fake_tensor_mode):
        model_fake = copy.deepcopy(model)
        example_inputs_fake = copy.deepcopy(example_inputs)
    try:
        with fake_tensor_mode, operator_mode:
            model_iter_fn(model_fake, example_inputs_fake, collect_outputs=False)
    except Exception as e:
        print(f"{name} failed to run with fake tensors, trying real. Exception: {e}")
        operator_mode = OperatorInputsMode()
        try:
            with operator_mode:
                model_iter_fn(model, example_inputs, collect_outputs=False)
        except Exception as e2:
            print(f"{name} failed to run with real. Exception: {e2}")
            raise

    print(f"Writing output to {output}")
    operator_mode.log_to_file(output)


if __name__ == "__main__":
    raise RuntimeError(
        f"You shouldn't run {sys.argv[0]} directly, instead try timm_model.py, torchbench.py or hugginface.py"
    )<|MERGE_RESOLUTION|>--- conflicted
+++ resolved
@@ -16,7 +16,7 @@
 import time
 from contextlib import contextmanager
 
-from typing import NamedTuple
+from typing import Any, NamedTuple
 from unittest.mock import MagicMock
 
 import numpy as np
@@ -63,6 +63,8 @@
 current_batch_size = None
 output_filename = None
 
+MAX_DOWNLOAD_ATTEMPTS = 5
+
 
 class CI(NamedTuple):
     backend: str  # aot_eager or inductor
@@ -96,8 +98,8 @@
     "Background_Matting",  # fp64_OOM
     "hf_BigBird",  # fp64_OOM
     "hf_T5_base",  # fp64_OOM
-    "vision_maskrcnn",  # eager_two_runs_differ
     "llama",  # Accuracy failed: allclose not within tol=0.001
+    "vision_maskrcnn",  # shape mismatch in accuracy check!
     # Huggingface
     "XGLMForCausalLM",  # OOM
     # TIMM
@@ -143,7 +145,7 @@
     "resnet50_quantized_qat",  # fp64_OOM
     "moco",
     "pytorch_struct",
-    "vision_maskrcnn",
+    "vision_masrkcnn",  # AssertionError: nothing in example_inputs had a dim with 4
     # Huggingface
     "MBartForConditionalGeneration",  # OOM
     "M2M100ForConditionalGeneration",  # OOM
@@ -188,7 +190,6 @@
     "pyhpc_equation_of_state",  # Accuracy
     "pyhpc_turbulent_kinetic_energy",  # Accuracy
     "tacotron2",
-    "vision_maskrcnn",  # accuracy
 ]
 
 CI_SKIP[CI("inductor", training=False, device="cpu")] = [
@@ -214,7 +215,6 @@
     "hf_T5_base",  # OOM
     "mobilenet_v2_quantized_qat",
     "pyhpc_turbulent_kinetic_energy",
-    "vision_maskrcnn",
     "resnet50_quantized_qat",  # Eager model failed to run(Quantize only works on Float Tensor, got Double)
     "sage",  # does not work with fp32
     # torchrec_dlrm requires gcc-11, https://github.com/pytorch/benchmark/pull/1427
@@ -256,6 +256,7 @@
     *CI_SKIP[CI("aot_eager", training=False)],
     "cm3leon_generate",  # Could not validate constraint UnspecConstraint
     "hf_T5_generate",  # Could not validate constraint UnspecConstraint
+    "vision_maskrcnn",  # nothing in example_inputs had a dim with 4
 ]
 
 CI_SKIP[CI("aot_eager", training=True, dynamic=True)] = [
@@ -943,8 +944,6 @@
         return None
 
 
-<<<<<<< HEAD
-=======
 def download_retry_decorator(download_fn):
     """
     Decorator function for applying retry logic to a download function.
@@ -982,7 +981,6 @@
     return wrapper
 
 
->>>>>>> 07e759ec
 def read_batch_size_from_file(args, filename, model_name):
     batch_size = None
     if os.path.exists("benchmarks"):
@@ -2257,7 +2255,6 @@
             "pytorch_unet",
             "Super_SloMo",
             "vgg16",
-            "vision_maskrcnn",
         }:
             # some of the models do not support use_deterministic_algorithms
             torch.use_deterministic_algorithms(True)
