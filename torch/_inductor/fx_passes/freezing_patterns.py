import functools

import torch
from torch._inductor.compile_fx import fake_tensor_prop

from .. import config
from ..pattern_matcher import (
    _return_true,
    inference_graph,
    init_once_fakemode,
    PatternMatcherPass,
    register_graph_pattern,
    register_replacement,
    stable_topological_sort,
)

aten = torch.ops.aten

# First pass_patterns[0] are applied, then [1], then [2]
pass_patterns = [
    PatternMatcherPass(),
    PatternMatcherPass(),
    PatternMatcherPass(),
]

binary_folding_pass = PatternMatcherPass()


def freezing_passes(gm: torch.fx.GraphModule, aot_example_inputs):
    """
    Passes that are applied to the graph to freeze pass.
    """

    from ..freezing import constant_fold

    lazy_init()
<<<<<<< HEAD
    for pattern in pass_patterns:
        # We need a few rounds of constant folding to get rid of all the
        # unnecessary nodes, but may need a good method to chose the rounds number.
        # works like: conv+binary+binary.
        for _ in range(4):
            constant_fold(gm)
            # Make sure meta['val'] is properly set for all nodes
            fake_tensor_prop(gm, aot_example_inputs, True)
            pattern.apply(gm.graph)
=======
    binary_folding_pass.apply(gm.graph)
    for patterns in pass_patterns:
        patterns.apply(gm.graph)
>>>>>>> b404b54e

    if torch._C._has_mkldnn and config.cpp.weight_prepack:
        from .mkldnn_fusion import _eliminate_duplicate_packed_nodes

        _eliminate_duplicate_packed_nodes(gm)

    stable_topological_sort(gm.graph)
    gm.recompile()
    gm.graph.lint()


@init_once_fakemode
def lazy_init():
    if torch._C._has_mkldnn and config.cpp.weight_prepack:
        from .mkldnn_fusion import _mkldnn_weight_pack_init

        _mkldnn_weight_pack_init()

    from .binary_folding import binary_folding_init

    addmm_patterns_init()
    binary_folding_init()


def register_freezing_graph_pattern(pattern, extra_check=_return_true, pass_number=0):
    return register_graph_pattern(
        pattern,
        extra_check=extra_check,
        pass_dict=pass_patterns[pass_number],
    )


def register_binary_folding_pattern(pattern, extra_check=_return_true):
    return register_graph_pattern(
        pattern,
        extra_check=extra_check,
        pass_dict=binary_folding_pass,
    )


@functools.lru_cache(None)
def addmm_patterns_init():
    if torch.cuda.is_available():
        # workaround https://github.com/pytorch/pytorch/issues/97894
        device = "cuda"
    else:
        device = "cpu"
    val = functools.partial(torch.empty, (10, 10), device=device, requires_grad=False)

    def check_concat_weights(match):
        weights = [
            match.kwargs["w1"],
            match.kwargs["w2"],
            match.kwargs["w3"],
        ]
        return all(
            w.op == "get_attr" and w.meta["val"].shape == weights[0].meta["val"].shape
            for w in weights
        )

    def matmul_fuse_pattern(inp, w1, w2, w3):
        return (inp @ w1, inp @ w2, inp @ w3)

    def matmul_replacement(inp, w1, w2, w3):
        cat_t = torch.cat((w1, w2, w3), dim=1)
        mm = inp @ cat_t
        return mm.chunk(3, dim=1)

    register_replacement(
        matmul_fuse_pattern,
        matmul_replacement,
        [val(), val(), val(), val()],
        inference_graph,
        pass_patterns[0],
        extra_check=check_concat_weights,
        exclusive_arg_names=("w1", "w2", "w3"),
    )

    def addmm_fuse_pattern_second(inp, w1, w2, w3, b1, b2, b3):
        return (
            aten.addmm(b1, inp, w1),
            aten.addmm(b2, inp, w2),
            aten.addmm(b3, inp, w3),
        )

    def addmm_fuse_replacement_second(inp, w1, w2, w3, b1, b2, b3):
        cat_w = torch.cat((w1, w2, w3), dim=1)
        cat_b = torch.cat((b1, b2, b3))
        return aten.addmm(cat_b, inp, cat_w).chunk(3, dim=1)

    register_replacement(
        addmm_fuse_pattern_second,
        addmm_fuse_replacement_second,
        [val() for _ in range(7)],
        inference_graph,
        pass_patterns[0],
        extra_check=check_concat_weights,
        exclusive_arg_names=("w1", "w2", "w3", "b1", "b2", "b3"),
    )<|MERGE_RESOLUTION|>--- conflicted
+++ resolved
@@ -2,6 +2,7 @@
 
 import torch
 from torch._inductor.compile_fx import fake_tensor_prop
+from ..._dynamo.utils import counters
 
 from .. import config
 from ..pattern_matcher import (
@@ -34,21 +35,23 @@
     from ..freezing import constant_fold
 
     lazy_init()
-<<<<<<< HEAD
+    # We need a few rounds of binary folding to get rid of all the
+    # unnecessary nodes, but may need a good method to chose the rounds number.
+    # works like: conv+binary+binary.
+    binary_folding = 0
+    for _ in range(4):
+        constant_fold(gm)
+        # Make sure meta['val'] is properly set for all nodes
+        fake_tensor_prop(gm, aot_example_inputs, True)
+        binary_folding_pass.apply(gm.graph)
+        # If we don't have binary folding, we don't need to run the pass again.
+        if counters["inductor"]["binary_folding"] == binary_folding:
+            break
+        binary_folding += counters["inductor"]["binary_folding"]
+
+    constant_fold(gm)
     for pattern in pass_patterns:
-        # We need a few rounds of constant folding to get rid of all the
-        # unnecessary nodes, but may need a good method to chose the rounds number.
-        # works like: conv+binary+binary.
-        for _ in range(4):
-            constant_fold(gm)
-            # Make sure meta['val'] is properly set for all nodes
-            fake_tensor_prop(gm, aot_example_inputs, True)
-            pattern.apply(gm.graph)
-=======
-    binary_folding_pass.apply(gm.graph)
-    for patterns in pass_patterns:
-        patterns.apply(gm.graph)
->>>>>>> b404b54e
+        pattern.apply(gm.graph)
 
     if torch._C._has_mkldnn and config.cpp.weight_prepack:
         from .mkldnn_fusion import _eliminate_duplicate_packed_nodes
