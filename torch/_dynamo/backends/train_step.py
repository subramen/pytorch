--- conflicted
+++ resolved
@@ -1,5 +1,6 @@
 import builtins
 import logging
+
 from contextlib import contextmanager
 from copy import copy
 from typing import Any, Callable, Dict, List, Optional, Union
@@ -11,14 +12,11 @@
 from torch._dynamo.backends.registry import lookup_backend
 from torch._dynamo.utils import assert_no_fake_params_or_buffers, check_all_fake
 from torch._guards import detect_fake_mode, TracingContext
-<<<<<<< HEAD
+from torch._inductor.compile_fx import compile_fx_inner
+
+from torch._inductor.decomposition import select_decomp_table
 from torch._subclasses.fake_tensor import FakeTensorMode
-=======
-from torch._inductor.compile_fx import compile_fx_inner
->>>>>>> 73f8f493
-
-from torch._inductor.decomposition import select_decomp_table
-from torch._subclasses.fake_tensor import FakeTensor, FakeTensorMode
+
 from torch.func import functionalize
 from torch.fx.experimental.proxy_tensor import (
     make_fx,
@@ -119,7 +117,6 @@
         opt.state.update(orig_states)
 
 
-<<<<<<< HEAD
 def get_deferred_modes():
     fx_tracer = PythonKeyTracer()
     fx_tracer.graph = Graph(fx_tracer)
@@ -129,10 +126,7 @@
     return proxy_mode, fx_tracer
 
 
-def train_step_compiler(backend_compile_fn):
-=======
 def _train_step_compiler(backend_compile_fn):
->>>>>>> 73f8f493
     """Note [Train Step Compile]
 
     Usually, torch.compile() allows graph-breaks and compiles pairs of forward (+backward) by
@@ -239,7 +233,6 @@
             opt = optimizers["__optimizer_0"]
             dev = params_flat[0].device
 
-<<<<<<< HEAD
             # In order to trace optimizer _init_group, param grads must exist.
             # But if I run the train_step graph to make param grads exist, it also initializes the optimizer
             # which prevents re-initializing the optimizer during optimizer tracing.
@@ -274,25 +267,6 @@
                             group,
                             d_p_list,
                             momentum_buffer_list,
-=======
-            # In practice, the adam optimizer sets its state_dict["step"] values to real tensors
-            # which i'm afraid means we aren't quite tracing the program correctly unless we can
-            # restore it, which we attempt below with .zero_()
-
-            # Question: can we enforce that 'capturable' is true for the param_groups? this codepath
-            # looks like it would avoid this problem entirely but I'm not sure how to set it.
-            with fake_mode:
-                # This adds fake state tensors to the previously empty optimizer state dicts.
-                _ = functional_call(*fake_params_flat + fake_inputs)
-
-            # Convert the fake optimizer states to real
-            for fake_param, state_dict in opt.state.items():
-                for name, state in state_dict.items():
-                    if isinstance(state, FakeTensor):
-                        # we assume always init with zeros, which is lame: can we trace init separately?
-                        state_dict[name] = torch.zeros(
-                            state.shape, dtype=state.dtype, device=dev
->>>>>>> 73f8f493
                         )
 
                 # Convert the fake optimizer states to real
@@ -346,9 +320,11 @@
             log.debug("\n---functionalized graph---\n%s\n\n", functional_fx_g.graph)
 
         """
-<<<<<<< HEAD
-        Step 4: Call the backend compiler
-        """
+        Step 4: Call the user compiler. This user compiler must be aware/capable of supporting a full train graph,
+                and should not attempt to call AOTAutograd internally.
+        """
+        with torch.inference_mode():
+            backend_fx_g = backend_compile_fn(functional_fx_g, full_fake_args)
 
         """
         Step 5: Make the model 'real' if it was deferred
@@ -362,16 +338,6 @@
 
         """
         Step 6: Reverse the calling-convention change we made above with _reparametrize_module,
-=======
-        Step 4: Call the user compiler. This user compiler must be aware/capable of supporting a full train graph,
-                and should not attempt to call AOTAutograd internally.
-        """
-        with torch.inference_mode():
-            backend_fx_g = backend_compile_fn(functional_fx_g, full_fake_args)
-
-        """
-        Step 5: Reverse the calling-convention change we made above with _reparametrize_module,
->>>>>>> 73f8f493
                 and return a function that accepts the arguments as originally provided by dynamo.
         """
 
