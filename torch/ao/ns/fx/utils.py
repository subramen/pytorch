import enum
import operator

import torch
import torch.nn as nn
import torch.nn.intrinsic.quantized as nniq
import torch.ao.nn.quantized as nnq

toq = torch.ops.quantized
from typing import Tuple, Callable, Dict, Set, List, Optional, Union

from torch.fx import GraphModule
from torch.fx.graph import Node
from torch.ao.quantization import (
    ObserverBase,
    FakeQuantizeBase,
)
<<<<<<< HEAD
from torch.ao.quantization.observer import _is_activation_post_process
from torch.ao.quantization.utils import _getattr_from_fqn
=======
from torch.ao.quantization.utils import getattr_from_fqn
from torch.ao.quantization.quantize import is_activation_post_process
>>>>>>> d6c8603b

from .ns_types import NSNodeTargetType, NSResultsType

# TODO(future PR): consider deleting this enum and using the torch types
# directly.  This might be tricky because it is not a one to one mapping.
class NodeInputOrOutputType(enum.Enum):
    FP32 = enum.auto()  # torch.float
    INT8 = enum.auto()  # torch.qint8 or torch.quint8
    FP16 = enum.auto()  # torch.float16
    UNKNOWN = enum.auto()  # we cannot determine input/output dtype
    # TODO(future PR): while these functions can support multiple dtypes,
    #   for the purposes of numerical debugging we want to get the actual
    #   dtype used in the model. We will likely need some kind of dtype
    #   propagation to estimate this.
    FP32_OR_INT8 = enum.auto()  # either torch.float or torch.quint8 or torch.qint8
    # TODO(future PRs): dynamic quant, fake quant, etc


def get_node_first_input_and_output_type(
    node: Node,
    gm: GraphModule,
    logger_cls: Callable,
    node_type_to_io_type_map: Dict[str, Set[NSNodeTargetType]],
) -> Tuple[NodeInputOrOutputType, NodeInputOrOutputType]:

    # TODO(future PR): clean this up
    FUNS_IO_TYPE_FP32 = node_type_to_io_type_map["funs_io_type_fp32"]
    FUNS_IO_TYPE_FP16 = node_type_to_io_type_map["funs_io_type_fp16"]
    FUNS_IO_TYPE_INT8 = node_type_to_io_type_map["funs_io_type_int8"]
    FUNS_IO_TYPE_FP32_OR_INT8 = node_type_to_io_type_map["funs_io_type_fp32_or_int8"]
    MODS_IO_TYPE_FP32 = node_type_to_io_type_map["mods_io_type_fp32"]
    MODS_IO_TYPE_INT8 = node_type_to_io_type_map["mods_io_type_int8"]
    MODS_IO_TYPE_FP32_OR_INT8 = node_type_to_io_type_map["mods_io_type_fp32_or_int8"]
    METHS_IO_TYPE_FP32_OR_INT8 = node_type_to_io_type_map["meths_io_type_fp32_or_int8"]

    if node.op == "call_function":
        if node.target in FUNS_IO_TYPE_FP32:
            return (NodeInputOrOutputType.FP32, NodeInputOrOutputType.FP32)
        if node.target in FUNS_IO_TYPE_FP16:
            return (NodeInputOrOutputType.FP16, NodeInputOrOutputType.FP16)
        elif node.target in FUNS_IO_TYPE_INT8:
            return (NodeInputOrOutputType.INT8, NodeInputOrOutputType.INT8)
        elif node.target in FUNS_IO_TYPE_FP32_OR_INT8:
            first_arg = get_normalized_nth_input(node, gm, 0)
            assert isinstance(first_arg, Node)
            (
                _prev_node_input_type,
                prev_node_output_type,
            ) = get_node_first_input_and_output_type(
                first_arg, gm, logger_cls, node_type_to_io_type_map
            )
            return (prev_node_output_type, prev_node_output_type)
        else:
            return (NodeInputOrOutputType.UNKNOWN, NodeInputOrOutputType.UNKNOWN)

    elif node.op == "call_module":
        assert node.op == "call_module"
        assert isinstance(node.target, str)
        mod = _getattr_from_fqn(gm, node.target)
        is_known_fp32_or_int8_input_module = any(
            isinstance(mod, target_type) for target_type in MODS_IO_TYPE_FP32_OR_INT8  # type: ignore[arg-type]
        )
        if (
            isinstance(mod, (logger_cls, ObserverBase, FakeQuantizeBase))  # type: ignore[arg-type]
            or is_known_fp32_or_int8_input_module
        ):
            # A logger or observer's input and output type is the output
            # type of the preceding node.
            first_arg = get_normalized_nth_input(node, gm, 0)
            assert isinstance(first_arg, Node)
            (
                _prev_node_input_type,
                prev_node_output_type,
            ) = get_node_first_input_and_output_type(
                first_arg, gm, logger_cls, node_type_to_io_type_map
            )
            return (prev_node_output_type, prev_node_output_type)
        is_known_fp32_input_module = any(
            isinstance(mod, target_type) for target_type in MODS_IO_TYPE_FP32  # type: ignore[arg-type]
        )
        is_known_int8_input_module = any(
            isinstance(mod, target_type) for target_type in MODS_IO_TYPE_INT8  # type: ignore[arg-type]
        )
        if is_known_fp32_input_module:
            return (NodeInputOrOutputType.FP32, NodeInputOrOutputType.FP32)
        elif is_known_int8_input_module:
            return (NodeInputOrOutputType.INT8, NodeInputOrOutputType.INT8)
        else:
            return (NodeInputOrOutputType.UNKNOWN, NodeInputOrOutputType.UNKNOWN)

    elif node.op == "call_method":
        if node.target == "dequantize":
            # Dequantize is a special node because it allows multiple input types.
            # So, we look up the output type of the previous node and return that
            # as the input type of this node instance.
            prev_node = get_normalized_nth_input(node, gm, 0)
            assert isinstance(prev_node, Node)
            (
                _prev_node_input_type,
                prev_node_output_type,
            ) = get_node_first_input_and_output_type(
                prev_node, gm, logger_cls, node_type_to_io_type_map
            )
            return (prev_node_output_type, NodeInputOrOutputType.FP32)

        elif node.target == "to":
            # to is a special node because it allows multiple input types.
            # So, we look up the output type of the previous node and return that
            # as the input type of this node instance. We also look up the target
            # of to and return the correct output type.
            prev_node = get_normalized_nth_input(node, gm, 0)
            assert isinstance(prev_node, Node)
            (
                _prev_node_input_type,
                prev_node_output_type,
            ) = get_node_first_input_and_output_type(
                prev_node, gm, logger_cls, node_type_to_io_type_map
            )

            cur_node_dtype_target = get_normalized_nth_input(node, gm, 1)
            assert (
                cur_node_dtype_target is torch.float16
            ), f"{cur_node_dtype_target} handling needs to be added"

            return (prev_node_output_type, NodeInputOrOutputType.FP16)

        elif node.target in METHS_IO_TYPE_FP32_OR_INT8:
            first_arg = get_normalized_nth_input(node, gm, 0)
            assert isinstance(first_arg, Node)
            (
                _prev_node_input_type,
                prev_node_output_type,
            ) = get_node_first_input_and_output_type(
                first_arg, gm, logger_cls, node_type_to_io_type_map
            )
            return (prev_node_output_type, prev_node_output_type)

        return (NodeInputOrOutputType.UNKNOWN, NodeInputOrOutputType.UNKNOWN)
    else:
        return (NodeInputOrOutputType.UNKNOWN, NodeInputOrOutputType.UNKNOWN)


def get_node_input_qparams(
    node: Node,
    gm: GraphModule,
    node_type_to_io_type_map: Dict[str, Set[NSNodeTargetType]],
) -> Optional[Tuple[Union[torch.Tensor, float], Union[torch.Tensor, int]]]:
    """
    Returns the qparams (scale, zero_point) of the first input to `node`,
    if they can be inferred from the graph.
    """
    prev_node = get_normalized_nth_input(node, gm, 0)

    if not isinstance(prev_node, Node):
        return None

    MODS_IO_TYPE_FP32_OR_INT8 = node_type_to_io_type_map["mods_io_type_fp32_or_int8"]

    def _get_scale_zp_from_function_args(node, gm, scale_arg_idx, zp_arg_idx):
        scale_node = get_normalized_nth_input(node, gm, scale_arg_idx)
        zp_node = get_normalized_nth_input(node, gm, zp_arg_idx)
        assert isinstance(scale_node, Node) and isinstance(scale_node.target, str)
        assert isinstance(zp_node, Node) and isinstance(zp_node.target, str)
        scale_obj = _getattr_from_fqn(gm, scale_node.target)
        zp_obj = _getattr_from_fqn(gm, zp_node.target)
        return (scale_obj, zp_obj)

    if prev_node.op == "call_function":

        # quantize - read the args directly
        if prev_node.target == torch.quantize_per_tensor:
            return _get_scale_zp_from_function_args(prev_node, gm, 1, 2)
        elif prev_node.target in (toq.add, toq.add_relu, toq.mul, toq.mul_relu):
            return _get_scale_zp_from_function_args(prev_node, gm, 2, 3)

        return None
        # TODO(future PR): handle more functionals
        # TODO(future PR): handle functional ops which inherit qparams from input

    elif prev_node.op == "call_module":

        # get type of the module
        assert isinstance(prev_node.target, str)
        module_obj = _getattr_from_fqn(gm, prev_node.target)
        if isinstance(
            module_obj,
            (
                nnq.Linear,
                nnq.Conv1d,
                nnq.Conv2d,
                nniq.ConvReLU2d,
                nnq.Conv3d,
                nnq.BatchNorm2d,
                nnq.BatchNorm3d,
                nnq.ConvTranspose1d,
                nnq.ConvTranspose2d,
                nnq.ELU,
                nnq.GroupNorm,
                nnq.InstanceNorm1d,
                nnq.InstanceNorm2d,
                nnq.InstanceNorm3d,
                nnq.LayerNorm,
                nnq.Hardswish,
                nnq.LeakyReLU,
                nnq.ReLU6,
                nniq.BNReLU2d,
                nniq.BNReLU3d,
                nniq.ConvReLU1d,
                nniq.ConvReLU2d,
                nniq.ConvReLU3d,
                nniq.LinearReLU,
            ),
        ):
            return (module_obj.scale, module_obj.zero_point)  # type: ignore[return-value]

        is_known_fp32_or_int8_input_module = any(
            isinstance(module_obj, target_type) for target_type in MODS_IO_TYPE_FP32_OR_INT8  # type: ignore[arg-type]
        )
        if is_known_fp32_or_int8_input_module:
            return get_node_input_qparams(prev_node, gm, node_type_to_io_type_map)

    return None


def return_first_non_observer_node(
    node: Node,
    gm: GraphModule,
) -> Node:
    """
    If node is not an observer, returns it.  If node is an observer,
    navigates up the graph and returns the first parent which is not an
    observer.  For example,

    graph: (node_non_obs), node = node_non_obs : returns node_non_obs
    graph: (node_non_obs -> obs0), node = obs0 : returns node_non_obs
    graph: (node_non_obs -> obs0 -> fq0), node = fq0 : returns node_non_obs
    """
    if node.op == "call_module":
<<<<<<< HEAD
        node_obj = _getattr_from_fqn(gm, node.target)  # type: ignore[arg-type]
        if _is_activation_post_process(node_obj):
=======
        node_obj = getattr_from_fqn(gm, node.target)  # type: ignore[arg-type]
        if is_activation_post_process(node_obj):
>>>>>>> d6c8603b
            assert len(node.args) == 1
            assert isinstance(node.args[0], Node)
            node = node.args[0]
            # code duplication intended, not worth refactoring
            assert isinstance(node.target, str)
<<<<<<< HEAD
            node_obj = _getattr_from_fqn(gm, node.target)
            if _is_activation_post_process(node_obj):
=======
            node_obj = getattr_from_fqn(gm, node.target)
            if is_activation_post_process(node_obj):
>>>>>>> d6c8603b
                assert len(node.args) == 1
                assert isinstance(node.args[0], Node)
                node = node.args[0]
    return node


def get_number_of_non_param_args(
    node: Node,
    gm: GraphModule,
) -> int:
    """
    Assumes that all non-param args occur first. Returns the number of
    non-param args expected for a node.  For example, for

      F.linear(x, weight, bias)

    Returns 1, because x is a non-param arg and weight and bias are params.
    For

      lstm_mod(x, hid)

    Returns 2, because both x and hid are non-param args.
    """
    if node.op == "call_module":
        node_obj = _getattr_from_fqn(gm, node.target)  # type: ignore[arg-type]
        if isinstance(node_obj, nn.LSTM):
            return 2

    # default is 1
    return 1


def get_arg_indices_of_inputs_to_log(node: Node) -> List[int]:
    """
    Returns the indices of args of the node which we should attach
    loggers to, if input logging is enabled.

    For example,
    * for (x + y), returns [0, 1]
    * for (1 + y), returns [1]
    * for (x + 1), returns [0]
    * for (linear(x, w, b)) returns [0]
    * by default, returns [0]
    """
    if len(node.args) == 0:
        return []
    if node.op == "call_function" and (
        # TODO(future PR): use relationship map instead of hardcoding
        node.target in (torch.add, torch.ops.quantized.add, operator.add)
        or node.target in (torch.mul, torch.ops.quantized.mul, operator.mul)
    ):
        result = []
        for i in range(2):
            if type(node.args[i]) == Node:
                result.append(i)
        return result
    return [0]


def get_target_type_str(node: Node, gm: GraphModule) -> str:
    """
    Returns a string representation of the type of the function or module
    pointed to by this node, or '' for other node types.
    """
    target_type = ""
    if node.op in ("call_function", "call_method"):
        target_type = torch.typename(node.target)
    elif node.op == "call_module":
        assert isinstance(node.target, str)
        target_mod = _getattr_from_fqn(gm, node.target)
        target_type = torch.typename(target_mod)
    return target_type


def rekey_logger_info_on_node_name_of_model(
    results: NSResultsType,
    model_name: str,
) -> NSResultsType:
    """
    Rekeys the layer name of a results dictionary to use node names
    from `model_name`.

    For example, transforms

        {'base_op_1_0': {'node_output': {'model_a':
          [{'ref_node_name': 'linear1', ...}]}}}

    into

        {'linear1': {'node_output': {'model_a':
          [{'ref_node_name': 'linear1', ...}]}}}

    Note: we cannot use these node names directly because they are not
    guaranteed to be consistent across models. This is why we extract
    the results first and rekey afterwards.
    """
    new_results = {}
    for old_layer_name, result_type_to_results in results.items():
        new_layer_name = None
        for _result_type, model_name_to_results in result_type_to_results.items():
            for cur_model_name, list_of_results in model_name_to_results.items():
                if cur_model_name == model_name:
                    assert len(list_of_results)
                    new_layer_name = list_of_results[0]["ref_node_name"]
                else:
                    continue
        if new_layer_name is not None:
            new_results[new_layer_name] = result_type_to_results
        else:
            new_results[old_layer_name] = result_type_to_results
    return new_results


def maybe_add_missing_fqns(results: NSResultsType) -> None:
    """
    If `fqn` entries are filled in for one of the models in `results`, copies
    them over to any models which do not have them filled out.

    A common use case benefitting from this is comparing a model prepared by
    quantization to a quantized model. In this case, the model prepared by
    quantization would have `fqn` entries, and the quantized model would not.
    """

    # Check in the first result to find any model with fqn entries defined.
    model_name_with_fqns = None
    for layer_name, result_type_to_results in results.items():
        for result_type, model_name_to_results in result_type_to_results.items():
            for model_name, model_results in model_name_to_results.items():
                if len(model_results) > 0:
                    if model_results[0]["fqn"] is not None:
                        model_name_with_fqns = model_name
                        break
            break
        break

    if model_name_with_fqns:
        for layer_name, result_type_to_results in results.items():
            for result_type, model_name_to_results in result_type_to_results.items():
                ref_model_results = model_name_to_results[model_name_with_fqns]
                for model_name, model_results in model_name_to_results.items():
                    if model_name == model_name_with_fqns:
                        continue
                    for i in range(len(model_results)):
                        fqn = ref_model_results[i]["fqn"]
                        model_results[i]["fqn"] = fqn


def maybe_dequantize_first_two_tensor_args_and_handle_tuples(f):
    def inner(*args, **kwargs):
        a0, a1, *a_other = args

        if (isinstance(a0, tuple) and isinstance(a1, tuple)) or (
            isinstance(a0, list) and isinstance(a1, list)
        ):
            results = []
            for el0, el1 in zip(a0, a1):
                new_args = (el0, el1, *a_other)
                results.append(inner(*new_args, **kwargs))
            return results

        elif isinstance(a0, torch.Tensor) and isinstance(a1, torch.Tensor):
            if a0.is_quantized:
                a0 = a0.dequantize()
            if a1.is_quantized:
                a1 = a1.dequantize()

        # for the purposes of this util, only handle floats
        if a0.dtype != torch.float or a1.dtype != torch.float:
            return None

        new_args = (a0, a1, *a_other)
        return f(*new_args, **kwargs)

    return inner


@maybe_dequantize_first_two_tensor_args_and_handle_tuples
def compute_sqnr(x: torch.Tensor, y: torch.Tensor) -> torch.Tensor:
    """
    Computes the SQNR between `x` and `y`.

    Args:
        x: Tensor or tuple of tensors
        y: Tensor or tuple of tensors

    Return:
        float or tuple of floats
    """
    Ps = torch.norm(x)
    Pn = torch.norm(x - y)
    return 20 * torch.log10(Ps / Pn)


@maybe_dequantize_first_two_tensor_args_and_handle_tuples
def compute_normalized_l2_error(x: torch.Tensor, y: torch.Tensor) -> torch.Tensor:
    """
    Computes the normalized L2 error between `x` and `y`.

    Args:
        x: Tensor or tuple of tensors
        y: Tensor or tuple of tensors

    Return:
        float or tuple of floats
    """
    return torch.sqrt(((x - y) ** 2).sum() / (x ** 2).sum())


@maybe_dequantize_first_two_tensor_args_and_handle_tuples
def compute_cosine_similarity(x: torch.Tensor, y: torch.Tensor) -> torch.Tensor:
    """
    Computes the cosine similarity between `x` and `y`.

    Args:
        x: Tensor or tuple of tensors
        y: Tensor or tuple of tensors

    Return:
        float or tuple of floats
    """
    # For convolutions, the shape of the quantized weight has one additional
    # dimension compared to the shape of the fp32 weight. Match the shapes
    # to enable cosine similarity comparison.
    x = x.reshape(1, -1)
    y = y.reshape(1, -1)
    return torch.nn.functional.cosine_similarity(x, y)

def op_type_supports_shadowing(node: Node) -> bool:
    if node.op == 'call_function':
        if node.target in (torch.add, torch.mul, operator.add, operator.mul, torch.cat, torch.stack):
            # shadowing for ops with multiple tensor inputs is not implemented yet
            return False
    return True

def get_normalized_nth_input(node: Node, gm: GraphModule, idx: int) -> Node:
    """
    Given a node, gets the n'th input to that node, normalizing
    args and kwargs to the best of its ability.
    """
    try:
        norm_args_and_kwargs = node.normalized_arguments(
            gm, normalize_to_only_use_kwargs=True)
        if norm_args_and_kwargs is not None:
            norm_args, norm_kwargs = norm_args_and_kwargs
            assert len(norm_args) + len(norm_kwargs) > idx
            if idx < len(norm_args):
                return norm_args[idx]
            else:
                # note: in Python 3.7+ dicts are ordered
                return list(norm_kwargs.values())[idx]
        else:
            assert len(node.args) + len(node.kwargs) > idx
            if idx < len(node.args):
                return node.args[idx]  # type: ignore[return-value]
            else:
                kwargs_idx = idx + len(node.args)
                return list(node.kwargs.values())[kwargs_idx]  # type: ignore[return-value]
    except RuntimeError:
        # this RuntimeError happens when node argument normalization
        # requires typehints to proceed, such as for torch.add where
        # either the first, second or both arguments could be tensors
        assert len(node.args) + len(node.kwargs) > idx
        if idx < len(node.args):
            return node.args[idx]  # type: ignore[return-value]
        else:
            kwargs_idx = idx + len(node.args)
            return list(node.kwargs.values())[kwargs_idx]  # type: ignore[return-value]<|MERGE_RESOLUTION|>--- conflicted
+++ resolved
@@ -15,13 +15,8 @@
     ObserverBase,
     FakeQuantizeBase,
 )
-<<<<<<< HEAD
 from torch.ao.quantization.observer import _is_activation_post_process
 from torch.ao.quantization.utils import _getattr_from_fqn
-=======
-from torch.ao.quantization.utils import getattr_from_fqn
-from torch.ao.quantization.quantize import is_activation_post_process
->>>>>>> d6c8603b
 
 from .ns_types import NSNodeTargetType, NSResultsType
 
@@ -260,25 +255,15 @@
     graph: (node_non_obs -> obs0 -> fq0), node = fq0 : returns node_non_obs
     """
     if node.op == "call_module":
-<<<<<<< HEAD
         node_obj = _getattr_from_fqn(gm, node.target)  # type: ignore[arg-type]
         if _is_activation_post_process(node_obj):
-=======
-        node_obj = getattr_from_fqn(gm, node.target)  # type: ignore[arg-type]
-        if is_activation_post_process(node_obj):
->>>>>>> d6c8603b
             assert len(node.args) == 1
             assert isinstance(node.args[0], Node)
             node = node.args[0]
             # code duplication intended, not worth refactoring
             assert isinstance(node.target, str)
-<<<<<<< HEAD
             node_obj = _getattr_from_fqn(gm, node.target)
             if _is_activation_post_process(node_obj):
-=======
-            node_obj = getattr_from_fqn(gm, node.target)
-            if is_activation_post_process(node_obj):
->>>>>>> d6c8603b
                 assert len(node.args) == 1
                 assert isinstance(node.args[0], Node)
                 node = node.args[0]
