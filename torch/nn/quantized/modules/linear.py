--- conflicted
+++ resolved
@@ -1,4 +1,3 @@
-<<<<<<< HEAD
 # flake8: noqa: F401
 r"""Quantized Modules
 
@@ -9,305 +8,7 @@
 while adding an import statement here.
 """
 
-from torch.ao.nn.quantized.modules.linear import Linear
-from torch.ao.nn.quantized.modules.linear import LinearPackedParams
-=======
-from collections.abc import Iterable
-import torch
-
-import torch.nn as nn
-import torch.nn.intrinsic as nni
-import torch.nn.intrinsic.qat as nniqat
-from torch.nn.quantized.modules.utils import _quantize_weight, hide_packed_params_repr, WeightedQuantizedModule
-from torch.nn.utils.fusion import fuse_linear_bn_weights
-from torch.nn.utils.parametrize import type_before_parametrizations
-from typing import Optional
-
 __all__ = ['LinearPackedParams', 'Linear']
 
-class LinearPackedParams(torch.nn.Module):
-    _version = 3
-
-    def __init__(self, dtype=torch.qint8):
-        super().__init__()
-        self.dtype = dtype
-        if self.dtype == torch.qint8:
-            wq = torch._empty_affine_quantized([1, 1], scale=1.0, zero_point=0, dtype=torch.qint8)
-        elif self.dtype == torch.float16:
-            wq = torch.zeros([1, 1], dtype=torch.float)
-        self.set_weight_bias(wq, None)
-
-    @torch.jit.export
-    def set_weight_bias(self, weight: torch.Tensor, bias: Optional[torch.Tensor]) -> None:
-        if self.dtype == torch.qint8:
-            self._packed_params = torch.ops.quantized.linear_prepack(weight, bias)
-        elif self.dtype == torch.float16:
-            self._packed_params = torch.ops.quantized.linear_prepack_fp16(weight, bias)
-        else:
-            raise RuntimeError('Unsupported dtype on dynamic quantized linear!')
-
-
-    @torch.jit.export
-    def _weight_bias(self):
-        if self.dtype == torch.qint8:
-            return torch.ops.quantized.linear_unpack(self._packed_params)
-        elif self.dtype == torch.float16:
-            return torch.ops.quantized.linear_unpack_fp16(self._packed_params)
-        else:
-            raise RuntimeError('Unsupported dtype on dynamic quantized linear!')
-
-    def forward(self, x):
-        return x
-
-    # Version 1
-    #   self
-    #   |--- weight : Tensor
-    #   |--- bias : Tensor
-    #
-    # Version 2
-    #   self
-    #   |--- weight : Tensor
-    #   |--- bias : Tensor
-    #   |--- dtype : torch.dtype
-    #
-    # Version 3
-    #   self
-    #   |--- _packed_params : (Tensor, Tensor) representing (weight, bias)
-    #                         of LinearPackedParams
-    #   |--- dtype : torch.dtype
-    def _save_to_state_dict(self, destination, prefix, keep_vars):
-        super(LinearPackedParams, self)._save_to_state_dict(destination, prefix, keep_vars)
-        destination[prefix + 'dtype'] = self.dtype
-        destination[prefix + '_packed_params'] = self._weight_bias()
-
-    def _load_from_state_dict(self, state_dict, prefix, local_metadata, strict,
-                              missing_keys, unexpected_keys, error_msgs):
-        version = local_metadata.get('version', None)
-        if version is None or version < 2:
-            self.dtype = torch.qint8
-        else:
-            self.dtype = state_dict[prefix + 'dtype']
-            state_dict.pop(prefix + 'dtype')
-
-        if version is None or version < 3:
-            self.set_weight_bias(state_dict[prefix + 'weight'], state_dict[prefix + 'bias'])
-            state_dict.pop(prefix + 'weight')
-            state_dict.pop(prefix + 'bias')
-
-        if version == 3:
-            weight, bias = state_dict[prefix + '_packed_params']
-            state_dict.pop(prefix + '_packed_params')
-            self.set_weight_bias(weight, bias)
-
-        super(LinearPackedParams, self)._load_from_state_dict(state_dict, prefix, local_metadata, False,
-                                                              missing_keys, unexpected_keys, error_msgs)
-
-
-    def __repr__(self):
-        return self._weight_bias().__repr__()
-
-
-class Linear(WeightedQuantizedModule):
-    r"""
-    A quantized linear module with quantized tensor as inputs and outputs.
-    We adopt the same interface as `torch.nn.Linear`, please see
-    https://pytorch.org/docs/stable/nn.html#torch.nn.Linear for documentation.
-
-    Similar to :class:`~torch.nn.Linear`, attributes will be randomly
-    initialized at module creation time and will be overwritten later
-
-    Attributes:
-        weight (Tensor): the non-learnable quantized weights of the module of
-                         shape :math:`(\text{out\_features}, \text{in\_features})`.
-        bias (Tensor): the non-learnable bias of the module of shape :math:`(\text{out\_features})`.
-                If :attr:`bias` is ``True``, the values are initialized to zero.
-        scale: `scale` parameter of output Quantized Tensor, type: double
-        zero_point: `zero_point` parameter for output Quantized Tensor, type: long
-
-    Examples::
-
-        >>> m = nn.quantized.Linear(20, 30)
-        >>> input = torch.randn(128, 20)
-        >>> input = torch.quantize_per_tensor(input, 1.0, 0, torch.quint8)
-        >>> output = m(input)
-        >>> print(output.size())
-        torch.Size([128, 30])
-    """
-    _version = 3
-    _FLOAT_MODULE = (nn.Linear, nn.modules.linear.NonDynamicallyQuantizableLinear)
-
-    def __init__(self, in_features, out_features, bias_=True,
-                 dtype=torch.qint8):
-        super().__init__()
-        # We don't muck around with buffers or attributes or anything here
-        # to keep the module simple. *everything* is simply a Python attribute.
-        # Serialization logic is explicitly handled in the below serialization and
-        # deserialization modules
-        self.in_features = in_features
-        self.out_features = out_features
-        bias = None
-        if bias_:
-            bias = torch.zeros(out_features, dtype=torch.float)
-
-        if dtype == torch.qint8:
-            qweight = torch._empty_affine_quantized(
-                [out_features, in_features], scale=1, zero_point=0, dtype=torch.qint8)
-        elif dtype == torch.float16:
-            qweight = torch.zeros([out_features, in_features], dtype=torch.float)
-        else:
-            raise RuntimeError('Unsupported dtype specified for quantized Linear!')
-
-        self._packed_params = LinearPackedParams(dtype)
-        self._packed_params.set_weight_bias(qweight, bias)
-        self.scale = 1.0
-        self.zero_point = 0
-
-    def _get_name(self):
-        return 'QuantizedLinear'
-
-    def extra_repr(self):
-        return 'in_features={}, out_features={}, scale={}, zero_point={}, qscheme={}'.format(
-            self.in_features, self.out_features, self.scale, self.zero_point, self.weight().qscheme()
-        )
-
-    def __repr__(self):
-        return hide_packed_params_repr(self, LinearPackedParams)
-
-    def forward(self, x: torch.Tensor) -> torch.Tensor:
-        return torch.ops.quantized.linear(
-            x, self._packed_params._packed_params, self.scale, self.zero_point)
-
-    # ===== Serialization methods =====
-    # The special consideration here is that we have to unpack the weights into their
-    # regular QTensor form for serialization. Packed weights should not live
-    # outside the process in which they were created, rather they should be derived
-    # from the QTensor weight.
-    #
-    # Version 1
-    #   self
-    #   |--- scale : float
-    #   |--- zero_point : int
-    #   |--- weight : Tensor
-    #   |--- bias : Tensor
-    #
-    # Version 2
-    #   self
-    #   |--- scale : float
-    #   |--- zero_point : int
-    #   |--- _packed_params : Module
-    #        |--- weight : Tensor
-    #        |--- bias : Tensor
-    #
-    # Version 3
-    #   self
-    #   |--- scale : float
-    #   |--- zero_point : int
-    #   |--- _packed_params : Module
-    #        |--- _packed_params : (Tensor, Tensor) representing weight, bias
-    #                              of LinearPackedParams C++ struct
-    #
-    def _save_to_state_dict(self, destination, prefix, keep_vars):
-        super()._save_to_state_dict(destination, prefix, keep_vars)
-        destination[prefix + 'scale'] = torch.tensor(self.scale)
-        destination[prefix + 'zero_point'] = torch.tensor(self.zero_point)
-
-    # ===== Deserialization methods =====
-    # Counterpart to the serialization methods, we must pack the serialized QTensor
-    # weight into its packed format for use by the FBGEMM ops.
-    def _load_from_state_dict(self, state_dict, prefix, local_metadata, strict,
-                              missing_keys, unexpected_keys, error_msgs):
-        self.scale = float(state_dict[prefix + 'scale'])
-        state_dict.pop(prefix + 'scale')
-
-        self.zero_point = int(state_dict[prefix + 'zero_point'])
-        state_dict.pop(prefix + 'zero_point')
-
-        version = local_metadata.get('version', None)
-
-        if version is None or version == 1:
-            # We moved the parameters into a LinearPackedParameters submodule
-            weight = state_dict.pop(prefix + 'weight')
-            bias = state_dict.pop(prefix + 'bias')
-            state_dict.update({prefix + '_packed_params.weight': weight,
-                               prefix + '_packed_params.bias': bias})
-
-        super()._load_from_state_dict(
-            state_dict, prefix, local_metadata, False,
-            missing_keys, unexpected_keys, error_msgs)
-
-    # Function rather than property to make sure that JIT serialization doesn't
-    # register this as an attribute
-    def _weight_bias(self):
-        return self._packed_params._weight_bias()
-
-    def weight(self):
-        return self._weight_bias()[0]
-
-    def bias(self):
-        return self._weight_bias()[1]
-
-    def set_weight_bias(self, w: torch.Tensor, b: Optional[torch.Tensor]) -> None:
-        self._packed_params.set_weight_bias(w, b)
-
-    @classmethod
-    def from_float(cls, mod):
-        r"""Create a quantized module from an observed float module
-
-        Args:
-            mod (Module): a float module, either produced by torch.ao.quantization
-                          utilities or provided by the user
-        """
-        if hasattr(mod, 'weight_fake_quant'):
-            if type_before_parametrizations(mod) == nniqat.LinearBn1d:
-                mod.weight, mod.bias = fuse_linear_bn_weights(
-                    mod.weight, mod.bias, mod.bn.running_mean, mod.bn.running_var,
-                    mod.bn.eps, mod.bn.weight, mod.bn.bias)
-            weight_post_process = mod.weight_fake_quant
-            activation_post_process = mod.activation_post_process
-        else:
-            # This function does not participate in JIT, so it is OK to ignore
-            # the type mismatch in assignment. Also, mypy has an issue with
-            # iterables not being implemented, so we are ignoring those too.
-            if not isinstance(cls._FLOAT_MODULE, Iterable):
-                cls._FLOAT_MODULE = [cls._FLOAT_MODULE]  # type: ignore[assignment]
-            supported_modules = ', '.join([float_mod.__name__ for float_mod in cls._FLOAT_MODULE])  # type: ignore[attr-defined]
-            error_msg = 'nnq.{}.from_float only works for {}, but got: {}'.format(cls.__name__, supported_modules, type(mod))
-            assert type_before_parametrizations(mod) in cls._FLOAT_MODULE, error_msg.format()  # type: ignore[attr-defined]
-            assert hasattr(mod, 'qconfig'), 'Input float module must have qconfig defined'
-            activation_post_process = mod.activation_post_process
-            if type_before_parametrizations(mod) == nni.LinearReLU:
-                mod = mod[0]
-            weight_post_process = mod.qconfig.weight()
-        weight_post_process(mod.weight)
-        dtype = weight_post_process.dtype
-        act_scale, act_zp = activation_post_process.calculate_qparams()
-        assert dtype == torch.qint8, 'Weight observer must have dtype torch.qint8'
-        qweight = _quantize_weight(mod.weight.float(), weight_post_process)
-        qlinear = cls(mod.in_features,
-                      mod.out_features,
-                      dtype=dtype)
-        qlinear.set_weight_bias(qweight, mod.bias)
-        qlinear.scale = float(act_scale)
-        qlinear.zero_point = int(act_zp)
-        return qlinear
-
-    @classmethod
-    def from_reference(cls, ref_qlinear, output_scale, output_zero_point):
-        r"""Create a (fbgemm/qnnpack) quantized module from a reference quantized module
-
-        Args:
-            ref_qlinear (Module): a reference quantized linear module, either produced by torch.ao.quantization
-                          utilities or provided by the user
-            output_scale (float): scale for output Tensor
-            zero_point (int): zero point for output Tensor
-        """
-        qlinear = cls(
-            ref_qlinear.in_features,
-            ref_qlinear.out_features)
-        qweight = ref_qlinear.get_quantized_weight()
-        qlinear.set_weight_bias(qweight, ref_qlinear.bias)
-
-        qlinear.scale = float(output_scale)
-        qlinear.zero_point = int(output_zero_point)
-        return qlinear
->>>>>>> dd838cee
+from torch.ao.nn.quantized.modules.linear import Linear
+from torch.ao.nn.quantized.modules.linear import LinearPackedParams