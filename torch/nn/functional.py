--- conflicted
+++ resolved
@@ -2443,7 +2443,7 @@
     for i in range(len(size) - 2):
         size_prods *= size[i + 2]
     if size_prods == 1:
-        raise ValueError("Expected more than 1 value per channel when training, got input size {}".format(size))
+        raise ValueError(f"Expected more than 1 value per channel when training, got input size {size}")
 
 
 def batch_norm(
@@ -2488,7 +2488,7 @@
     for i in range(2, len(size)):
         size_prods *= size[i]
     if size_prods == 1:
-        raise ValueError("Expected more than 1 spatial element when training, got input size {}".format(size))
+        raise ValueError(f"Expected more than 1 spatial element when training, got input size {size}")
 
 
 def instance_norm(
@@ -3192,7 +3192,7 @@
         reduction_enum = _Reduction.get_enum(reduction)
 
     if not (target.size() == input.size()):
-        raise ValueError("Target size ({}) must be the same as input size ({})".format(target.size(), input.size()))
+        raise ValueError(f"Target size ({target.size()}) must be the same as input size ({input.size()})")
 
     return torch.binary_cross_entropy_with_logits(input, target, weight, pos_weight, reduction_enum)
 
@@ -3362,15 +3362,8 @@
         reduction_enum = _Reduction.get_enum(reduction)
     if (input1.dim() != input2.dim() or input1.dim() != target.dim()):
         raise RuntimeError(
-<<<<<<< HEAD
-            (
-                "margin_ranking_loss : All input tensors should have same dimension but got sizes: "
-                "input1: {}, input2: {}, target: {} ".format(input1.size(), input2.size(), target.size())
-            )
-=======
             f"margin_ranking_loss : All input tensors should have same dimension but got sizes: "
             f"input1: {input1.size()}, input2: {input2.size()}, target: {target.size()} "
->>>>>>> 33b855e9
         )
     return torch.margin_ranking_loss(input1, input2, target, margin, reduction_enum)
 
@@ -4374,7 +4367,7 @@
 
     # enforce floating point dtype on theta
     if not theta.is_floating_point():
-        raise ValueError("Expected theta to have floating point type, but got {}".format(theta.dtype))
+        raise ValueError(f"Expected theta to have floating point type, but got {theta.dtype}")
     # check that shapes and sizes match
     if len(size) == 4:
         if theta.dim() != 3 or theta.shape[-2] != 2 or theta.shape[-1] != 3:
@@ -4403,7 +4396,7 @@
             "See the documentation of affine_grid for details."
         )
     elif min(size) <= 0:
-        raise ValueError("Expected non-zero, positive output size. Got {}".format(size))
+        raise ValueError(f"Expected non-zero, positive output size. Got {size}")
 
     return torch.affine_grid_generator(theta, size, align_corners)
 
@@ -4673,9 +4666,9 @@
     n_dim = negative.ndim
     if not (a_dim == p_dim and p_dim == n_dim):
         raise RuntimeError(
-            (f"The anchor, positive, and negative tensors are expected to have "
-             f"the same number of dimensions, but got: anchor {a_dim}D, "
-             f"positive {p_dim}D, and negative {n_dim}D inputs"))
+            f"The anchor, positive, and negative tensors are expected to have "
+            f"the same number of dimensions, but got: anchor {a_dim}D, "
+            f"positive {p_dim}D, and negative {n_dim}D inputs")
 
     # Calculate loss
     if distance_function is None:
