#include <torch/csrc/profiler/collection.h>

#include <algorithm>
#include <limits>
#include <queue>

#include <fmt/format.h>

<<<<<<< HEAD
#ifdef USE_KINETO
#include <libkineto.h>
#endif

=======
#include <ATen/Context.h>
>>>>>>> 9c32439a
#include <ATen/record_function.h>
#include <c10/core/ScalarTypeToTypeMeta.h>
#include <c10/util/Exception.h>
#include <c10/util/flat_hash_map.h>
#include <c10/util/overloaded.h>
#include <torch/csrc/jit/runtime/interpreter.h>

namespace torch {
namespace profiler {
namespace impl {

void InputOutputEncoder::push(c10::ArrayRef<const c10::IValue> values) {
  for (const auto& value : values) {
    if (value.isTensor()) {
      push(value.toTensor());
    } else if (value.isScalar()) {
      tags_.emplace_back(Tag::Scalar);
    } else if (value.isTensorList()) {
      tags_.emplace_back(Tag::TensorListBegin);
      // TODO: Skip TensorList for now.
      tags_.emplace_back(Tag::TERMINATOR);
    } else {
      tags_.emplace_back(Tag::Other);
    }
  }
  tags_.emplace_back(Tag::TERMINATOR);
}

void InputOutputEncoder::push(const at::Tensor& t) {
  if (t.defined()) {
    tags_.emplace_back(Tag::Tensor);
    const auto& sizes = t.sizes();
    const auto dim = sizes.size();
    TORCH_CHECK(
        dim <= std::numeric_limits<uint32_t>::max(),
        "Cannot profile Tensors of size > uint32 max. Got dim: ",
        dim);

    tensor_metadata_.emplace_back(
        /*ptr_=*/(void*)t.unsafeGetTensorImpl(),
        /*dtype_=*/t.scalar_type(),
        /*dim_=*/(uint32_t)dim,
        /*layout_=*/t.layout());

    for (const auto i : sizes) {
      tensor_sizes_.emplace_back(i);
    }
  } else {
    tags_.emplace_back(Tag::UndefinedTensor);
  }
}

// This is a custom-iterator-like getter to obtain input shapes and dtypes.
auto InputOutputEncoder::getNextShapesAndDtypes() {
  return [this,
          tag_it = tags_.begin(),
          tensor_metadata_it = tensor_metadata_.begin(),
          tensor_size_it = tensor_sizes_.begin()]() mutable {
    struct Inputs out;
    bool terminate = false;
    while (!terminate && tag_it != tags_.end()) {
      out.shapes_.emplace_back();
      switch (*tag_it) {
        case Tag::Tensor: {
          const auto& md = *tensor_metadata_it++;
          for (const auto _ : c10::irange(md.dim_)) {
            (void)_; // Suppress unused variable warning
            out.shapes_.back().push_back(*tensor_size_it++);
          }
          out.tensor_metadata_.emplace_back(md);
          out.dtypes_.emplace_back(scalarTypeToTypeMeta(md.dtype_).name());
        } break;

        case Tag::TensorListBegin:
          while (*(++tag_it) != Tag::TERMINATOR) {
            // TODO: Skip TensorLists for now.
          }
          out.dtypes_.emplace_back("TensorList");
          out.tensor_metadata_.emplace_back();
          break;

        case Tag::Scalar:
          out.dtypes_.emplace_back("Scalar");
          out.tensor_metadata_.emplace_back();
          break;

        case Tag::UndefinedTensor:
        case Tag::Other:
          out.dtypes_.emplace_back();
          out.tensor_metadata_.emplace_back();
          break;

        case Tag::TERMINATOR:
          // This marks the end of this op.
          out.shapes_.pop_back();
          terminate = true;
          break;

        default:
          break;
      }
      ++tag_it;
    }
    return out;
  };
}

void InputOutputEncoder::clear() {
  tags_.clear();
  tensor_metadata_.clear();
  tensor_sizes_.clear();
}

namespace {
// See `RecordQueue::getSubqueue()` for an overview of this cache.
struct SubQueueThreadCache {
  uint32_t key_;
  ThreadLocalSubqueue* ref_;
};

// The astute observer will note that this leaves a dangling reference; nothing
// in the teardown of `RecordQueue` or `ThreadLocalSubqueue` clears this value.
// (And the raw pointer in `SubQueueThreadCache` will not extend the lifetime
// of `*ref_`.) This is safe, however, because `getSubqueue` will check
// `sub_queue_cache_.key_` before attempting to access `ref_`, and if `key_`
// does not match the RecordQueue's *unique* `id_` it will evict
// `sub_queue_cache_` and fall back to a different mechanism.
std::atomic<uint32_t> queue_id_{0};
thread_local SubQueueThreadCache sub_queue_cache_{0, nullptr};
} // namespace

namespace python_tracer {
namespace {
GetFn get_fn;

struct NoOpPythonTracer : public PythonTracerBase {
  static NoOpPythonTracer& singleton() {
    static NoOpPythonTracer singleton_;
    return singleton_;
  }
  void start(RecordQueue*) override {}
  void stop() override {}
  void clear() override {}
  std::vector<std::shared_ptr<Result>> getEvents(
      std::function<time_t(approx_time_t)>,
      std::vector<CompressedEvent>&) override {
    return {};
  }
  ~NoOpPythonTracer() = default;
};
} // namespace

void registerTracer(GetFn get_tracer) {
  get_fn = get_tracer;
}

PythonTracerBase& PythonTracerBase::get() {
  if (get_fn == nullptr) {
    return NoOpPythonTracer::singleton();
  }
  return get_fn();
}
} // namespace python_tracer

<<<<<<< HEAD
namespace {
=======
#define OUT_T(method_name) decltype(std::declval<Result>().method_name())
#define DEFINE_VISITOR(                                                  \
    method_name,                                                         \
    torch_op_field,                                                      \
    backend_field,                                                       \
    allocation_field,                                                    \
    oom_field,                                                           \
    py_field,                                                            \
    py_c_field)                                                          \
  OUT_T(method_name) Result::method_name() const {                       \
    using out_t = OUT_T(method_name);                                    \
    return c10::visit(                                                   \
        c10::overloaded(                                                 \
            [&](const ExtraFields<EventType::TorchOp>& e) -> out_t {     \
              (void)e;                                                   \
              return torch_op_field;                                     \
            },                                                           \
            [&](const ExtraFields<EventType::Backend>& e) -> out_t {     \
              (void)e;                                                   \
              return backend_field;                                      \
            },                                                           \
            [&](const ExtraFields<EventType::Allocation>& e) -> out_t {  \
              (void)e;                                                   \
              return allocation_field;                                   \
            },                                                           \
            [&](const ExtraFields<EventType::OutOfMemory>& e) -> out_t { \
              (void)e;                                                   \
              return oom_field;                                          \
            },                                                           \
            [&](const ExtraFields<EventType::PyCall>& e) -> out_t {      \
              (void)e;                                                   \
              return py_field;                                           \
            },                                                           \
            [&](const ExtraFields<EventType::PyCCall>& e) -> out_t {     \
              (void)e;                                                   \
              return py_c_field;                                         \
            }),                                                          \
        extra_fields_);                                                  \
  }

>>>>>>> 9c32439a
std::string toString(const ExtraFields<EventType::PyCall>& e) {
  if (e.module_.has_value()) {
    return fmt::format(
        "nn.Module: {}_{}", e.module_->cls_name_.str(), e.module_->id_);
  }
  return fmt::format(
      "{}({}): {}",
      e.callsite_.filename_.str(),
      e.callsite_.line_no_,
      e.callsite_.funcname_.str());
}

auto scopeToType(at::RecordScope scope) {
  return scope == at::RecordScope::USER_SCOPE
      ? libkineto::ActivityType::USER_ANNOTATION
      : libkineto::ActivityType::CPU_OP;
}

auto torchOpEndNS(
    const ExtraFields<EventType::TorchOp>& e,
    const bool finished,
    const std::weak_ptr<Result>& parent) {
  if (finished && e.end_time_ns_ == std::numeric_limits<time_t>::min()) {
    auto p = parent.lock();
    if (p) {
      return p->endTimeNS();
    }
  }
  return e.end_time_ns_;
}
} // namespace

<<<<<<< HEAD
#define ATTRIBUTE(event_type, expr)                  \
  [&](const ExtraFields<EventType::event_type>& e) { \
    (void)e;                                         \
    return expr;                                     \
  }

std::string Result::name() const {
  return visit(c10::overloaded(
      ATTRIBUTE(Allocation, std::string("[memory]")),
      ATTRIBUTE(PyCall, toString(e)),
      ATTRIBUTE(PyCCall, std::string(e.function_name_.str())),
      [](const auto& e) { return e.name_; }));
}

libkineto::ActivityType Result::kinetoType() const {
  return visit(c10::overloaded(
      ATTRIBUTE(TorchOp, scopeToType(e.scope_)),
      ATTRIBUTE(Backend, scopeToType(e.scope_)),
      ATTRIBUTE(Allocation, libkineto::ActivityType::CPU_INSTANT_EVENT),
      ATTRIBUTE(PyCall, libkineto::ActivityType::PYTHON_FUNCTION),
      ATTRIBUTE(PyCCall, libkineto::ActivityType::PYTHON_FUNCTION),
      ATTRIBUTE(Kineto, e.activity_type_)));
}

uint64_t Result::correlationID() const {
  return visit(c10::overloaded(
      ATTRIBUTE(TorchOp, e.correlation_id_),
      ATTRIBUTE(Kineto, e.correlation_id_),
      [&](const auto&) -> uint64_t { return 0; }));
}

int64_t Result::endTimeNS() const {
  return visit(c10::overloaded(
      ATTRIBUTE(TorchOp, torchOpEndNS(e, finished_, parent_)),
      ATTRIBUTE(Backend, e.end_time_us_ * 1000),
      ATTRIBUTE(Allocation, start_time_ns_),
      ATTRIBUTE(Kineto, start_time_ns_ + e.duration_us_ * 1000),
      [&](const auto& e) { return e.end_time_ns_; }));
}

uint64_t Result::endTID() const {
  return visit(c10::overloaded(
      ATTRIBUTE(TorchOp, e.end_tid_),
      [&](const auto&) { return start_tid_; }));
}

c10::DeviceType Result::deviceType() const {
  using torch::autograd::profiler::deviceTypeFromActivity;
  return visit(c10::overloaded(
      ATTRIBUTE(Allocation, e.device_type_),
      ATTRIBUTE(Kineto, deviceTypeFromActivity(e.activity_type_)),
      [&](const auto&) { return c10::DeviceType::CPU; }));
}
#undef ATTRIBUTE
=======
DEFINE_VISITOR(
    name,
    e.name_,
    e.name_,
    "[memory]",
    "[OutOfMemory]",
    toString(e),
    e.function_name_.str());
DEFINE_VISITOR(
    kinetoType,
    scopeToType(e.scope_),
    scopeToType(e.scope_),
    libkineto::ActivityType::CPU_INSTANT_EVENT,
    libkineto::ActivityType::CPU_INSTANT_EVENT,
    libkineto::ActivityType::PYTHON_FUNCTION,
    libkineto::ActivityType::PYTHON_FUNCTION);
DEFINE_VISITOR(correlationID, e.correlation_id_, 0, 0, 0, 0, 0);
DEFINE_VISITOR(
    endTimeNS,
    torchOpEndNS(e, finished_, parent_),
    e.end_time_us_ * 1000,
    start_time_ns_,
    start_time_ns_,
    e.end_time_ns_,
    e.end_time_ns_);
DEFINE_VISITOR(
    endTID,
    e.end_tid_,
    start_tid_,
    start_tid_,
    start_tid_,
    start_tid_,
    start_tid_);
DEFINE_VISITOR(
    deviceType,
    c10::DeviceType::CPU,
    c10::DeviceType::CPU,
    e.device_type_,
    e.device_type_,
    c10::DeviceType::CPU,
    c10::DeviceType::CPU);
#undef DEFINE_VISITOR
#undef OUT_T
>>>>>>> 9c32439a

template <typename T, size_t ChunkSize>
ThreadLocalSubqueue::EventBlock<T, ChunkSize>::EventBlock() {
  static std::atomic<uint64_t> counter_{0};
  id_start_ = 1 + ChunkSize * counter_++;
}
template <class... Args>
std::pair<KinetoObserverContext::Event*, uint64_t> ThreadLocalSubqueue::OpList::
    emplace_back(Args&&... args) {
  maybe_grow();
  *next_ = {std::forward<Args>(args)...};
  auto corr_id = buffer_last_->correlation_id(next_);
  return {next_++, corr_id};
}
uint64_t ThreadLocalSubqueue::OpList::correlationID(const OpList::Iterator& e) {
  return e.address().first->correlation_id(&*e);
}

ThreadLocalSubqueue::ThreadLocalSubqueue(
    const uint64_t tid,
    const ProfilerConfig& config)
    : tid_{tid}, config_{config}, kineto_info_{kineto::kineto_ids()} {
  torch::profiler::impl::kineto::recordThreadInfo();
}

std::unique_ptr<KinetoObserverContext> ThreadLocalSubqueue::begin_op(
    const at::RecordFunction& fn) {
  KinetoObserverContext::Event* event;
  uint64_t corr_id;
  std::tie(event, corr_id) = op_events_.emplace_back(
      fn.seqNr(),
      fn.forwardThreadId(),
      fn.scope(),
      fn.isAsync(),
      fn.debugHandle(),
      fn.name());
  if (config_.report_input_shapes) {
    inputs_outputs_.push(fn.inputs());
  }
  if (fn.scope() == at::RecordScope::USER_SCOPE) {
    torch::profiler::impl::kineto::pushUserCorrelationId(corr_id);
  } else {
    torch::profiler::impl::kineto::pushCorrelationId(corr_id);
  }

#if !defined BUILD_LITE_INTERPRETER && !defined C10_MOBILE
  // backward nodes source range corresponds to the forward node
  // TODO: consider using C++ stack trace
  if (config_.with_stack && fn.scope() != at::RecordScope::BACKWARD_FUNCTION) {
    auto cs = torch::profiler::impl::prepareCallstack(jit::currentCallstack());
    jit_stack_.emplace_back(callstackStr(cs));
  }
  if (config_.with_modules &&
      fn.scope() != at::RecordScope::BACKWARD_FUNCTION) {
    jit_modules_.emplace_back(jit::currentModuleHierarchy());
  }
#endif
  if (config_.with_flops) {
    extra_args_.emplace_back(torch::profiler::impl::saveExtraArgs(fn));
  }

  auto out = std::make_unique<KinetoObserverContext>(event);

  if (config_.state == ProfilerState::KINETO_GPU_FALLBACK) {
    try {
      out->fallback_ = gpu_fallback_.emplace_back();
      torch::profiler::impl::cudaStubs()->record(
          nullptr, &out->fallback_->cuda_event_start_, nullptr);
    } catch (const std::exception& e) {
      LOG(WARNING) << "Failed to record CUDA event. " << e.what();
    }
  }

  event->start_time_ = torch::profiler::impl::getApproximateTime();
  event->allow_tf32_cublas_ = at::globalContext().allowTF32CuBLAS();
  return out;
}

RecordQueue::RecordQueue(
    const ProfilerConfig& config,
    std::set<ActivityType> activities)
    : id_(++queue_id_), config_{config}, activities_{activities} {
  if (tracePython()) {
    python_tracer::PythonTracerBase::get().start(this);
  }
}

bool RecordQueue::tracePython() const {
  return config_.with_stack && activities_.count(ActivityType::CPU);
}

ThreadLocalSubqueue* RecordQueue::getSubqueue() {
  // In the most common case, a thread will want to write to the same sub-queue
  // that it wrote to last call. The only time that isn't true is if:
  //  A) The profiler context has ended and we are in a new one.
  //  B) Two profilers are active in different TLS contexts, and this thread
  //     is a worker helping with intra-op parallelism.
  // Since we expect this to be the OVERWHELMINGLY common case (>99%), we add a
  // special thread_local cache so that we can skip the overall `flat_hash_map`
  // (and corresponding lock).
  if (id_ == sub_queue_cache_.key_) {
    return sub_queue_cache_.ref_;
  }

  const auto tid = at::RecordFunction::currentThreadId();
  std::lock_guard<std::mutex> guard(sub_queue_mutex_);
  auto it = sub_queues_.find(tid);
  if (it == sub_queues_.end()) {
    it = sub_queues_
             .emplace(tid, std::make_unique<ThreadLocalSubqueue>(tid, config_))
             .first;
  }

  sub_queue_cache_ = SubQueueThreadCache{id_, it->second.get()};
  return it->second.get();
}

void RecordQueue::stop() {
  if (tracePython()) {
    python_tracer::PythonTracerBase::get().stop();
  }
}

namespace {
template <typename T>
auto steal_or_default(T& it) {
  if (it.exhausted()) {
    return typename T::value_type();
  } else {
    auto result = std::move(*it);
    ++it;
    return result;
  }
}

void mark_finished(std::shared_ptr<Result>& r) {
  TORCH_INTERNAL_ASSERT(!r->finished_, r->name());
  r->finished_ = true;
  TORCH_INTERNAL_ASSERT(r->endTimeNS() >= r->start_time_ns_, r->name());
}

<<<<<<< HEAD
template <typename T0, typename T1>
void checkedInsert(ska::flat_hash_map<T0, T1>& map, const T0& k, const T1& v) {
  auto inserted = map.insert({k, v});
  TORCH_INTERNAL_ASSERT(inserted.second, "Duplicate key: ", k);
}

template <typename T>
std::shared_ptr<Result> resultFromActivity(
    const T* kineto_activity,
    std::shared_ptr<Result>& parent) {
  using namespace torch::profiler::impl::kineto;

  // Kineto is inconsistent with types, so we have to cast to int32.
  DeviceAndResource device_and_resource{
      static_cast<int32_t>(kineto_activity->deviceId()),
      static_cast<int32_t>(kineto_activity->resourceId())};

  auto event = Result::create(
      kineto_activity->timestamp() * 1000,
      parent ? parent->start_tid_ : at::RecordFunction::currentThreadId(),
      device_and_resource,
      ExtraFields<EventType::Kineto>{
          kineto_activity->name(),
          kineto_activity->duration(),
          parent ? parent->correlationID() : kineto_activity->correlationId(),
          kineto_activity->type()});

  if (parent) {
    event->parent_ = parent;
    parent->children_.push_back(event);
    mark_finished(event);
  }

  return event;
}

// There are two mechanisms that we use to connect Profiler and Kineto events.
// The first is the correlation ID. The profiler pushes a unique integer at the
// start of an op and pops it at the end. Kineto then associates the events
// that it collects with that correlation ID and sets the linked activity of
// the events that it collected to point to the profiler op.
//
// However, this is not a sufficient description because it does not retain
// dependency information between kineto ops. Consider a call to `torch.add`.
// Three events will be collected:
//   `aten::add`          (TorchOp, collected by profiler)
//   `cudaLaunchKernel`   (CUDA runtime event, collected by Kineto)
//   `at::vectorized_...` (GPU kernel, collected by Kineto)
// If we only relied on correlation IDs we would set both Kineto events as
// children of the `at::add`, rather than the correct
//   `at::add -> cudaLaunchKernel -> at::vectorized_...`
//
// Kineto surfaces this information through a second concept called a "flow".
// In this example, the `cudaLaunchKernel` event is the start of a flow and the
// GPU kernel has the same flow id but is not a start event. Thus, when merging
// the Kineto events into the call tree we first add all events which are flow
// start nodes. We then merge the rest, trying to pair them with flow starts
// and falling back to correlation ID if necessary. For any nodes without
// linked events the caller is determined using the normal tree construction
// algorithm.
std::unique_ptr<torch::profiler::impl::kineto::ActivityTraceWrapper>
addKinetoEvents(
    std::vector<std::shared_ptr<Result>>& results,
    uint64_t start_time_us,
    uint64_t end_time_us,
    const ProfilerConfig& config) {
  using namespace torch::profiler::impl::kineto;
  TraceWrapper cpu_trace(start_time_us, "PyTorch Profiler");

  // Generate Kineto events for each event recorded by the PyTorch profiler.
  ska::flat_hash_map<const void*, std::shared_ptr<Result>> kineto_events;
=======
void addKinetoEvents(
    std::vector<std::shared_ptr<Result>>& results,
    uint64_t start_time_us,
    uint64_t end_time_us) {
  torch::profiler::impl::kineto::TraceWrapper cpu_trace(
      start_time_us, "PyTorch Profiler");

>>>>>>> 9c32439a
  for (auto& e : results) {
    e->kineto_activity_ = cpu_trace.addCPUActivity(
        e->name(),
        e->kinetoType(),
        e->kineto_info_,
        e->correlationID(),
        e->start_time_ns_ / 1000,
        e->endTimeNS() / 1000);
<<<<<<< HEAD

    TORCH_INTERNAL_ASSERT(e->kineto_activity_ || !kKinetoAvailable);
    checkedInsert(kineto_events, (const void*)e->kineto_activity_, e);
  }

  // Kineto adds the events that it collected.
  cpu_trace.transferCpuTrace(end_time_us);

  // In on demand mode kineto is directly controlled by other machinery.
  if (config.state == ProfilerState::KINETO_ONDEMAND) {
    return nullptr;
  }

  auto trace = std::make_unique<ActivityTraceWrapper>(stopTrace());
  TORCH_INTERNAL_ASSERT(trace || !kKinetoAvailable);

#ifdef USE_KINETO
  auto* trace_activities = trace->get()->activities();
  TORCH_INTERNAL_ASSERT(trace_activities != nullptr);

  // We rely on `kineto_events` to determine which events were derived from a
  // `Result`, and which were provided by Kineto. However Kineto makes heavy
  // use of raw pointers to determine identity, and as a result we use the
  // activity type as a check to catch when kineto has not maintained address
  // stability for the events that PyTorch provided. This heuristic should be
  // removed once there is a stronger contract between Kineto and PyTorch.
  auto already_processed = [&kineto_events](
                               const libkineto::ITraceActivity* activity,
                               const bool if_invalid) {
    if (activity == nullptr) {
      return if_invalid;
    } else if (kineto_events.find(activity) != kineto_events.end()) {
      return true;
    } else if (
        activity->type() == libkineto::ActivityType::CPU_OP ||
        activity->type() == libkineto::ActivityType::CPU_INSTANT_EVENT ||
        activity->type() == libkineto::ActivityType::USER_ANNOTATION ||
        activity->type() == libkineto::ActivityType::PYTHON_FUNCTION) {
      TORCH_WARN_ONCE(
          "Detected an event which was likely passed to kineto by the PyTorch "
          "profiler, but is not present in the set of known events: ",
          activity->name(),
          " This most likely means that Kineto has not "
          "maintained address stability for this event. Please report this to "
          "the PyTorch team.");
      return if_invalid;
    }
    return false;
  };

  // First collect flow start events.
  ska::flat_hash_map<int, std::shared_ptr<Result>> flow_map;
  for (const auto* kineto_activity : *trace_activities) {
    TORCH_INTERNAL_ASSERT(kineto_activity != nullptr);
    auto* linked_activity = kineto_activity->linkedActivity();
    if (linked_activity &&
        kineto_activity->flowType() == libkineto::kLinkAsyncCpuGpu &&
        kineto_activity->flowStart() &&
        !already_processed(kineto_activity, /*if_invalid=*/true) &&
        already_processed(linked_activity, /*if_invalid=*/false)) {
      auto parent = kineto_events.at(linked_activity);
      auto event = resultFromActivity(kineto_activity, parent);
      checkedInsert(kineto_events, (const void*)kineto_activity, event);
      results.push_back(event);
      checkedInsert(flow_map, kineto_activity->flowId(), event);
    }
  }

  // Then process the remaining events
  for (const auto* kineto_activity : *trace_activities) {
    if (!already_processed(kineto_activity, /*if_invalid=*/true)) {
      std::shared_ptr<Result> parent;
      if (kineto_activity->flowType() == libkineto::kLinkAsyncCpuGpu &&
          !kineto_activity->flowStart() &&
          flow_map.find(kineto_activity->flowId()) != flow_map.end()) {
        parent = flow_map.at(kineto_activity->flowId());
      } else if (already_processed(
                     kineto_activity->linkedActivity(), /*if_invalid=*/false)) {
        parent = kineto_events.at(kineto_activity->linkedActivity());
      }
      auto event = resultFromActivity(kineto_activity, parent);
      checkedInsert(kineto_events, (const void*)kineto_activity, event);
      results.push_back(event);
    }
  }

  // Set linked activities
  for (const auto* kineto_activity : *trace_activities) {
    auto* linked_activity = kineto_activity->linkedActivity();
    if (linked_activity) {
      c10::get<ExtraFields<EventType::Kineto>>(
          kineto_events.at(kineto_activity)->extra_fields_)
          .linked_activity_ = kineto_events.at(linked_activity);
    }
  }
#endif // USE_KINETO
  return trace;
=======
  }

  cpu_trace.transferCpuTrace(end_time_us);
>>>>>>> 9c32439a
}

struct EvaluateFunctionVisitor {
  void operator()(
      ExtraFields<EventType::TorchOp>& first,
      ExtraFields<EventType::TorchOp>& second) {
    if (first.scope_ == at::RecordScope::FUNCTION &&
        second.scope_ == at::RecordScope::BACKWARD_FUNCTION &&
        first.name_.rfind("autograd::engine::evaluate_function: ", 0) == 0) {
      first.sequence_number_ = second.sequence_number_;
      first.forward_tid_ = second.forward_tid_;
    }
  }

  template <typename T0, typename T1>
  void operator()(T0&, T1&) {}
};

void set_autograd_evaluate(std::vector<std::shared_ptr<Result>>& results) {
  auto end = results.size() > 2 ? results.end() - 1 : results.begin();
  for (auto it = results.begin(); it < end; ++it) {
    if ((*it)->start_tid_ == (*(it + 1))->start_tid_) {
      c10::visit(
          EvaluateFunctionVisitor(),
          (*it)->extra_fields_,
          (*(it + 1))->extra_fields_);
    }
  }
}

using result_ptr_t = std::shared_ptr<Result>;
struct ResultGreater {
  bool operator()(const result_ptr_t& a, const result_ptr_t& b) const {
    return a->endTimeNS() > b->endTimeNS();
  }
};

void build_tree(std::vector<std::shared_ptr<Result>>& events) {
  set_autograd_evaluate(events);
  std::stable_sort(
      events.begin(), events.end(), [](const auto& a, const auto& b) {
        return a->start_time_ns_ < b->start_time_ns_;
      });

  using op_fields = ExtraFields<EventType::TorchOp>;
  ska::flat_hash_map<uint64_t, std::shared_ptr<Result>> stacks;
  std::priority_queue<result_ptr_t, std::vector<result_ptr_t>, ResultGreater>
      end_events_;

  auto push_event = [&stacks, &end_events_](std::shared_ptr<Result>& event) {
    // Kineto builds subtrees using correlation ids and flows, so some Kineto
    // events are already marked finished before the main tree building
    // algorithm. It's fine to ignore them; the root event of these subtrees
    // not a Kineto op and will be handled normally.
    if (c10::holds_alternative<ExtraFields<EventType::Kineto>>(
            event->extra_fields_) &&
        event->finished_) {
      return;
    }

    TORCH_INTERNAL_ASSERT(event->parent_.expired());
    for (const auto& child : event->children_) {
      TORCH_INTERNAL_ASSERT(child->finished_);
    }
    TORCH_INTERNAL_ASSERT(!event->finished_);

    auto parent_it = stacks.find(event->start_tid_);
    if (parent_it == stacks.end()) {
      auto fwd_tid = c10::visit(
          c10::overloaded(
              [](const op_fields& i) { return i.forward_tid_; },
              [](const auto&) -> uint64_t { return 0; }),
          event->extra_fields_);
      if (fwd_tid) {
        parent_it = stacks.find(fwd_tid);
      }
    }

    if (parent_it != stacks.end()) {
      event->parent_ = parent_it->second;
      parent_it->second->children_.push_back(event);
    }

    if (event->endTimeNS() > event->start_time_ns_) {
      stacks[event->start_tid_] = event;
      end_events_.push(event);
    } else if (event->endTimeNS() == std::numeric_limits<time_t>::min()) {
      // We use min time to indicate the lack of a termination event, so if we
      // encounter such a case we don't push to `end_events_`.
      stacks[event->start_tid_] = event;
    } else {
      mark_finished(event);
    }
  };

  auto pop_event = [&stacks](std::shared_ptr<Result> event) {
    if (event->finished_) {
      // This event was marked finished by a previous `pop_event` call.
      return;
    }

    auto start_tid = event->start_tid_;
    auto frame = stacks.at(start_tid);

    while (frame.get() != event.get()) {
      TORCH_INTERNAL_ASSERT(frame != nullptr);
      mark_finished(frame);
      TORCH_INTERNAL_ASSERT(!frame->parent_.expired());
      frame = frame->parent_.lock();
    }

    mark_finished(event);
    stacks.erase(start_tid);
    auto new_frame = event->parent_.lock();
    if (new_frame != nullptr) {
      stacks[start_tid] = new_frame;
    }
  };

  // Stack replay loop.
  for (auto& event : events) {
    while (!end_events_.empty() &&
           end_events_.top()->endTimeNS() < event->start_time_ns_) {
      pop_event(end_events_.top());
      end_events_.pop();
    }
    push_event(event);
  }

  // Cleanup remaining exit events.
  while (!end_events_.empty()) {
    pop_event(end_events_.top());
    end_events_.pop();
  }
}
} // namespace

<<<<<<< HEAD
std::pair<
    std::vector<std::shared_ptr<Result>>,
    std::unique_ptr<torch::profiler::impl::kineto::ActivityTraceWrapper>>
RecordQueue::getRecords(
=======
std::vector<std::shared_ptr<Result>> RecordQueue::getRecords(
>>>>>>> 9c32439a
    std::function<time_t(approx_time_t)> time_converter,
    uint64_t start_time_us,
    uint64_t end_time_us) {
  auto converter = [&](approx_time_t t) {
    return t == std::numeric_limits<approx_time_t>::min()
        ? std::numeric_limits<time_t>::min()
        : time_converter(t);
  };
  std::vector<std::shared_ptr<Result>> out;
  std::vector<python_tracer::CompressedEvent> python_enters;
  for (auto& subqueue_it : sub_queues_) {
    auto& queue = *subqueue_it.second;
    for (auto& i : queue.backend_events_) {
      auto start_time = i.start_time_us_;
      out.emplace_back(Result::create(
          /*start_time_ns_=*/start_time * 1000,
          /*start_tid_=*/queue.tid(),
          /*kineto_info_=*/queue.kineto_info(),
          /*extra_fields_=*/std::move(i)));
    }
    queue.backend_events_.clear();

    auto input_getter = queue.inputs_outputs_.getNextShapesAndDtypes();
    auto jit_stack_it = queue.jit_stack_.begin();
    auto jit_module_it = queue.jit_modules_.begin();
    auto extra_args_it = queue.extra_args_.begin();
    auto gpu_fallback_it = queue.gpu_fallback_.begin();
    for (auto event = queue.op_events_.begin(); event != queue.op_events_.end();
         ++event) {
      auto& i = *event;
      auto start_time = converter(i.start_time_);
      out.emplace_back(Result::create(
          start_time,
          /*start_tid_=*/queue.tid(),
          /*kineto_info_=*/queue.kineto_info(),
          /*extra_fields_=*/
          ExtraFields<EventType::TorchOp>(
              std::move(i.basic_fields_),
              ThreadLocalSubqueue::OpList::correlationID(event),
              converter(i.end_time_),
              input_getter(),
              steal_or_default(jit_stack_it),
              steal_or_default(jit_module_it),
              steal_or_default(extra_args_it),
              steal_or_default(gpu_fallback_it),
              i.allow_tf32_cublas_)));
    }
    queue.op_events_.clear();
    queue.inputs_outputs_.clear();
    queue.jit_stack_.clear();
    queue.jit_modules_.clear();
    queue.extra_args_.clear();
    queue.gpu_fallback_.clear();

    for (auto& i : queue.allocations_) {
      auto start_time = converter(i.start_time_);
      out.emplace_back(Result::create(
          start_time,
          /*start_tid_=*/queue.tid(),
          /*kineto_info_=*/queue.kineto_info(),
          /*extra_fields_=*/std::move(i)));
    }
    queue.allocations_.clear();
    for (auto& i : queue.ooms_) {
      auto start_time = converter(i.start_time_);
      out.emplace_back(Result::create(
          start_time,
          /*start_tid_=*/queue.tid(),
          /*kineto_info_=*/queue.kineto_info(),
          /*extra_fields_=*/std::move(i)));
    }
    queue.ooms_.clear();

    for (auto& i : queue.py_calls_) {
      python_enters.push_back(
          {i.first, queue.tid(), queue.kineto_info(), converter(i.second)});
    }
  }

  if (tracePython()) {
    auto& tracer = python_tracer::PythonTracerBase::get();
    for (auto i : tracer.getEvents(converter, python_enters)) {
      out.push_back(i);
    }
    tracer.clear();
  }

<<<<<<< HEAD
  auto trace = addKinetoEvents(out, start_time_us, end_time_us, config_);
=======
  addKinetoEvents(out, start_time_us, end_time_us);
>>>>>>> 9c32439a
  build_tree(out);
  return {out, std::move(trace)};
}

} // namespace impl
} // namespace profiler
} // namespace torch<|MERGE_RESOLUTION|>--- conflicted
+++ resolved
@@ -1,29 +1,33 @@
 #include <torch/csrc/profiler/collection.h>
 
 #include <algorithm>
+#include <functional>
 #include <limits>
+#include <memory>
 #include <queue>
+#include <type_traits>
 
 #include <fmt/format.h>
 
-<<<<<<< HEAD
 #ifdef USE_KINETO
 #include <libkineto.h>
 #endif
 
-=======
 #include <ATen/Context.h>
->>>>>>> 9c32439a
 #include <ATen/record_function.h>
 #include <c10/core/ScalarTypeToTypeMeta.h>
 #include <c10/util/Exception.h>
 #include <c10/util/flat_hash_map.h>
+#include <c10/util/hash.h>
 #include <c10/util/overloaded.h>
 #include <torch/csrc/jit/runtime/interpreter.h>
+#include <torch/csrc/profiler/kineto_shim.h>
 
 namespace torch {
 namespace profiler {
 namespace impl {
+using trace_ptr_t =
+    std::unique_ptr<torch::profiler::impl::kineto::ActivityTraceWrapper>;
 
 void InputOutputEncoder::push(c10::ArrayRef<const c10::IValue> values) {
   for (const auto& value : values) {
@@ -178,50 +182,7 @@
 }
 } // namespace python_tracer
 
-<<<<<<< HEAD
 namespace {
-=======
-#define OUT_T(method_name) decltype(std::declval<Result>().method_name())
-#define DEFINE_VISITOR(                                                  \
-    method_name,                                                         \
-    torch_op_field,                                                      \
-    backend_field,                                                       \
-    allocation_field,                                                    \
-    oom_field,                                                           \
-    py_field,                                                            \
-    py_c_field)                                                          \
-  OUT_T(method_name) Result::method_name() const {                       \
-    using out_t = OUT_T(method_name);                                    \
-    return c10::visit(                                                   \
-        c10::overloaded(                                                 \
-            [&](const ExtraFields<EventType::TorchOp>& e) -> out_t {     \
-              (void)e;                                                   \
-              return torch_op_field;                                     \
-            },                                                           \
-            [&](const ExtraFields<EventType::Backend>& e) -> out_t {     \
-              (void)e;                                                   \
-              return backend_field;                                      \
-            },                                                           \
-            [&](const ExtraFields<EventType::Allocation>& e) -> out_t {  \
-              (void)e;                                                   \
-              return allocation_field;                                   \
-            },                                                           \
-            [&](const ExtraFields<EventType::OutOfMemory>& e) -> out_t { \
-              (void)e;                                                   \
-              return oom_field;                                          \
-            },                                                           \
-            [&](const ExtraFields<EventType::PyCall>& e) -> out_t {      \
-              (void)e;                                                   \
-              return py_field;                                           \
-            },                                                           \
-            [&](const ExtraFields<EventType::PyCCall>& e) -> out_t {     \
-              (void)e;                                                   \
-              return py_c_field;                                         \
-            }),                                                          \
-        extra_fields_);                                                  \
-  }
-
->>>>>>> 9c32439a
 std::string toString(const ExtraFields<EventType::PyCall>& e) {
   if (e.module_.has_value()) {
     return fmt::format(
@@ -240,7 +201,7 @@
       : libkineto::ActivityType::CPU_OP;
 }
 
-auto torchOpEndNS(
+int64_t torchOpEndNS(
     const ExtraFields<EventType::TorchOp>& e,
     const bool finished,
     const std::weak_ptr<Result>& parent) {
@@ -252,9 +213,18 @@
   }
   return e.end_time_ns_;
 }
+
+auto kinetoEventCorrelationID(
+    const ExtraFields<EventType::Kineto>& e,
+    const std::weak_ptr<Result>& parent) {
+  if (e.correlation_id_) {
+    return e.correlation_id_;
+  }
+  auto p = parent.lock();
+  return p ? p->correlationID() : 0;
+}
 } // namespace
 
-<<<<<<< HEAD
 #define ATTRIBUTE(event_type, expr)                  \
   [&](const ExtraFields<EventType::event_type>& e) { \
     (void)e;                                         \
@@ -264,9 +234,10 @@
 std::string Result::name() const {
   return visit(c10::overloaded(
       ATTRIBUTE(Allocation, std::string("[memory]")),
+      ATTRIBUTE(OutOfMemory, std::string("[OutOfMemory]")),
       ATTRIBUTE(PyCall, toString(e)),
       ATTRIBUTE(PyCCall, std::string(e.function_name_.str())),
-      [](const auto& e) { return e.name_; }));
+      [](const auto& e) -> std::string { return e.name_; }));
 }
 
 libkineto::ActivityType Result::kinetoType() const {
@@ -274,6 +245,7 @@
       ATTRIBUTE(TorchOp, scopeToType(e.scope_)),
       ATTRIBUTE(Backend, scopeToType(e.scope_)),
       ATTRIBUTE(Allocation, libkineto::ActivityType::CPU_INSTANT_EVENT),
+      ATTRIBUTE(OutOfMemory, libkineto::ActivityType::CPU_INSTANT_EVENT),
       ATTRIBUTE(PyCall, libkineto::ActivityType::PYTHON_FUNCTION),
       ATTRIBUTE(PyCCall, libkineto::ActivityType::PYTHON_FUNCTION),
       ATTRIBUTE(Kineto, e.activity_type_)));
@@ -282,7 +254,7 @@
 uint64_t Result::correlationID() const {
   return visit(c10::overloaded(
       ATTRIBUTE(TorchOp, e.correlation_id_),
-      ATTRIBUTE(Kineto, e.correlation_id_),
+      ATTRIBUTE(Kineto, kinetoEventCorrelationID(e, parent_)),
       [&](const auto&) -> uint64_t { return 0; }));
 }
 
@@ -291,69 +263,26 @@
       ATTRIBUTE(TorchOp, torchOpEndNS(e, finished_, parent_)),
       ATTRIBUTE(Backend, e.end_time_us_ * 1000),
       ATTRIBUTE(Allocation, start_time_ns_),
+      ATTRIBUTE(OutOfMemory, start_time_ns_),
       ATTRIBUTE(Kineto, start_time_ns_ + e.duration_us_ * 1000),
-      [&](const auto& e) { return e.end_time_ns_; }));
+      [&](const auto& e) -> int64_t { return e.end_time_ns_; }));
 }
 
 uint64_t Result::endTID() const {
   return visit(c10::overloaded(
       ATTRIBUTE(TorchOp, e.end_tid_),
-      [&](const auto&) { return start_tid_; }));
+      [&](const auto&) -> uint64_t { return start_tid_; }));
 }
 
 c10::DeviceType Result::deviceType() const {
   using torch::autograd::profiler::deviceTypeFromActivity;
   return visit(c10::overloaded(
       ATTRIBUTE(Allocation, e.device_type_),
+      ATTRIBUTE(OutOfMemory, e.device_type_),
       ATTRIBUTE(Kineto, deviceTypeFromActivity(e.activity_type_)),
       [&](const auto&) { return c10::DeviceType::CPU; }));
 }
 #undef ATTRIBUTE
-=======
-DEFINE_VISITOR(
-    name,
-    e.name_,
-    e.name_,
-    "[memory]",
-    "[OutOfMemory]",
-    toString(e),
-    e.function_name_.str());
-DEFINE_VISITOR(
-    kinetoType,
-    scopeToType(e.scope_),
-    scopeToType(e.scope_),
-    libkineto::ActivityType::CPU_INSTANT_EVENT,
-    libkineto::ActivityType::CPU_INSTANT_EVENT,
-    libkineto::ActivityType::PYTHON_FUNCTION,
-    libkineto::ActivityType::PYTHON_FUNCTION);
-DEFINE_VISITOR(correlationID, e.correlation_id_, 0, 0, 0, 0, 0);
-DEFINE_VISITOR(
-    endTimeNS,
-    torchOpEndNS(e, finished_, parent_),
-    e.end_time_us_ * 1000,
-    start_time_ns_,
-    start_time_ns_,
-    e.end_time_ns_,
-    e.end_time_ns_);
-DEFINE_VISITOR(
-    endTID,
-    e.end_tid_,
-    start_tid_,
-    start_tid_,
-    start_tid_,
-    start_tid_,
-    start_tid_);
-DEFINE_VISITOR(
-    deviceType,
-    c10::DeviceType::CPU,
-    c10::DeviceType::CPU,
-    e.device_type_,
-    e.device_type_,
-    c10::DeviceType::CPU,
-    c10::DeviceType::CPU);
-#undef DEFINE_VISITOR
-#undef OUT_T
->>>>>>> 9c32439a
 
 template <typename T, size_t ChunkSize>
 ThreadLocalSubqueue::EventBlock<T, ChunkSize>::EventBlock() {
@@ -495,43 +424,37 @@
   TORCH_INTERNAL_ASSERT(r->endTimeNS() >= r->start_time_ns_, r->name());
 }
 
-<<<<<<< HEAD
-template <typename T0, typename T1>
-void checkedInsert(ska::flat_hash_map<T0, T1>& map, const T0& k, const T1& v) {
-  auto inserted = map.insert({k, v});
-  TORCH_INTERNAL_ASSERT(inserted.second, "Duplicate key: ", k);
-}
-
-template <typename T>
-std::shared_ptr<Result> resultFromActivity(
-    const T* kineto_activity,
-    std::shared_ptr<Result>& parent) {
+static constexpr const char* indexKey = "Profiler Event Index";
+
+void passEventsToKineto(
+    const std::vector<std::shared_ptr<Result>>& results,
+    uint64_t start_time_us,
+    uint64_t end_time_us) {
   using namespace torch::profiler::impl::kineto;
-
-  // Kineto is inconsistent with types, so we have to cast to int32.
-  DeviceAndResource device_and_resource{
-      static_cast<int32_t>(kineto_activity->deviceId()),
-      static_cast<int32_t>(kineto_activity->resourceId())};
-
-  auto event = Result::create(
-      kineto_activity->timestamp() * 1000,
-      parent ? parent->start_tid_ : at::RecordFunction::currentThreadId(),
-      device_and_resource,
-      ExtraFields<EventType::Kineto>{
-          kineto_activity->name(),
-          kineto_activity->duration(),
-          parent ? parent->correlationID() : kineto_activity->correlationId(),
-          kineto_activity->type()});
-
-  if (parent) {
-    event->parent_ = parent;
-    parent->children_.push_back(event);
-    mark_finished(event);
-  }
-
-  return event;
-}
-
+  TraceWrapper cpu_trace(start_time_us, "PyTorch Profiler");
+
+  // Generate Kineto events for each event recorded by the PyTorch profiler.
+  for (const auto i : c10::irange(results.size())) {
+    const auto& e = results[i];
+    const auto* activity = cpu_trace.addCPUActivity(
+        e->name(),
+        e->kinetoType(),
+        e->kineto_info_,
+        e->correlationID(),
+        e->start_time_ns_ / 1000,
+        e->endTimeNS() / 1000);
+
+    TORCH_INTERNAL_ASSERT(activity || !kKinetoAvailable);
+    if (activity) {
+      addMetadata(activity, indexKey, std::to_string(i));
+    }
+  }
+
+  // Kineto adds the events that it collected.
+  cpu_trace.transferCpuTrace(end_time_us);
+}
+
+#ifdef USE_KINETO
 // There are two mechanisms that we use to connect Profiler and Kineto events.
 // The first is the correlation ID. The profiler pushes a unique integer at the
 // start of an op and pops it at the end. Kineto then associates the events
@@ -556,73 +479,117 @@
 // and falling back to correlation ID if necessary. For any nodes without
 // linked events the caller is determined using the normal tree construction
 // algorithm.
-std::unique_ptr<torch::profiler::impl::kineto::ActivityTraceWrapper>
-addKinetoEvents(
-    std::vector<std::shared_ptr<Result>>& results,
-    uint64_t start_time_us,
-    uint64_t end_time_us,
-    const ProfilerConfig& config) {
-  using namespace torch::profiler::impl::kineto;
-  TraceWrapper cpu_trace(start_time_us, "PyTorch Profiler");
-
-  // Generate Kineto events for each event recorded by the PyTorch profiler.
-  ska::flat_hash_map<const void*, std::shared_ptr<Result>> kineto_events;
-=======
-void addKinetoEvents(
-    std::vector<std::shared_ptr<Result>>& results,
-    uint64_t start_time_us,
-    uint64_t end_time_us) {
-  torch::profiler::impl::kineto::TraceWrapper cpu_trace(
-      start_time_us, "PyTorch Profiler");
-
->>>>>>> 9c32439a
-  for (auto& e : results) {
-    e->kineto_activity_ = cpu_trace.addCPUActivity(
-        e->name(),
-        e->kinetoType(),
-        e->kineto_info_,
-        e->correlationID(),
-        e->start_time_ns_ / 1000,
-        e->endTimeNS() / 1000);
-<<<<<<< HEAD
-
-    TORCH_INTERNAL_ASSERT(e->kineto_activity_ || !kKinetoAvailable);
-    checkedInsert(kineto_events, (const void*)e->kineto_activity_, e);
-  }
-
-  // Kineto adds the events that it collected.
-  cpu_trace.transferCpuTrace(end_time_us);
-
-  // In on demand mode kineto is directly controlled by other machinery.
-  if (config.state == ProfilerState::KINETO_ONDEMAND) {
+class TransferEvents {
+  using itrace_t = libkineto::ITraceActivity;
+  using activity_t = torch::profiler::impl::kineto::activity_t;
+
+ public:
+  TransferEvents(
+      std::vector<std::shared_ptr<Result>>& results,
+      trace_ptr_t& trace)
+      : results_{results} {
+    auto* trace_activities_ptr = trace->get()->activities();
+    TORCH_INTERNAL_ASSERT(trace_activities_ptr != nullptr);
+    trace_activities_ = *trace_activities_ptr;
+    reassociate();
+    extractEventsFromTrace();
+    setParents();
+  }
+
+ private:
+  static long long extractIndex(const std::string& metadata_json) {
+    static const auto prefix = fmt::format("\"{}\": ", indexKey);
+    auto pos = metadata_json.find(prefix);
+    return (pos == std::string::npos) ? unmatchedIndex : [&]() {
+      auto end = metadata_json.find(",", pos);
+      end = (end == std::string::npos) ? metadata_json.size() : end;
+      return std::stoll(metadata_json.substr(pos + prefix.size(), end));
+    }();
+  }
+
+  std::shared_ptr<Result> lookup(const itrace_t* key) {
+    if (key == nullptr) {
+      return nullptr;
+    }
+
+    // First check the map.
+    auto it = kineto_events_.find(key);
+    if (it != kineto_events_.end()) {
+      return it->second;
+    }
+
+    // Then fallback to the encoded metadata.
+    const auto index = extractIndex(key ? key->metadataJson() : "");
+    if (index != unmatchedIndex) {
+      auto out = results_.get().at(index);
+      kineto_events_[key] = out;
+      return out;
+    }
+
+    // And finally give up.
     return nullptr;
   }
 
-  auto trace = std::make_unique<ActivityTraceWrapper>(stopTrace());
-  TORCH_INTERNAL_ASSERT(trace || !kKinetoAvailable);
-
-#ifdef USE_KINETO
-  auto* trace_activities = trace->get()->activities();
-  TORCH_INTERNAL_ASSERT(trace_activities != nullptr);
-
-  // We rely on `kineto_events` to determine which events were derived from a
-  // `Result`, and which were provided by Kineto. However Kineto makes heavy
-  // use of raw pointers to determine identity, and as a result we use the
-  // activity type as a check to catch when kineto has not maintained address
-  // stability for the events that PyTorch provided. This heuristic should be
-  // removed once there is a stronger contract between Kineto and PyTorch.
-  auto already_processed = [&kineto_events](
-                               const libkineto::ITraceActivity* activity,
-                               const bool if_invalid) {
-    if (activity == nullptr) {
-      return if_invalid;
-    } else if (kineto_events.find(activity) != kineto_events.end()) {
-      return true;
-    } else if (
-        activity->type() == libkineto::ActivityType::CPU_OP ||
-        activity->type() == libkineto::ActivityType::CPU_INSTANT_EVENT ||
-        activity->type() == libkineto::ActivityType::USER_ANNOTATION ||
-        activity->type() == libkineto::ActivityType::PYTHON_FUNCTION) {
+  void reassociate() {
+    // Match profiler events with the corresponding kineto events. Kineto may
+    // have moved or copied the activities, so we have to recover the
+    // relationship between `libkineto::ITraceActivity` and `Result`.
+    for (const auto* activity : trace_activities_) {
+      TORCH_INTERNAL_ASSERT(activity != nullptr);
+      auto e = lookup(activity);
+      if (e != nullptr) {
+        TORCH_INTERNAL_ASSERT(e->kineto_activity_ == nullptr);
+        e->kineto_activity_ = static_cast<const activity_t*>(activity);
+      }
+    }
+    if (results_.get().size() != kineto_events_.size()) {
+      TORCH_WARN(fmt::format(
+          "Failed to recover relationship between all profiler and kineto events: "
+          "{} vs. {}  reassociated.",
+          results_.get().size(),
+          kineto_events_.size()));
+    }
+  }
+
+  std::shared_ptr<Result> resultFromActivity(const itrace_t* activity) {
+    TORCH_INTERNAL_ASSERT(activity != nullptr);
+
+    // Kineto is inconsistent with types, so we have to cast to int32.
+    torch::profiler::impl::kineto::DeviceAndResource device_and_resource{
+        static_cast<int32_t>(activity->deviceId()),
+        static_cast<int32_t>(activity->resourceId())};
+
+    auto event = Result::create(
+        activity->timestamp() * 1000,
+        noTID, // Placeholder
+        device_and_resource,
+        ExtraFields<EventType::Kineto>{
+            activity->name(),
+            activity->duration(),
+            static_cast<uint64_t>(activity->correlationId()),
+            activity->type(),
+            {/*id=*/static_cast<uint32_t>(activity->flowId()),
+             /*type=*/static_cast<uint32_t>(activity->flowType()),
+             /*start=*/activity->flowStart()}});
+
+    // NB: It's tempting to set `event->kineto_activity_`; however we can only
+    // guarantee that the events we passed to Kineto are of type
+    // `GenericTraceActivity`. Others may derive from ITraceActivity and thus
+    // are not safe to cast.
+    return event;
+  }
+
+  std::shared_ptr<Result> toResult(const itrace_t* activity) {
+    auto e = lookup(activity);
+
+    // Until we are very sure that we can reassociate kineto and profiler
+    // events we need to be very defensive.
+    const auto type = activity->type();
+    if (e == nullptr &&
+        (type == libkineto::ActivityType::CPU_OP ||
+         type == libkineto::ActivityType::CPU_INSTANT_EVENT ||
+         type == libkineto::ActivityType::USER_ANNOTATION ||
+         type == libkineto::ActivityType::PYTHON_FUNCTION)) {
       TORCH_WARN_ONCE(
           "Detected an event which was likely passed to kineto by the PyTorch "
           "profiler, but is not present in the set of known events: ",
@@ -630,63 +597,131 @@
           " This most likely means that Kineto has not "
           "maintained address stability for this event. Please report this to "
           "the PyTorch team.");
-      return if_invalid;
-    }
-    return false;
-  };
-
-  // First collect flow start events.
-  ska::flat_hash_map<int, std::shared_ptr<Result>> flow_map;
-  for (const auto* kineto_activity : *trace_activities) {
-    TORCH_INTERNAL_ASSERT(kineto_activity != nullptr);
-    auto* linked_activity = kineto_activity->linkedActivity();
-    if (linked_activity &&
-        kineto_activity->flowType() == libkineto::kLinkAsyncCpuGpu &&
-        kineto_activity->flowStart() &&
-        !already_processed(kineto_activity, /*if_invalid=*/true) &&
-        already_processed(linked_activity, /*if_invalid=*/false)) {
-      auto parent = kineto_events.at(linked_activity);
-      auto event = resultFromActivity(kineto_activity, parent);
-      checkedInsert(kineto_events, (const void*)kineto_activity, event);
-      results.push_back(event);
-      checkedInsert(flow_map, kineto_activity->flowId(), event);
-    }
-  }
-
-  // Then process the remaining events
-  for (const auto* kineto_activity : *trace_activities) {
-    if (!already_processed(kineto_activity, /*if_invalid=*/true)) {
-      std::shared_ptr<Result> parent;
-      if (kineto_activity->flowType() == libkineto::kLinkAsyncCpuGpu &&
-          !kineto_activity->flowStart() &&
-          flow_map.find(kineto_activity->flowId()) != flow_map.end()) {
-        parent = flow_map.at(kineto_activity->flowId());
-      } else if (already_processed(
-                     kineto_activity->linkedActivity(), /*if_invalid=*/false)) {
-        parent = kineto_events.at(kineto_activity->linkedActivity());
+      return nullptr;
+    }
+
+    if (e == nullptr) {
+      e = resultFromActivity(activity);
+      results_.get().push_back(e);
+      kineto_events_[activity] = e;
+    }
+    return e;
+  }
+
+  void extractEventsFromTrace() {
+    for (const auto* activity : trace_activities_) {
+      auto e = toResult(activity);
+      const auto* linked_activity = activity->linkedActivity();
+      if (e && linked_activity) {
+        e->visit(c10::overloaded(
+            [&](ExtraFields<EventType::Kineto>& i) {
+              i.linked_activity_ = toResult(linked_activity);
+            },
+            [](auto&) { TORCH_INTERNAL_ASSERT(false); }));
       }
-      auto event = resultFromActivity(kineto_activity, parent);
-      checkedInsert(kineto_events, (const void*)kineto_activity, event);
-      results.push_back(event);
-    }
-  }
-
-  // Set linked activities
-  for (const auto* kineto_activity : *trace_activities) {
-    auto* linked_activity = kineto_activity->linkedActivity();
-    if (linked_activity) {
-      c10::get<ExtraFields<EventType::Kineto>>(
-          kineto_events.at(kineto_activity)->extra_fields_)
-          .linked_activity_ = kineto_events.at(linked_activity);
-    }
-  }
-#endif // USE_KINETO
+    }
+  }
+
+  void setKinetoTID(
+      std::shared_ptr<Result>& r,
+      std::shared_ptr<Result> parent) {
+    r->visit(c10::overloaded(
+        [&](ExtraFields<EventType::Kineto>& i) {
+          TORCH_INTERNAL_ASSERT(r->start_tid_ == noTID);
+          r->start_tid_ = parent ? parent->start_tid_
+                                 : at::RecordFunction::currentThreadId();
+        },
+        [](auto&) {}));
+
+    for (auto& child : r->children_) {
+      setKinetoTID(child, r);
+    }
+  }
+
+  void setParents() {
+    // First pass: Collect start events and set parent to linked event.
+    ska::flat_hash_map<int, std::shared_ptr<Result>> flow_map;
+    for (auto& e : results_.get()) {
+      TORCH_INTERNAL_ASSERT(e != nullptr);
+      e->visit(c10::overloaded(
+          [&](const ExtraFields<EventType::Kineto>& i) {
+            if (i.flow.type == libkineto::kLinkAsyncCpuGpu && i.flow.start) {
+              auto inserted = flow_map.insert({i.flow.id, e});
+#ifdef USE_ROCM
+              if (inserted.second) {
+                TORCH_WARN_ONCE(
+                    "ROCTracer produced duplicate flow start: ", i.flow.id);
+              }
+#else // USE_ROCM
+              TORCH_INTERNAL_ASSERT(inserted.second);
+#endif // USE_ROCM
+            }
+            TORCH_INTERNAL_ASSERT(e->parent_.expired());
+            e->parent_ = i.linked_activity_;
+          },
+          [](const auto&) {}));
+    }
+
+    // Second pass
+    for (auto& e : results_.get()) {
+      e->visit(c10::overloaded(
+          [&](const ExtraFields<EventType::Kineto>& i) {
+            // Flow takes priority over linked event.
+            const auto it = flow_map.find(i.flow.id);
+            if (it != flow_map.end() &&
+                i.flow.type == libkineto::kLinkAsyncCpuGpu && !i.flow.start) {
+              e->parent_ = it->second;
+            }
+
+            // If a parent was set we have to do some bookkeeping.
+            auto parent = e->parent_.lock();
+            if (parent) {
+              parent->children_.push_back(e);
+              mark_finished(e);
+            }
+          },
+          [](const auto&) {}));
+    }
+
+    // Set TIDs now that we have established lineage.
+    for (auto& e : results_.get()) {
+      if (e->parent_.expired()) {
+        setKinetoTID(e, nullptr);
+      }
+    }
+  }
+
+  static constexpr long long unmatchedIndex = -1;
+  static constexpr auto noTID = std::numeric_limits<uint64_t>::max();
+  std::reference_wrapper<std::vector<std::shared_ptr<Result>>> results_;
+  std::vector<const itrace_t*> trace_activities_;
+  ska::flat_hash_map<const itrace_t*, std::shared_ptr<Result>> kineto_events_;
+};
+#else
+class TransferEvents {
+ public:
+  template <class... Args>
+  TransferEvents(Args&&...) {}
+};
+#endif
+
+trace_ptr_t addKinetoEvents(
+    std::vector<std::shared_ptr<Result>>& results,
+    uint64_t start_time_us,
+    uint64_t end_time_us,
+    const ProfilerConfig& config) {
+  using namespace torch::profiler::impl::kineto;
+  passEventsToKineto(results, start_time_us, end_time_us);
+
+  // In on demand mode kineto is directly controlled by other machinery.
+  if (config.state == ProfilerState::KINETO_ONDEMAND) {
+    return nullptr;
+  }
+
+  auto trace = std::make_unique<ActivityTraceWrapper>(stopTrace());
+  TORCH_INTERNAL_ASSERT(trace || !kKinetoAvailable);
+  TransferEvents transfer{results, trace};
   return trace;
-=======
-  }
-
-  cpu_trace.transferCpuTrace(end_time_us);
->>>>>>> 9c32439a
 }
 
 struct EvaluateFunctionVisitor {
@@ -755,11 +790,9 @@
 
     auto parent_it = stacks.find(event->start_tid_);
     if (parent_it == stacks.end()) {
-      auto fwd_tid = c10::visit(
-          c10::overloaded(
-              [](const op_fields& i) { return i.forward_tid_; },
-              [](const auto&) -> uint64_t { return 0; }),
-          event->extra_fields_);
+      auto fwd_tid = event->visit(c10::overloaded(
+          [](const op_fields& i) { return i.forward_tid_; },
+          [](const auto&) -> uint64_t { return 0; }));
       if (fwd_tid) {
         parent_it = stacks.find(fwd_tid);
       }
@@ -824,14 +857,10 @@
 }
 } // namespace
 
-<<<<<<< HEAD
 std::pair<
     std::vector<std::shared_ptr<Result>>,
     std::unique_ptr<torch::profiler::impl::kineto::ActivityTraceWrapper>>
 RecordQueue::getRecords(
-=======
-std::vector<std::shared_ptr<Result>> RecordQueue::getRecords(
->>>>>>> 9c32439a
     std::function<time_t(approx_time_t)> time_converter,
     uint64_t start_time_us,
     uint64_t end_time_us) {
@@ -919,11 +948,7 @@
     tracer.clear();
   }
 
-<<<<<<< HEAD
   auto trace = addKinetoEvents(out, start_time_us, end_time_us, config_);
-=======
-  addKinetoEvents(out, start_time_us, end_time_us);
->>>>>>> 9c32439a
   build_tree(out);
   return {out, std::move(trace)};
 }
