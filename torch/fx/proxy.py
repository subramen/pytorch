import dis
import copy
import sys
import torch
import inspect
import operator
import traceback
import collections

from dataclasses import is_dataclass, fields


from .graph import magic_methods, reflectable_magic_methods, Graph
from typing import Tuple, Dict, OrderedDict, Optional, Iterable, Any, Iterator, Callable
from .node import Target, Node, Argument, base_types, map_aggregate
from ._compatibility import compatibility
from .operator_schemas import check_for_mutable_operation
import torch.fx.traceback as fx_traceback

__all__ = ['TracerBase', 'GraphAppendingTracer', 'TraceError',
           'Proxy', 'Attribute', 'ParameterProxy', 'Scope',
           'ScopeContextManager']


@compatibility(is_backward_compatible=False)
class Scope:
    """ Scope object that records the module path and the module type
    of a module. Scope is used to track the information of the module
    that contains a Node in a Graph of GraphModule. For example::

        class Sub(torch.nn.Module):
            def forward(self, x):
                # This will be a call_method Node in GraphModule,
                # scope for this would be (module_path="sub", module_type=Sub)
                return x.transpose(1, 2)

        class M(torch.nn.Module):
            def __init__(self):
                self.sub = Sub()

            def forward(self, x):
                # This will be a call_method Node as well,
                # scope for this would be (module_path="", None)
                x = x.transpose(1, 2)
                x = self.sub(x)
                return x

    """

    def __init__(self, module_path: str, module_type: Any):
        super().__init__()
        self.module_path = module_path
        self.module_type = module_type


@compatibility(is_backward_compatible=False)
class ScopeContextManager:
    """ A context manager to track the Scope of Node during symbolic tracing.
    When entering a forward function of a Module, we'll update the scope information of
    the current module, and when we exit, we'll restore the previous scope information.
    """

    def __init__(
        self,
        scope: Scope,
        current_scope: Scope,
    ):
        super().__init__()
        # Keep a copy of prev scope to restore on exit
        self._prev_scope = copy.copy(scope)
        # Update scope to current scope
        scope.module_path = current_scope.module_path
        scope.module_type = current_scope.module_type
        # Save a reference so we can restore it
        self._scope = scope

    def __enter__(self):
        return self._scope

    def __exit__(self, *args):
        self._scope.module_path = self._prev_scope.module_path
        self._scope.module_type = self._prev_scope.module_type
        return


@compatibility(is_backward_compatible=True)
class TracerBase:
    graph: Graph
    record_stack_traces : bool = False
    # Feature flag for mutable schema checking
    # Enableby default in 1.12
    check_mutable_operations : bool = False
    # Feature flag for assert tracing
    trace_asserts : bool = False
    # Feature flag for proxying accesses to buffer values
    proxy_buffer_attributes : bool = False

    # Name of the function to be traced. It will only be used when
    # ``root`` is an instance of ``nn.Module``
    traced_func_name: str = "forward"

    # Maps the containing module's name to the operator name
    scope : Scope

    # Records the module call stack
    module_stack: OrderedDict[str, str]

    # Mapping of node name to module scope
    node_name_to_scope: Dict[str, Tuple[str, type]]

    @compatibility(is_backward_compatible=True)
    def create_node(self, kind : str, target : Target,
                    args : Tuple[Argument, ...], kwargs : Dict[str, Argument], name : Optional[str] = None,
                    type_expr : Optional[Any] = None) -> Node:
        """
        Inserts a graph node given target, args, kwargs, and name.

        This method can be overridden to do extra checking, validation, or
        modification of values used in node creation. For example, one might
        want to disallow in-place operations from being recorded.
        """
        if kind == 'call_function' and self.check_mutable_operations:
            check_for_mutable_operation(target, args, kwargs)

        node = self.graph.create_node(kind, target, args, kwargs, name, type_expr)
        # TODO node_name_to_scope will be depreciated in favor of
        # node.meta['nn_module_stack']
        self.node_name_to_scope[node.name] = (
            self.scope.module_path,
            self.scope.module_type,
        )
        # Optionally set stack trace on the created Node for debugging purposes
        if fx_traceback.has_preserved_node_meta():
            current_meta: Dict[str, Any] = fx_traceback.get_current_meta()

            stack_trace = current_meta.get("stack_trace")
            if stack_trace:
                node.stack_trace = stack_trace
            # Explicitly set the stack_trace, nn_module_stack and source_fn on the node.meta
            # If other meta fields are needed, they can be added here
            copy_meta_fields = ["nn_module_stack", "source_fn", "original_aten", "recompute", "from_node"]
            for field in copy_meta_fields:
                if field in current_meta:
<<<<<<< HEAD
                    node.meta[field] = current_meta[field]

            # Here we decrement to account for the sequence_nr having
            # just been incremented while tracing this lowered aten op.
            new_seq_nr = torch.autograd.get_sequence_nr() - 1
            thread_id = torch.autograd.get_thread_id()
            # In the FWD pass the new_seq_nr number maintained by
            # torch.autograd.get_sequence_nr() keeps increasing.
            # During the bwd pass the seq_nr for bwd ops is maintained
            # in the torch::autograd::Node class see NOTE [ Sequence Number ].
            # The seq_nr decrements during the bwd pass.
            saved_th_id = current_meta.get("thread_id", -1)
            if current_meta.get("fwd_trace_complete", False) and\
                    thread_id == saved_th_id:
                new_seq_nr = current_meta["seq_nr"]
            node.meta["seq_nr"] = new_seq_nr
            node.meta["thread_id"] = thread_id

=======
                    node.meta[field] = copy.copy(current_meta[field])
>>>>>>> afd955f3
        elif self.module_stack:
            node.meta['nn_module_stack'] = copy.copy(self.module_stack)
        return node

    @compatibility(is_backward_compatible=True)
    def proxy(self, node: Node) -> 'Proxy':
        return Proxy(node, self)

    @compatibility(is_backward_compatible=True)
    def create_proxy(self, kind: str, target: Target, args: Tuple[Any, ...], kwargs: Dict[str, Any],
                     name: Optional[str] = None, type_expr : Optional[Any] = None,
                     proxy_factory_fn: Callable[[Node], 'Proxy'] = None):
        '''
        Create a Node from the given arguments, then return the Node
        wrapped in a Proxy object.

        If kind = 'placeholder', then we're creating a Node that
        represents the parameter of a function. If we need to encode
        a default parameter, we use the ``args`` tuple. ``args`` is
        otherwise empty for ``placeholder`` Nodes.
        '''

        args_ = self.create_arg(args)
        kwargs_ = self.create_arg(kwargs)
        assert isinstance(args_, tuple)
        assert isinstance(kwargs_, dict)

        node = self.create_node(kind, target, args_, kwargs_, name, type_expr)

        if not proxy_factory_fn:
            proxy = self.proxy(node)
        else:
            proxy = proxy_factory_fn(node)

        if self.record_stack_traces and not proxy.node.stack_trace:
            user_frame = self._find_user_frame()
            if user_frame:
                summary = traceback.extract_stack(user_frame)
                tb_lines = summary.format()
                # stack_trace would have innermost frame at the bottom
                proxy.node.stack_trace = ''.join(tb_lines)

        return proxy

    def _find_user_frame(self):
        """
        Find the Python stack frame executing the user code during
        symbolic tracing.
        """
        # We have to do a little dance here. Basically, walk up the callstack and
        # record the first frame not in the pytorch source. This is the frame executing
        # the user code during tracing.
        frame = inspect.currentframe()

        pt_files = ['torch/fx/proxy.py',
                    'torch/fx/_symbolic_trace.py',
                    'torch/fx/experimental/proxy_tensor.py',
                    'torch/_ops.py',
                    'torch/_tensor.py',
                    'torch/utils/_python_dispatch.py',
                    'torch/_prims_common/wrappers.py',
                    'torch/_refs/__init__.py',
                    'torch/_refs/nn/functional/__init__.py',
                    'torch/utils/_stats.py',
                    ]
        while frame:
            frame = frame.f_back
            if frame and all(not frame.f_code.co_filename.endswith(file) for file in pt_files):
                break

        if not frame:
            return None

        return frame

    @compatibility(is_backward_compatible=True)
    def create_arg(self, a: Any) -> Argument:
        """
        A method that lowers the objects seen as arguments during symbolic evaluation
        into Argument types that can be stored in IR.

        Can be override to support more trace-specific types.
        """
        if not isinstance(a, Proxy) and hasattr(a, '__fx_create_arg__'):
            return a.__fx_create_arg__(self)
        # aggregates
        elif isinstance(a, tuple) and hasattr(a, '_fields'):
            # NamedTuple constructors don't seem to like getting a generator
            # expression as an argument to their constructor, so build this
            # intermediate tuple and unpack it into the NamedTuple constructor
            args = tuple(self.create_arg(elem) for elem in a)
            return type(a)(*args)  # type: ignore[arg-type]
        elif isinstance(a, (tuple, list)):
            return type(a)(self.create_arg(elem) for elem in a)
        elif isinstance(a, dict):
            r = {}
            for k, v in a.items():
                # Check for invalid dict keys. We do not want a Proxy to appear
                # anywhere within the key. Since keys can be collection types,
                # we iterate through the key with map_aggregate
                k = self.create_arg(k)

                def no_node(arg):
                    if isinstance(arg, Node):
                        raise RuntimeError("Keys for dictionaries used as an argument cannot contain a "
                                           f"Node. Got key: {k}")
                map_aggregate(k, no_node)

                r[k] = self.create_arg(v)
            return r
        elif isinstance(a, slice):
            return slice(self.create_arg(a.start), self.create_arg(a.stop), self.create_arg(a.step))

        elif isinstance(a, range):
            return range(self.create_arg(a.start), self.create_arg(a.stop), self.create_arg(a.step))

        elif isinstance(a, torch._ops.OpOverload):
            return a

        if isinstance(a, Proxy):
            # base case: we unwrap the Proxy object
            return a.node

        if is_dataclass(a):
            kwargs = {field.name: self.create_arg(getattr(a, field.name)) for field in fields(a)}
            return self.create_node("call_function", a.__class__, (), kwargs)

        elif isinstance(a, base_types) or a is None or a is ...:
            return a
        raise NotImplementedError(f"argument of type: {type(a)}")

    @compatibility(is_backward_compatible=True)
    def to_bool(self, obj: 'Proxy') -> bool:
        """Called when a proxy object is being converted to a boolean, such as
        when used in control flow.  Normally we don't know what to do because
        we don't know the value of the proxy, but a custom tracer can attach more
        information to the graph node using create_node and can choose to return a value.
        """
        raise TraceError('symbolically traced variables cannot be used as inputs to control flow')

    @compatibility(is_backward_compatible=True)
    def iter(self, obj: 'Proxy') -> Iterator:
        """Called when a proxy object is being iterated over, such as
        when used in control flow.  Normally we don't know what to do because
        we don't know the value of the proxy, but a custom tracer can attach more
        information to the graph node using create_node and can choose to return an iterator.
        """
        raise TraceError('Proxy object cannot be iterated. This can be '
                         'attempted when the Proxy is used in a loop or'
                         ' as a *args or **kwargs function argument. '
                         'See the torch.fx docs on pytorch.org for a '
                         'more detailed explanation of what types of '
                         'control flow can be traced, and check out the'
                         ' Proxy docstring for help troubleshooting '
                         'Proxy iteration errors')

    @compatibility(is_backward_compatible=True)
    def keys(self, obj: 'Proxy') -> Any:
        """Called when a proxy object is has the keys() method called.
        This is what happens when ** is called on a proxy. This should return an
        iterator it ** is suppose to work in your custom tracer.
        """
        return Attribute(obj, 'keys')()


# used in Proxy object when just appending to the graph while not tracing.
@compatibility(is_backward_compatible=True)
class GraphAppendingTracer(TracerBase):
    def __init__(self, graph: Graph):
        super().__init__()
        self.graph = graph
        self.scope = Scope("", None)
        self.module_stack = collections.OrderedDict()
        self.node_name_to_scope = {}

@compatibility(is_backward_compatible=False)
def assert_fn(x):
    assert x

@compatibility(is_backward_compatible=True)
class TraceError(ValueError):
    pass

@compatibility(is_backward_compatible=True)
class Proxy:
    """
    ``Proxy`` objects are ``Node`` wrappers that flow through the
    program during symbolic tracing and record all the operations
    (``torch`` function calls, method calls, operators) that they touch
    into the growing FX Graph.

    If you're doing graph transforms, you can wrap your own ``Proxy``
    method around a raw ``Node`` so that you can use the overloaded
    operators to add additional things to a ``Graph``.

    ``Proxy`` objects cannot be iterated. In other words, the symbolic
    tracer will throw an error if a ``Proxy`` is used in a loop or as
    an ``*args``/``**kwargs`` function argument.

    There are two main ways around this:
    1. Factor out the untraceable logic into a top-level function and
    use ``fx.wrap`` on it.
    2. If the control flow is static (i.e. the loop trip count is
    based on some hyperparameter), the code can be kept in its original
    position and refactored into something like::

        for i in range(self.some_hyperparameter):
            indexed_item = proxied_value[i]

    For a more detailed description into the Proxy internals, check out
    the "Proxy" section in `torch/fx/OVERVIEW.md`
    """

    @compatibility(is_backward_compatible=True)
    def __init__(self, node: Node, tracer: 'Optional[TracerBase]' = None):
        if tracer is None:
            # This allows you to create a Proxy object around a raw Node
            tracer = GraphAppendingTracer(node.graph)
        self.tracer = tracer
        self.node = node

    def __repr__(self) -> str:
        return f'Proxy({self.node.name})'

    def __getattr__(self, k) -> 'Attribute':
        # note: not added to the graph yet, if this is a method call
        # we peephole optimize to the method invocation
        return Attribute(self, k)

    def __call__(self, *args, **kwargs) -> 'Proxy':
        return self.tracer.create_proxy('call_method', '__call__', (self,) + args, kwargs)

    def __iter__(self) -> Iterable['Proxy']:
        frame = inspect.currentframe()
        assert frame is not None
        calling_frame = frame.f_back
        assert calling_frame is not None
        inst_list = list(dis.get_instructions(calling_frame.f_code))
        if sys.version_info >= (3, 11):
            from bisect import bisect_left
            inst_idx = bisect_left(inst_list, calling_frame.f_lasti, key=lambda x: x.offset)
        else:
            inst_idx = calling_frame.f_lasti // 2
        inst = inst_list[inst_idx]
        if inst.opname == 'UNPACK_SEQUENCE':
            return (self[i] for i in range(inst.argval))  # type: ignore[index]

        return self.tracer.iter(self)

    def __bool__(self) -> bool:
        if self.tracer.trace_asserts:
            # check if this boolean is used in an assertion, bytecode pattern for assertions
            # is pretty stable for Python 3.7--3.9
            frame = inspect.currentframe()
            assert frame is not None
            calling_frame = frame.f_back
            assert calling_frame is not None
            insts = list(dis.get_instructions(calling_frame.f_code))
            if sys.version_info >= (3, 11):
                from bisect import bisect_left
                cur = bisect_left(insts, calling_frame.f_lasti, key=lambda x: x.offset)
            else:
                cur = calling_frame.f_lasti // 2
            inst = insts[cur]

            if inst.opname == 'POP_JUMP_IF_TRUE':
                first = insts[cur + 1]
                assert inst.arg is not None
                last = insts[inst.arg // 2 - 1]
                starts_with_assert = (first.opname == 'LOAD_GLOBAL' and first.argval == 'AssertionError'
                                      or first.opname == 'LOAD_ASSERTION_ERROR')
                if starts_with_assert and last.opname == 'RAISE_VARARGS':
                    self.tracer.create_proxy('call_function', assert_fn, (self,), {})
                    return True

        return self.tracer.to_bool(self)

    @compatibility(is_backward_compatible=True)
    def keys(self):
        return self.tracer.keys(self)

    def __len__(self):
        raise RuntimeError("'len' is not supported in symbolic tracing by default. If you want "
                           "this call to be recorded, please call torch.fx.wrap('len') at "
                           "module scope")

    @classmethod
    def __torch_function__(cls, orig_method, types, args=None, kwargs=None):
        args = args if args else ()
        kwargs = kwargs if kwargs else {}

        tracers : Dict[Any, None] = {}

        def find_tracer(a):
            if isinstance(a, cls):
                tracers[a.tracer] = None
        torch.fx.node.map_aggregate(args, find_tracer)
        torch.fx.node.map_aggregate(kwargs, find_tracer)

        if len(tracers) > 1:
            raise RuntimeError(f'Found multiple different tracers {list(tracers.keys())} while '
                               f'trying to trace operations {orig_method}')
        tracer = next(iter(tracers.keys()))

        if isinstance(orig_method, torch._C.ScriptMethod):
            args = (orig_method.owner,) + args
            return tracer.create_proxy('call_method', orig_method.name, args, kwargs)
        if torch.overrides.is_tensor_method_or_property(orig_method):
            return tracer.create_proxy('call_method', orig_method.__name__, args, kwargs)
        else:
            if isinstance(orig_method, torch._ops.HigherOrderOperator):
                # TODO: Define how to symbolically trace HigherOrderOperators
                raise RuntimeError("Unable to symbolically trace HigherOrderOperators")
            return tracer.create_proxy('call_function', orig_method, args, kwargs,
                                       name=tracer.graph._target_to_str(orig_method.__name__))


@compatibility(is_backward_compatible=True)
class Attribute(Proxy):
    @compatibility(is_backward_compatible=True)
    def __init__(self, root: Proxy, attr: str):
        self.root = root
        self.attr = attr
        self.tracer = root.tracer
        self._node: Optional[Node] = None

    @property
    def node(self):
        # the node for attributes is added lazily, since most will just be method calls
        # which do not rely on the getitem call
        if self._node is None:
            self._node = self.tracer.create_proxy('call_function', getattr, (self.root, self.attr), {}).node
        return self._node

    def __call__(self, *args, **kwargs):
        return self.tracer.create_proxy('call_method', self.attr, (self.root,) + args, kwargs)


@compatibility(is_backward_compatible=False)
class ParameterProxy(Proxy):
    """
    A special proxy which lets "shape", "size", "dim", and a few other
    attribute accesses pass through to the underlying  module parameter object,
    so that conditional tests on these attributes will not throw exception during tracing
    """
    def __init__(self, tracer: TracerBase, node: Node, name, param):
        super().__init__(node, tracer)
        assert(isinstance(param, torch.nn.Parameter))
        self.param = param
        self.name = name

    def __repr__(self) -> str:
        return f'ParameterProxy({self.name})'

    @property
    def shape(self):
        return self.param.shape

    def size(self):
        return self.param.size()

    def dim(self):
        return self.param.dim()

    @property
    def ndim(self):
        return self.param.ndim

    def numel(self):
        return self.param.numel()

    def nelement(self):
        return self.param.nelement()


for method in magic_methods:
    def _scope(method):
        def impl(*args, **kwargs):
            tracer = args[0].tracer
            target = getattr(operator, method)
            return tracer.create_proxy('call_function', target, args, kwargs)
        impl.__name__ = method
        as_magic = f'__{method.strip("_")}__'
        setattr(Proxy, as_magic, impl)
    _scope(method)

def _define_reflectable(orig_method_name):
    method_name = f'__r{orig_method_name.strip("_")}__'

    def impl(self, rhs):
        target = getattr(operator, orig_method_name)
        return self.tracer.create_proxy('call_function', target, (rhs, self), {})
    impl.__name__ = method_name
    impl.__qualname__ = method_name
    setattr(Proxy, method_name, impl)

for orig_method_name in reflectable_magic_methods:
    _define_reflectable(orig_method_name)<|MERGE_RESOLUTION|>--- conflicted
+++ resolved
@@ -141,8 +141,7 @@
             copy_meta_fields = ["nn_module_stack", "source_fn", "original_aten", "recompute", "from_node"]
             for field in copy_meta_fields:
                 if field in current_meta:
-<<<<<<< HEAD
-                    node.meta[field] = current_meta[field]
+                    node.meta[field] = copy.copy(current_meta[field])
 
             # Here we decrement to account for the sequence_nr having
             # just been incremented while tracing this lowered aten op.
@@ -160,9 +159,6 @@
             node.meta["seq_nr"] = new_seq_nr
             node.meta["thread_id"] = thread_id
 
-=======
-                    node.meta[field] = copy.copy(current_meta[field])
->>>>>>> afd955f3
         elif self.module_stack:
             node.meta['nn_module_stack'] = copy.copy(self.module_stack)
         return node
