import sys
import warnings

import torch
import torch._C._onnx as _C_onnx
import torch.onnx

# This import monkey-patches graph manipulation methods on Graph, used for the
# ONNX symbolics
from torch.onnx import _patch_torch  # noqa: F401
from torch.onnx import symbolic_helper
from torch.onnx import symbolic_opset9 as opset9
from torch.onnx._globals import GLOBALS

# EDITING THIS FILE? READ THIS FIRST!
# see Note [Edit Symbolic Files] in symbolic_helper.py

# This file exports ONNX ops for opset 10
# Opset 10 is supported by ONNX release 1.5.0
# release on 04/24/19


def div(g, self, other, *args):
    if len(args) == 0:
        return opset9.true_divide(g, self, other)
    else:
        return _div_rounding_mode(g, self, other, *args)


@symbolic_helper.parse_args("v", "v", "s")
def _div_rounding_mode(g, self, other, rounding_mode):
    if rounding_mode == "floor":
        return _floor_divide(g, self, other)
    else:
        return opset9._div_rounding_mode(g, self, other, rounding_mode)


def _floor_divide(g, self, other):
    if symbolic_helper._is_fp(self) or symbolic_helper._is_fp(other):
        out = opset9.true_divide(g, self, other)
        return g.op("Floor", out)
    else:
        # Integer division does trunction rounding
        div = g.op("Div", self, other)
        # Division is negative if: self < 0 != other < 0
        zero = g.op("Constant", value_t=torch.tensor(0, dtype=torch.int64))
        negative = g.op("Xor", g.op("Less", self, zero), g.op("Less", other, zero))

        # For negative numbers with self % other != 0, subtract 1 to round down instead of up
        mod = g.op("Mod", self, other, fmod_i=0)
        fixup_mask = g.op("And", negative, g.op("Not", g.op("Equal", mod, zero)))

        one = g.op("Constant", value_t=torch.tensor(1, dtype=torch.int64))
        fixup = g.op("Sub", div, one)
        return g.op("Where", fixup_mask, fixup, div)


@symbolic_helper.parse_args("v", "i", "i", "none")
def sort(g, self, dim, decending, out=None):
    return symbolic_helper._sort_helper(g, self, dim, decending=decending, out=out)


@symbolic_helper.parse_args("v", "v", "i", "i", "i", "none")
def topk(g, self, k, dim, largest, sorted, out=None):
    return symbolic_helper._topk_helper(
        g, self, k, dim, largest=largest, sorted=sorted, out=out
    )


def _max_pool(name, tuple_fn, ndims, return_indices):
    @symbolic_helper.quantized_args(True, False, False, False, False, False)
    @symbolic_helper.parse_args("v", "is", "is", "is", "is", "i")
    def symbolic_fn(g, input, kernel_size, stride, padding, dilation, ceil_mode):
        if not stride:
            stride = kernel_size
        kwargs = {
            "kernel_shape_i": tuple_fn(kernel_size),
            "pads_i": tuple_fn(padding) * 2,
            "strides_i": tuple_fn(stride),
            "ceil_mode_i": ceil_mode,
        }
        if set(tuple_fn(dilation)) != {1}:
            kwargs["dilations_i"] = tuple_fn(dilation)
        # easy but hacky way to get flattened indices values
        # to be used to convert the indices values to non-flattened.
        # In ONNX the indices are computed as a flatten 1-D tensor,
        # so the values in indices are in [0, N x C x D1 x ... x Dn).
        # To convert the indices to the same format used by Pytorch,
        # we first execute a maxpool with a kernel and stride of 1 on the same input.
        # This will result in a tensor of indices in which each index will have it's own value.
        # Using this tensor as a reference, we extract the first index of each axis and subtract
        # it from each index of this axis in the indices to convert.
        # This step will result in a tensor were each dimension has values of indices within
        # the dimension it is in.
        # For more information :
        # https://github.com/pytorch/pytorch/pull/16455#issuecomment-460776407
        if return_indices:
            r, indices = g.op("MaxPool", input, outputs=2, **kwargs)
            _, flattened_indices = g.op(
                "MaxPool",
                input,
                outputs=2,
                kernel_shape_i=[1 for _ in range(ndims)],
                strides_i=[1 for _ in range(ndims)],
            )
            # convert indices to have non-flattened indices values
            s = symbolic_helper._slice_helper(
                g,
                flattened_indices,
                axes=[2 + i for i in range(ndims)],
                starts=tuple_fn(0),
                ends=tuple_fn(1),
            )
            indices = opset9.sub(g, indices, s)
            return r, indices
        else:
            r = g.op("MaxPool", input, outputs=1, **kwargs)
            return r

    return symbolic_fn


max_pool1d = _max_pool(
    "max_pool1d", torch.nn.modules.utils._single, 1, return_indices=False
)
max_pool2d = _max_pool(
    "max_pool2d", torch.nn.modules.utils._pair, 2, return_indices=False
)
max_pool3d = _max_pool(
    "max_pool3d", torch.nn.modules.utils._triple, 3, return_indices=False
)
max_pool1d_with_indices = _max_pool(
    "max_pool1d_with_indices", torch.nn.modules.utils._single, 1, return_indices=True
)
max_pool2d_with_indices = _max_pool(
    "max_pool2d_with_indices", torch.nn.modules.utils._pair, 2, return_indices=True
)
max_pool3d_with_indices = _max_pool(
    "max_pool3d_with_indices", torch.nn.modules.utils._triple, 3, return_indices=True
)


def _avg_pool(name, tuple_fn):
    @symbolic_helper.parse_args("v", "is", "is", "is", "i", "i", "none")
    def symbolic_fn(
        g,
        input,
        kernel_size,
        stride,
        padding,
        ceil_mode,
        count_include_pad,
        divisor_override=None,
    ):
        if not stride:
            stride = kernel_size
        padding = symbolic_helper._avgpool_helper(
            tuple_fn, padding, kernel_size, stride, divisor_override, name
        )
        if count_include_pad:
            input = opset9.op_with_optional_float_cast(
                g,
                "Pad",
                input,
                pads_i=((0,) * 2 + padding) * 2,
                mode_s="constant",
                value_f=0.0,
                opset_before=11,
            )
            padding = (0,) * len(padding)
        output = g.op(
            "AveragePool",
            input,
            kernel_shape_i=tuple_fn(kernel_size),
            strides_i=tuple_fn(stride),
            pads_i=padding * 2,
            ceil_mode_i=ceil_mode,
        )
        return output

    return symbolic_fn


avg_pool1d = _avg_pool("avg_pool1d", torch.nn.modules.utils._single)
avg_pool2d = _avg_pool("avg_pool2d", torch.nn.modules.utils._pair)
avg_pool3d = _avg_pool("avg_pool3d", torch.nn.modules.utils._triple)


def _interpolate(name, dim, interpolate_mode):
    def symbolic_fn(g, input, output_size, *args):
        scales, align_corners = symbolic_helper._get_interpolate_attributes(
            g, interpolate_mode, args
        )
        symbolic_helper._interpolate_warning(interpolate_mode)
        align_corners = symbolic_helper._maybe_get_scalar(align_corners)
        if align_corners:
            return symbolic_helper._unimplemented(name, "align_corners == True")
        if scales is None:
            scales = symbolic_helper._interpolate_size_to_scales(
                g, input, output_size, dim
            )
        return g.op("Resize", input, scales, mode_s=interpolate_mode)

    return symbolic_fn


upsample_nearest1d = _interpolate("upsample_nearest1d", 3, "nearest")
upsample_nearest2d = _interpolate("upsample_nearest2d", 4, "nearest")
upsample_nearest3d = _interpolate("upsample_nearest3d", 5, "nearest")
upsample_linear1d = _interpolate("upsample_linear1d", 3, "linear")
upsample_bilinear2d = _interpolate("upsample_bilinear2d", 4, "linear")
upsample_trilinear3d = _interpolate("upsample_trilinear3d", 5, "linear")


def __interpolate(
    g, input, size, scale_factor, mode, align_corners, recompute_scale_factor, antialias
):
    scales, mode = symbolic_helper._interpolate_get_scales_and_mode(
        g, input, size, scale_factor, mode, align_corners
    )
    return g.op("Resize", input, scales, mode_s=mode)


def _slice(g, input, axes, starts, ends, steps=None, dynamic_slice=False):
    if dynamic_slice:
        starts = symbolic_helper._unsqueeze_helper(g, starts, [0])
        ends = symbolic_helper._unsqueeze_helper(g, ends, [0])
        if isinstance(axes, int):
            axes = g.op("Constant", value_t=torch.tensor(axes))
        axes = symbolic_helper._unsqueeze_helper(g, axes, [0])
    else:
        assert len(starts) == len(ends)
        assert len(starts) == len(axes)
        assert steps is None or len(starts) == len(steps)
        if (
            len(starts) == 1
            and starts[0] == 0
            and ends[0] == 9223372036854775807
            and (steps is None or (len(steps) == 1 and steps[0] == 1))
        ):
            return input
        axes = g.op("Constant", value_t=torch.tensor(axes))
        starts = g.op("Constant", value_t=torch.tensor(starts))
        ends = g.op("Constant", value_t=torch.tensor(ends))
    if steps is None:
        return g.op("Slice", input, starts, ends, axes)
    steps = g.op("Constant", value_t=torch.tensor(steps))
    return g.op("Slice", input, starts, ends, axes, steps)


def slice(g, self, *args):
    if len(args) == 4:
        # aten::slice(Tensor self, int dim, int? start=None, int? end=None, int step=1) -> Tensor
        dim, start, end, step = args
    elif len(args) == 3:
        # aten::slice(t[] l, int? start=None, int? end=None, int step=1) -> t[]
        start, end, step = args
        dim = 0
    else:
        raise NotImplementedError("Unknown aten::slice signature")
    is_start_none = (
        start.node().kind() == "prim::Constant" and start.type().kind() == "NoneType"
    )
    is_end_none = (
        end.node().kind() == "prim::Constant" and end.type().kind() == "NoneType"
    )
    is_start_onnx_const = start.node().kind() == "onnx::Constant"
    is_end_onnx_const = end.node().kind() == "onnx::Constant"
    step = symbolic_helper._parse_arg(step, "i")
    if (
        (not is_start_none and not is_start_onnx_const)
        or (not isinstance(end, int) and not is_end_none and not is_end_onnx_const)
        or (not isinstance(dim, int) and dim.node().kind() != "onnx::Constant")
    ):
        dynamic_slice = True
        if is_start_none:
            start = g.op("Constant", value_t=torch.tensor(0))
        if is_end_none:
            end = g.op("Constant", value_t=torch.tensor(9223372036854775807))
    else:
        start = [0 if is_start_none else symbolic_helper._parse_arg(start, "i")]
        end = [
            9223372036854775807 if is_end_none else symbolic_helper._parse_arg(end, "i")
        ]
        dim = [symbolic_helper._parse_arg(dim, "i")]
        dynamic_slice = False
    return symbolic_helper._slice_helper(
        g,
        self,
        axes=dim,
        starts=start,
        ends=end,
        steps=[step],
        dynamic_slice=dynamic_slice,
    )


@symbolic_helper.parse_args("v", "is")
def flip(g, input, dims):
    return symbolic_helper._slice_helper(
        g,
        input,
        axes=dims,
        starts=[-1] * len(dims),
        ends=[-9223372036854775807] * len(dims),
        steps=[-1] * len(dims),
    )


def fmod(g, input, other):
    return g.op("Mod", input, other, fmod_i=1)


@symbolic_helper.parse_args("v", "v", "v", "i", "i", "i", "v", "i", "i")
def embedding_bag(
    g,
    embedding_matrix,
    indices,
    offsets,
    scale_grad_by_freq,
    mode,
    sparse,
    per_sample_weights,
    include_last_offset,
    padding_idx,
):
    if scale_grad_by_freq and GLOBALS.training_mode:
        return symbolic_helper._onnx_unsupported(
            "embedding_bag with scale_grad_by_freq for training mode"
        )
    if padding_idx is not None and padding_idx >= 0:
        raise RuntimeError("embedding_bag with padding_idx")

    warnings.warn(
        "Export of embedding_bag with dynamic input/offsets shape is not supported in opset 10. "
        "Please use opset 11 or higher to export model for dynamic input shape.'"
    )
    offsets_dim_0 = symbolic_helper._get_tensor_dim_size(offsets, 0)
    if offsets_dim_0 is not None:
        if include_last_offset:
            offset_len = offsets_dim_0 - 1
            offsets_extended = offsets
        else:
            offset_len = offsets_dim_0
            offsets_extended = [
                offsets,
                g.op("Constant", value_t=torch.tensor([sys.maxsize])),
            ]
            offsets_extended = g.op("Concat", *offsets_extended, axis_i=0)
        list_ = []
        for i in range(offset_len):
            start_ = symbolic_helper._unsqueeze_helper(
                g,
                opset9.select(g, offsets_extended, torch.tensor(0), torch.tensor(i)),
                [0],
            )
            end_ = symbolic_helper._unsqueeze_helper(
                g,
                opset9.select(
                    g, offsets_extended, torch.tensor(0), torch.tensor(i + 1)
                ),
                [0],
            )
            axes_ = g.op("Constant", value_t=torch.tensor([0]))
            indices_row = g.op("Slice", indices, start_, end_, axes_)

            embeddings = g.op("Gather", embedding_matrix, indices_row)
            if not symbolic_helper._is_none(per_sample_weights):
                per_sample_weights_row = g.op(
                    "Slice", per_sample_weights, start_, end_, axes_
                )
                per_sample_weights_row = symbolic_helper._unsqueeze_helper(
                    g, per_sample_weights_row, [1]
                )
                embeddings = g.op("Mul", embeddings, per_sample_weights_row)
            if mode == 0:
                embeddings = symbolic_helper._reducesum_helper(
                    g, embeddings, axes_i=[0], keepdims_i=0
                )
            elif mode == 1:
                embeddings = g.op("ReduceMean", embeddings, axes_i=[0], keepdims_i=0)
            else:
                embeddings = g.op("ReduceMax", embeddings, axes_i=[0], keepdims_i=0)

            embeddings = symbolic_helper._unsqueeze_helper(g, embeddings, [0])
            list_.append(embeddings)

        output = g.op("Concat", *list_, axis_i=0)
        # aten::embedding_bag returns a tuple of 4 elements: output, offset2bag, bag_size, max_indices.
        # But the last three outputs are not used in torch.nn.EmbeddingBag or torch.nn.functional.embedding_bag.
        return output, None, None, None
    else:
        return symbolic_helper._onnx_unsupported(
            "embedding_bag with unknown shape of offsets for opset 10 is not supported. "
            "please use opset 11 or higher."
        )


@symbolic_helper.parse_args("v", "v", "v", "i", "i")
def fake_quantize_per_tensor_affine(
    g, inputs, scale, zero_point, quant_min=-128, quant_max=127
):
    # NOTE: (0, 127) is a special case. PyTorch restricts activations to be in the range (0, 127).
    #   https://github.com/pytorch/pytorch/blob/b34b192d6b97325c9f78e5995c48c8498ede34bd/torch/ao/quantization/observer.py#L1422
    if (quant_min, quant_max) == (0, 127):
        symbolic_helper._onnx_opset_unsupported_detailed(
            "fake_quantize_per_tensor_affine",
            10,
            13,
            "Quantize range (0, 127) not supported, requires opset 13 Clip",
        )
    if (quant_min, quant_max) not in [(0, 255), (-128, 127)]:
        raise RuntimeError(
<<<<<<< HEAD
            f"For (quant_min, quant_max), ONNX allows only (0, 255) and (-128, 127). "
            f"Got ({quant_min}, {quant_max})"
=======
            "For (quant_min, quant_max), ONNX allows only (0, 255) and (-128, 127). "
            "Got ({}, {})".format(quant_min, quant_max)
>>>>>>> 8d93f6b4
        )
    scale = symbolic_helper._maybe_get_scalar(scale)
    if scale is None:
        symbolic_helper._onnx_opset_unsupported_detailed(
            "fake_quantize_per_tensor_affine",
            10,
            13,
            "Non-constant scale not supported",
        )
    scale = scale.float().data  # Avoid exporter generating double type
    if quant_min == 0:
        zero_point = g.op("Cast", zero_point, to_i=_C_onnx.TensorProtoDataType.UINT8)
    else:
        zero_point = g.op("Cast", zero_point, to_i=_C_onnx.TensorProtoDataType.INT8)
    return g.op(
        "DequantizeLinear",
        g.op("QuantizeLinear", inputs, scale, zero_point),
        scale,
        zero_point,
    )


def isinf(g, input):
    return g.op("IsInf", opset9._cast_Double(g, input, False))  # type: ignore[attr-defined]


def isfinite(g, input):
    from torch.onnx.symbolic_opset9 import __not_, __or_

    inf_node = isinf(g, input)
    nan_node = opset9.isnan(g, input)
    return __not_(g, __or_(g, inf_node, nan_node))


def quantize_per_tensor(g, input, scale, zero_point, dtype):
    dtype = symbolic_helper._get_const(dtype, "i", "dtype")
    zero_point = g.op(
        "Cast", zero_point, to_i=symbolic_helper.scalar_type_to_onnx[dtype]
    )
    scale = g.op("Cast", scale, to_i=_C_onnx.TensorProtoDataType.FLOAT)
    return symbolic_helper.quantize_helper(g, input, scale, zero_point)


def dequantize(g, input):
    return symbolic_helper.dequantize_helper(g, input)[0]


@symbolic_helper.parse_args("v", "f", "f", "f")
def nan_to_num(g, input, nan, posinf, neginf):
    # Cannot create a int type tensor with inf/nan values, so we simply
    # return the original tensor
    if not symbolic_helper._is_fp(input):
        return input
    input_dtype = symbolic_helper.pytorch_name_to_type[input.type().scalarType()]
    if nan is None:
        nan = 0.0
    nan_cond = opset9.isnan(g, input)
    nan_result = g.op(
        "Where",
        nan_cond,
        g.op("Constant", value_t=torch.tensor([nan], dtype=input_dtype)),
        input,
    )

    # For None values of posinf, neginf we use the greatest/lowest finite
    # value representable by input’s dtype.
    finfo = torch.finfo(input_dtype)
    if posinf is None:
        posinf = finfo.max
    posinf_cond = opset9.logical_and(
        g,
        isinf(g, nan_result),
        opset9.gt(g, nan_result, g.op("Constant", value_t=torch.LongTensor([0]))),
    )
    nan_posinf_result = g.op(
        "Where",
        posinf_cond,
        g.op("Constant", value_t=torch.tensor([posinf], dtype=input_dtype)),
        nan_result,
    )

    if neginf is None:
        neginf = finfo.min
    neginf_cond = opset9.logical_and(
        g,
        isinf(g, nan_posinf_result),
        opset9.lt(
            g, nan_posinf_result, g.op("Constant", value_t=torch.LongTensor([0]))
        ),
    )
    return g.op(
        "Where",
        neginf_cond,
        g.op("Constant", value_t=torch.tensor([neginf], dtype=input_dtype)),
        nan_posinf_result,
    )


# https://github.com/pytorch/pytorch/wiki/PyTorch-ONNX-exporter#quantized-model-export
class Quantized:
    """
    https://github.com/pytorch/pytorch/wiki/PyTorch-ONNX-exporter#quantized-model-export

    Support starts from opset 10 because `DequantizeLinear` and `QuantizeLinear` were introduced in opset version 10.
    """

    domain = "quantized"

    @staticmethod
    def linear(g, q_input, q_weight, bias, op_scale, op_zero_point):
        input, input_scale, _, _ = symbolic_helper.dequantize_helper(g, q_input)
        weight, weight_scale, _, _ = symbolic_helper.dequantize_helper(g, q_weight)
        q_bias = symbolic_helper.requantize_bias_helper(
            g, bias, input_scale, weight_scale
        )
        bias, _, _, _ = symbolic_helper.dequantize_helper(g, q_bias)

        output = opset9.linear(g, input, weight, bias)

        return symbolic_helper.quantize_helper(g, output, op_scale, op_zero_point)

    @staticmethod
    def add(g, x, y, op_scale, op_zero_point):
        x, _, _, _ = symbolic_helper.dequantize_helper(g, x)
        y, _, _, _ = symbolic_helper.dequantize_helper(g, y)

        output = opset9.add(g, x, y)

        return symbolic_helper.quantize_helper(g, output, op_scale, op_zero_point)

    @staticmethod
    def mul(g, x, y, op_scale, op_zero_point):
        x, _, _, _ = symbolic_helper.dequantize_helper(g, x)
        y, _, _, _ = symbolic_helper.dequantize_helper(g, y)

        output = opset9.mul(g, x, y)

        return symbolic_helper.quantize_helper(g, output, op_scale, op_zero_point)

    @staticmethod
    def hardswish(g, x, op_scale, op_zero_point):
        x, _, _, _ = symbolic_helper.dequantize_helper(g, x)

        output = opset9.hardswish(g, x)

        return symbolic_helper.quantize_helper(g, output, op_scale, op_zero_point)

    @staticmethod
    def conv2d_relu(
        g,
        q_input,
        q_weight,
        bias,
        stride,
        padding,
        dilation,
        groups,
        op_scale,
        op_zero_point,
    ):
        input, input_scale, _, _ = symbolic_helper.dequantize_helper(g, q_input)
        weight, weight_scale, _, _ = symbolic_helper.dequantize_helper(g, q_weight)
        q_bias = symbolic_helper.requantize_bias_helper(
            g, bias, input_scale, weight_scale
        )
        bias, _, _, _ = symbolic_helper.dequantize_helper(g, q_bias)

        output = opset9.conv2d(
            g, input, weight, bias, stride, padding, dilation, groups
        )
        output = opset9.relu(g, output)

        return symbolic_helper.quantize_helper(g, output, op_scale, op_zero_point)

    @staticmethod
    def conv2d(
        g,
        q_input,
        q_weight,
        bias,
        stride,
        padding,
        dilation,
        groups,
        op_scale,
        op_zero_point,
    ):
        input, input_scale, _, _ = symbolic_helper.dequantize_helper(g, q_input)
        weight, weight_scale, _, _ = symbolic_helper.dequantize_helper(g, q_weight)
        q_bias = symbolic_helper.requantize_bias_helper(
            g, bias, input_scale, weight_scale
        )
        bias, _, _, _ = symbolic_helper.dequantize_helper(g, q_bias)

        output = opset9.conv2d(
            g, input, weight, bias, stride, padding, dilation, groups
        )

        return symbolic_helper.quantize_helper(g, output, op_scale, op_zero_point)<|MERGE_RESOLUTION|>--- conflicted
+++ resolved
@@ -411,13 +411,8 @@
         )
     if (quant_min, quant_max) not in [(0, 255), (-128, 127)]:
         raise RuntimeError(
-<<<<<<< HEAD
-            f"For (quant_min, quant_max), ONNX allows only (0, 255) and (-128, 127). "
-            f"Got ({quant_min}, {quant_max})"
-=======
             "For (quant_min, quant_max), ONNX allows only (0, 255) and (-128, 127). "
             "Got ({}, {})".format(quant_min, quant_max)
->>>>>>> 8d93f6b4
         )
     scale = symbolic_helper._maybe_get_scalar(scale)
     if scale is None:
