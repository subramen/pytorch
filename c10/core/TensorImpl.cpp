--- conflicted
+++ resolved
@@ -891,13 +891,9 @@
     c10::optional<c10::SymInt> storage_offset) {
   auto int_sizes = asIntArrayRefSlowOpt(sizes);
   auto int_strides = asIntArrayRefSlowOpt(strides);
-<<<<<<< HEAD
-  if (int_sizes && int_strides && (!storage_offset.has_value() || !storage_offset->is_symbolic()) && !has_symbolic_sizes_strides_) {
-=======
   if (int_sizes && int_strides &&
       (!storage_offset.has_value() || !storage_offset->is_symbolic()) &&
       !has_symbolic_sizes_strides_) {
->>>>>>> d5825838
     set_sizes_and_strides(*int_sizes, *int_strides);
     if (storage_offset.has_value())
       set_storage_offset(storage_offset->as_int_unchecked());
@@ -908,14 +904,9 @@
   refresh_sizes_strides_policy();
   if (!extra_meta_) {
     extra_meta_ = std::make_unique<ExtraMeta>();
-<<<<<<< HEAD
     if (!storage_offset.has_value()) {
       extra_meta_->storage_offset_ = storage_offset_;
     }
-=======
-    if (!storage_offset.has_value())
-      extra_meta_->storage_offset_ = storage_offset_;
->>>>>>> d5825838
   }
   extra_meta_->sizes_ = sizes;
   extra_meta_->strides_ = strides;
