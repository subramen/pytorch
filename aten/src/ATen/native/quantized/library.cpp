--- conflicted
+++ resolved
@@ -226,23 +226,6 @@
   m.def(TORCH_SELECTIVE_SCHEMA("quantized::prelu(Tensor qx, Tensor weight, float output_scale, int output_zero_point) -> Tensor"));
   m.def(TORCH_SELECTIVE_SCHEMA("quantized::sigmoid(Tensor qx, float output_scale, int output_zero_point) -> Tensor"));
   m.def(TORCH_SELECTIVE_SCHEMA("quantized::softmax(Tensor qx, int dim, float output_scale, int output_zero_point) -> Tensor"));
-<<<<<<< HEAD
-
-  // New OP definition for Quantization in PyTorch 2.0 Export
-  // Weight Prepack
-  m.def(TORCH_SELECTIVE_SCHEMA("quantized::qconv_prepack_pt2e(Tensor weight, Tensor w_scales, float x_scale, int x_zp, int[] stride, int[] padding, int[] dilation, int groups, int[]? x_shape=None) -> Tensor"));
-
-  // Conv1D/2D/3D with unary postop
-  m.def(TORCH_SELECTIVE_SCHEMA("quantized::qconv1d_pointwise_pt2e(Tensor qx, float x_scale, int x_zero_point, Tensor qw, Tensor w_scale, Tensor w_zero_point, Tensor? bias, int[] stride, int[] padding, int[] dilation, int groups, float output_scale, int output_zero_point, bool fp32_output, str attr, Scalar?[] scalars, str? algorithm) -> Tensor"));
-  m.def(TORCH_SELECTIVE_SCHEMA("quantized::qconv2d_pointwise_pt2e(Tensor qx, float x_scale, int x_zero_point, Tensor qw, Tensor w_scale, Tensor w_zero_point, Tensor? bias, int[] stride, int[] padding, int[] dilation, int groups, float output_scale, int output_zero_point, bool fp32_output, str attr, Scalar?[] scalars, str? algorithm) -> Tensor"));
-  m.def(TORCH_SELECTIVE_SCHEMA("quantized::qconv3d_pointwise_pt2e(Tensor qx, float x_scale, int x_zero_point, Tensor qw, Tensor w_scale, Tensor w_zero_point, Tensor? bias, int[] stride, int[] padding, int[] dilation, int groups, float output_scale, int output_zero_point, bool fp32_output, str attr, Scalar?[] scalars, str? algorithm) -> Tensor"));
-
-  // Conv2D with binary postop
-  m.def(TORCH_SELECTIVE_SCHEMA("quantized::qconv2d_pointwise_pt2e.binary(Tensor qx, float x_scale, int x_zero_point, Tensor qaccum, float accum_scale, int accum_zero_point, Tensor qw, Tensor w_scale, Tensor w_zero_point, Tensor? bias, int[] stride, int[] padding, int[] dilation, int groups, float output_scale, int output_zero_point, bool fp32_output, str binary_attr, Scalar? alpha, str? unary_attr, Scalar?[] unary_scalars, str? unary_algorithm) -> Tensor"));
-
-  m.def(TORCH_SELECTIVE_SCHEMA("quantized::dynamic_quant_qconv.tensor(Tensor x, float x_scale, int x_zero_point, Tensor prepacked_w, Tensor w_scale, Tensor w_zero_point, int w_axis, Tensor? bias, int[] stride, int[] padding, int[] dilation, bool transposed,  int[] output_padding, int groups) -> Tensor"));
-=======
->>>>>>> 943bda1f
 }
 
 // According to #33294: The "_" prefix registration will be
@@ -281,4 +264,6 @@
 
   // Conv2D with binary postop
   m.def(TORCH_SELECTIVE_SCHEMA("onednn::qconv2d_pointwise_pt2e.binary(Tensor qx, float x_scale, int x_zero_point, Tensor qaccum, float accum_scale, int accum_zero_point, Tensor qw, Tensor w_scale, Tensor w_zero_point, Tensor? bias, int[] stride, int[] padding, int[] dilation, int groups, float output_scale, int output_zero_point, bool fp32_output, str binary_attr, Scalar? alpha, str? unary_attr, Scalar?[] unary_scalars, str? unary_algorithm) -> Tensor"));
+
+  m.def(TORCH_SELECTIVE_SCHEMA("onednn::dynamic_quant_qconv.tensor(Tensor x, float x_scale, int x_zero_point, Tensor prepacked_w, Tensor w_scale, Tensor w_zero_point, int w_axis, Tensor? bias, int[] stride, int[] padding, int[] dilation, bool transposed,  int[] output_padding, int groups) -> Tensor"));
 }