--- conflicted
+++ resolved
@@ -752,16 +752,13 @@
 elif [[ "${TEST_CONFIG}" == *inductor* && $SHARD_NUMBER -lt 8 && $NUM_TEST_SHARDS -gt 1 ]]; then
   install_torchvision
   install_filelock
-<<<<<<< HEAD
   test_dynamo
-elif [[ "${TEST_CONFIG}" == *functorch* ]]; then
- test_functorch
-=======
   install_triton
   install_timm
   id=$((SHARD_NUMBER-3))
   test_inductor_timm_shard $id
->>>>>>> 59aacc40
+elif [[ "${TEST_CONFIG}" == *functorch* ]]; then
+  test_functorch
 elif [[ "${SHARD_NUMBER}" == 1 && $NUM_TEST_SHARDS -gt 1 ]]; then
   test_without_numpy
   install_torchvision
